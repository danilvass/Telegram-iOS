--- conflicted
+++ resolved
@@ -1,10 +1,6 @@
 Pod::Spec.new do |s|
   s.name              = 'HockeySDK-Source'
-<<<<<<< HEAD
   s.version           = '4.1.0-beta.2'
-=======
-  s.version           = '4.0.2'
->>>>>>> b284d9af
 
   s.summary           = 'Collect live crash reports, get feedback from your users, distribute your betas, and analyze your test coverage with HockeyApp.'
   s.description       = <<-DESC
