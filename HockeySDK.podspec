Pod::Spec.new do |s|
  s.name              = 'HockeySDK'
<<<<<<< HEAD
  s.version           = '3.6-b.2'
=======
  s.version           = '3.5.6'
>>>>>>> e37045d3

  s.summary           = 'Collect live crash reports, get feedback from your users, distribute your betas, and analyze your test coverage with HockeyApp.'
  s.description       = <<-DESC
                        HockeyApp is a service to distribute beta apps, collect crash reports and
                        communicate with your app's users.
                        
                        It improves the testing process dramatically and can be used for both beta
                        and App Store builds.
                        DESC

  s.homepage          = 'http://hockeyapp.net/'
<<<<<<< HEAD
  s.documentation_url = 'http://hockeyapp.net/help/sdk/ios/3.6-b.2/'
=======
  s.documentation_url = 'http://hockeyapp.net/help/sdk/ios/3.5.6/'
>>>>>>> e37045d3

  s.license           = 'MIT'
  s.author            = { 'Andreas Linde' => 'mail@andreaslinde.de', 'Thomas Dohmke' => "thomas@dohmke.de" }
  s.source            = { :git => 'https://github.com/bitstadium/HockeySDK-iOS.git', :tag => s.version.to_s }

  s.platform          = :ios, '6.0'
  s.source_files      = 'Classes', "Vendor/CrashReporter.framework/Versions/A/Headers/*.h"
  s.requires_arc      = true
  
  s.frameworks              = 'CoreText', 'QuartzCore', 'SystemConfiguration', 'CoreGraphics', 'UIKit', 'Security', 'AssetsLibrary', 'MobileCoreServices', 'QuickLook'
  s.ios.vendored_frameworks = 'Vendor/CrashReporter.framework'
<<<<<<< HEAD
  s.xcconfig                = {'GCC_PREPROCESSOR_DEFINITIONS' => %{$(inherited) BITHOCKEY_VERSION="@\\"#{s.version}\\"" BITHOCKEY_C_VERSION="\\"#{s.version}\\"" BITHOCKEY_BUILD="@\\"30\\"" BITHOCKEY_C_BUILD="\\"30\\""} }
=======
  s.xcconfig                = {'GCC_PREPROCESSOR_DEFINITIONS' => %{$(inherited) BITHOCKEY_VERSION="@\\"#{s.version}\\"" BITHOCKEY_C_VERSION="\\"#{s.version}\\"" BITHOCKEY_BUILD="@\\"31\\"" BITHOCKEY_C_BUILD="\\"31\\""} }
>>>>>>> e37045d3
  s.resource_bundle         = { 'HockeySDKResources' => ['Resources/*.png', 'Resources/*.lproj'] }
  s.preserve_paths          = 'Resources', 'Support'

end<|MERGE_RESOLUTION|>--- conflicted
+++ resolved
@@ -1,10 +1,6 @@
 Pod::Spec.new do |s|
   s.name              = 'HockeySDK'
-<<<<<<< HEAD
   s.version           = '3.6-b.2'
-=======
-  s.version           = '3.5.6'
->>>>>>> e37045d3
 
   s.summary           = 'Collect live crash reports, get feedback from your users, distribute your betas, and analyze your test coverage with HockeyApp.'
   s.description       = <<-DESC
@@ -16,11 +12,7 @@
                         DESC
 
   s.homepage          = 'http://hockeyapp.net/'
-<<<<<<< HEAD
   s.documentation_url = 'http://hockeyapp.net/help/sdk/ios/3.6-b.2/'
-=======
-  s.documentation_url = 'http://hockeyapp.net/help/sdk/ios/3.5.6/'
->>>>>>> e37045d3
 
   s.license           = 'MIT'
   s.author            = { 'Andreas Linde' => 'mail@andreaslinde.de', 'Thomas Dohmke' => "thomas@dohmke.de" }
@@ -32,11 +24,7 @@
   
   s.frameworks              = 'CoreText', 'QuartzCore', 'SystemConfiguration', 'CoreGraphics', 'UIKit', 'Security', 'AssetsLibrary', 'MobileCoreServices', 'QuickLook'
   s.ios.vendored_frameworks = 'Vendor/CrashReporter.framework'
-<<<<<<< HEAD
   s.xcconfig                = {'GCC_PREPROCESSOR_DEFINITIONS' => %{$(inherited) BITHOCKEY_VERSION="@\\"#{s.version}\\"" BITHOCKEY_C_VERSION="\\"#{s.version}\\"" BITHOCKEY_BUILD="@\\"30\\"" BITHOCKEY_C_BUILD="\\"30\\""} }
-=======
-  s.xcconfig                = {'GCC_PREPROCESSOR_DEFINITIONS' => %{$(inherited) BITHOCKEY_VERSION="@\\"#{s.version}\\"" BITHOCKEY_C_VERSION="\\"#{s.version}\\"" BITHOCKEY_BUILD="@\\"31\\"" BITHOCKEY_C_BUILD="\\"31\\""} }
->>>>>>> e37045d3
   s.resource_bundle         = { 'HockeySDKResources' => ['Resources/*.png', 'Resources/*.lproj'] }
   s.preserve_paths          = 'Resources', 'Support'
 
