//
//  ASCollectionElement.mm
//  AsyncDisplayKit
//
//  Created by Huy Nguyen on 2/28/16.
//
//  Copyright (c) 2014-present, Facebook, Inc.  All rights reserved.
//  This source code is licensed under the BSD-style license found in the
//  LICENSE file in the root directory of this source tree. An additional grant
//  of patent rights can be found in the PATENTS file in the same directory.
//

#ifndef MINIMAL_ASDK
#import <AsyncDisplayKit/ASCollectionElement.h>
#import <AsyncDisplayKit/ASCellNode+Internal.h>
#import <mutex>

@interface ASCollectionElement ()

/// Required node block used to allocate a cell node. Nil after the first execution.
@property (nonatomic, strong) ASCellNodeBlock nodeBlock;

@end

@implementation ASCollectionElement {
  std::mutex _lock;
  ASCellNode *_node;
}

- (instancetype)initWithNodeBlock:(ASCellNodeBlock)nodeBlock
         supplementaryElementKind:(NSString *)supplementaryElementKind
                  constrainedSize:(ASSizeRange)constrainedSize
                       owningNode:(ASDisplayNode *)owningNode
                  traitCollection:(ASPrimitiveTraitCollection)traitCollection
{
  NSAssert(nodeBlock != nil, @"Node block must not be nil");
  self = [super init];
  if (self) {
    _nodeBlock = nodeBlock;
    _supplementaryElementKind = [supplementaryElementKind copy];
    _constrainedSize = constrainedSize;
    _owningNode = owningNode;
    _traitCollection = traitCollection;
  }
  return self;
}

- (ASCellNode *)node
{
  std::lock_guard<std::mutex> l(_lock);
  if (_nodeBlock != nil) {
    ASCellNode *node = _nodeBlock();
    _nodeBlock = nil;
    if (node == nil) {
      ASDisplayNodeFailAssert(@"Node block returned nil node!");
      node = [[ASCellNode alloc] init];
    }
    node.owningNode = _owningNode;
    node.collectionElement = self;
    ASTraitCollectionPropagateDown(node, _traitCollection);
    _node = node;
  }
  return _node;
}

- (ASCellNode *)nodeIfAllocated
{
  std::lock_guard<std::mutex> l(_lock);
  return _node;
}

<<<<<<< HEAD
@end

#endif
=======
- (void)setTraitCollection:(ASPrimitiveTraitCollection)traitCollection
{
  ASCellNode *nodeIfNeedsPropagation;
  
  {
    std::lock_guard<std::mutex> l(_lock);
    if (! ASPrimitiveTraitCollectionIsEqualToASPrimitiveTraitCollection(_traitCollection, traitCollection)) {
      _traitCollection = traitCollection;
      nodeIfNeedsPropagation = _node;
    }
  }
  
  if (nodeIfNeedsPropagation != nil) {
    ASTraitCollectionPropagateDown(nodeIfNeedsPropagation, traitCollection);
  }
}

@end
>>>>>>> 30ad10da
<|MERGE_RESOLUTION|>--- conflicted
+++ resolved
@@ -69,11 +69,6 @@
   return _node;
 }
 
-<<<<<<< HEAD
-@end
-
-#endif
-=======
 - (void)setTraitCollection:(ASPrimitiveTraitCollection)traitCollection
 {
   ASCellNode *nodeIfNeedsPropagation;
@@ -92,4 +87,5 @@
 }
 
 @end
->>>>>>> 30ad10da
+
+#endif