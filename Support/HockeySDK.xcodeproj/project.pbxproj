--- conflicted
+++ resolved
@@ -3926,11 +3926,8 @@
 			};
 			name = "Release Hockeyapp";
 		};
-<<<<<<< HEAD
 		D04281E420097EF3009DDE36 /* Release Hockeyapp Internal */ = {
-=======
 		D0924FF11FE52C32003F693F /* Release Hockeyapp Internal */ = {
->>>>>>> dc2948e7
 			isa = XCBuildConfiguration;
 			baseConfigurationReference = D01A476E1F4DC01000383CC1 /* telegram.xcconfig */;
 			buildSettings = {
@@ -3974,11 +3971,8 @@
 			};
 			name = "Release Hockeyapp Internal";
 		};
-<<<<<<< HEAD
 		D04281E520097EF3009DDE36 /* Release Hockeyapp Internal */ = {
-=======
 		D0924FF21FE52C32003F693F /* Release Hockeyapp Internal */ = {
->>>>>>> dc2948e7
 			isa = XCBuildConfiguration;
 			buildSettings = {
 				CLANG_ANALYZER_NONNULL = YES;
@@ -4005,11 +3999,8 @@
 			};
 			name = "Release Hockeyapp Internal";
 		};
-<<<<<<< HEAD
 		D04281E620097EF3009DDE36 /* Release Hockeyapp Internal */ = {
-=======
 		D0924FF31FE52C32003F693F /* Release Hockeyapp Internal */ = {
->>>>>>> dc2948e7
 			isa = XCBuildConfiguration;
 			buildSettings = {
 				CLANG_CXX_LANGUAGE_STANDARD = "gnu++0x";
@@ -4067,11 +4058,8 @@
 			};
 			name = "Release Hockeyapp Internal";
 		};
-<<<<<<< HEAD
 		D04281E720097EF3009DDE36 /* Release Hockeyapp Internal */ = {
-=======
 		D0924FF41FE52C32003F693F /* Release Hockeyapp Internal */ = {
->>>>>>> dc2948e7
 			isa = XCBuildConfiguration;
 			buildSettings = {
 				GCC_THUMB_SUPPORT = NO;
@@ -4084,11 +4072,8 @@
 			};
 			name = "Release Hockeyapp Internal";
 		};
-<<<<<<< HEAD
 		D04281E820097EF3009DDE36 /* Release Hockeyapp Internal */ = {
-=======
 		D0924FF51FE52C32003F693F /* Release Hockeyapp Internal */ = {
->>>>>>> dc2948e7
 			isa = XCBuildConfiguration;
 			buildSettings = {
 				"ARCHS[sdk=iphonesimulator*]" = "$(BIT_SIM_ARCHS)";
@@ -4139,11 +4124,8 @@
 			};
 			name = "Release Hockeyapp Internal";
 		};
-<<<<<<< HEAD
 		D04281E920097EF3009DDE36 /* Release Hockeyapp Internal */ = {
-=======
 		D0924FF61FE52C32003F693F /* Release Hockeyapp Internal */ = {
->>>>>>> dc2948e7
 			isa = XCBuildConfiguration;
 			buildSettings = {
 				CLANG_CXX_LANGUAGE_STANDARD = "gnu++0x";
@@ -4208,11 +4190,8 @@
 			};
 			name = "Release Hockeyapp Internal";
 		};
-<<<<<<< HEAD
 		D04281EA20097EF3009DDE36 /* Release Hockeyapp Internal */ = {
-=======
 		D0924FF71FE52C32003F693F /* Release Hockeyapp Internal */ = {
->>>>>>> dc2948e7
 			isa = XCBuildConfiguration;
 			buildSettings = {
 				GCC_THUMB_SUPPORT = NO;
@@ -4221,11 +4200,8 @@
 			};
 			name = "Release Hockeyapp Internal";
 		};
-<<<<<<< HEAD
 		D04281EB20097EF3009DDE36 /* Release Hockeyapp Internal */ = {
-=======
 		D0924FF81FE52C32003F693F /* Release Hockeyapp Internal */ = {
->>>>>>> dc2948e7
 			isa = XCBuildConfiguration;
 			buildSettings = {
 				PRODUCT_BUNDLE_IDENTIFIER = net.hockeyapp.sdk.ios;
@@ -4408,10 +4384,7 @@
 				"VALID_ARCHS[sdk=iphonesimulator*]" = "$(BIT_SIM_ARCHS)";
 				VERSIONING_SYSTEM = "apple-generic";
 				VERSION_INFO_PREFIX = "";
-<<<<<<< HEAD
-=======
 				VERSION_STRING = 5.0;
->>>>>>> dc2948e7
 			};
 			name = Hockeyapp;
 		};
@@ -4500,11 +4473,8 @@
 			};
 			name = Hockeyapp;
 		};
-<<<<<<< HEAD
 		D0FC193F201D292400FEDBB2 /* Release AppStore */ = {
-=======
 		D0EA97841FE84D0600792DD6 /* Release AppStore */ = {
->>>>>>> dc2948e7
 			isa = XCBuildConfiguration;
 			baseConfigurationReference = D01A476E1F4DC01000383CC1 /* telegram.xcconfig */;
 			buildSettings = {
@@ -4548,11 +4518,8 @@
 			};
 			name = "Release AppStore";
 		};
-<<<<<<< HEAD
 		D0FC1940201D292400FEDBB2 /* Release AppStore */ = {
-=======
 		D0EA97851FE84D0600792DD6 /* Release AppStore */ = {
->>>>>>> dc2948e7
 			isa = XCBuildConfiguration;
 			buildSettings = {
 				CLANG_ANALYZER_NONNULL = YES;
@@ -4579,11 +4546,8 @@
 			};
 			name = "Release AppStore";
 		};
-<<<<<<< HEAD
 		D0FC1941201D292400FEDBB2 /* Release AppStore */ = {
-=======
 		D0EA97861FE84D0600792DD6 /* Release AppStore */ = {
->>>>>>> dc2948e7
 			isa = XCBuildConfiguration;
 			buildSettings = {
 				CLANG_CXX_LANGUAGE_STANDARD = "gnu++0x";
@@ -4641,11 +4605,8 @@
 			};
 			name = "Release AppStore";
 		};
-<<<<<<< HEAD
 		D0FC1942201D292400FEDBB2 /* Release AppStore */ = {
-=======
 		D0EA97871FE84D0600792DD6 /* Release AppStore */ = {
->>>>>>> dc2948e7
 			isa = XCBuildConfiguration;
 			buildSettings = {
 				GCC_THUMB_SUPPORT = NO;
@@ -4658,11 +4619,8 @@
 			};
 			name = "Release AppStore";
 		};
-<<<<<<< HEAD
 		D0FC1943201D292400FEDBB2 /* Release AppStore */ = {
-=======
 		D0EA97881FE84D0600792DD6 /* Release AppStore */ = {
->>>>>>> dc2948e7
 			isa = XCBuildConfiguration;
 			buildSettings = {
 				"ARCHS[sdk=iphonesimulator*]" = "$(BIT_SIM_ARCHS)";
@@ -4709,18 +4667,15 @@
 				"VALID_ARCHS[sdk=iphonesimulator*]" = "$(BIT_SIM_ARCHS)";
 				VERSIONING_SYSTEM = "apple-generic";
 				VERSION_INFO_PREFIX = "";
-<<<<<<< HEAD
 			};
 			name = "Release AppStore";
 		};
 		D0FC1944201D292400FEDBB2 /* Release AppStore */ = {
-=======
 				VERSION_STRING = 5.0;
 			};
 			name = "Release AppStore";
 		};
 		D0EA97891FE84D0600792DD6 /* Release AppStore */ = {
->>>>>>> dc2948e7
 			isa = XCBuildConfiguration;
 			buildSettings = {
 				CLANG_CXX_LANGUAGE_STANDARD = "gnu++0x";
@@ -4785,11 +4740,8 @@
 			};
 			name = "Release AppStore";
 		};
-<<<<<<< HEAD
 		D0FC1945201D292400FEDBB2 /* Release AppStore */ = {
-=======
 		D0EA978A1FE84D0600792DD6 /* Release AppStore */ = {
->>>>>>> dc2948e7
 			isa = XCBuildConfiguration;
 			buildSettings = {
 				GCC_THUMB_SUPPORT = NO;
@@ -4798,11 +4750,8 @@
 			};
 			name = "Release AppStore";
 		};
-<<<<<<< HEAD
 		D0FC1946201D292400FEDBB2 /* Release AppStore */ = {
-=======
 		D0EA978B1FE84D0600792DD6 /* Release AppStore */ = {
->>>>>>> dc2948e7
 			isa = XCBuildConfiguration;
 			buildSettings = {
 				PRODUCT_BUNDLE_IDENTIFIER = net.hockeyapp.sdk.ios;
@@ -4810,8 +4759,6 @@
 			};
 			name = "Release AppStore";
 		};
-<<<<<<< HEAD
-=======
 		D0EA978C1FE84D2100792DD6 /* Debug AppStore */ = {
 			isa = XCBuildConfiguration;
 			baseConfigurationReference = D01A476E1F4DC01000383CC1 /* telegram.xcconfig */;
@@ -5099,7 +5046,6 @@
 			};
 			name = "Debug AppStore";
 		};
->>>>>>> dc2948e7
 		E400563C148D79B500EB22B9 /* Debug */ = {
 			isa = XCBuildConfiguration;
 			baseConfigurationReference = 1E754DC61621BC170070AB92 /* HockeySDKBase.xcconfig */;
@@ -5210,13 +5156,10 @@
 				B298554B1D85EBC9007FF452 /* Release */,
 				1E7DE39419D44D88009AB8E5 /* ReleaseCrashOnly */,
 				D01A47761F4DC03C00383CC1 /* Release Hockeyapp */,
-<<<<<<< HEAD
 				D0FC1946201D292400FEDBB2 /* Release AppStore */,
 				D04281EB20097EF3009DDE36 /* Release Hockeyapp Internal */,
-=======
 				D0EA978B1FE84D0600792DD6 /* Release AppStore */,
 				D0924FF81FE52C32003F693F /* Release Hockeyapp Internal */,
->>>>>>> dc2948e7
 				1E27E6131B74F03000192AE2 /* ReleaseCrashOnlyExtensions */,
 			);
 			defaultConfigurationIsVisible = 0;
@@ -5234,13 +5177,10 @@
 				B29855451D85EBC9007FF452 /* Release */,
 				1E7DE39119D44D88009AB8E5 /* ReleaseCrashOnly */,
 				D01A47701F4DC03C00383CC1 /* Release Hockeyapp */,
-<<<<<<< HEAD
 				D0FC1940201D292400FEDBB2 /* Release AppStore */,
 				D04281E520097EF3009DDE36 /* Release Hockeyapp Internal */,
-=======
 				D0EA97851FE84D0600792DD6 /* Release AppStore */,
 				D0924FF21FE52C32003F693F /* Release Hockeyapp Internal */,
->>>>>>> dc2948e7
 				1E27E60D1B74F03000192AE2 /* ReleaseCrashOnlyExtensions */,
 			);
 			defaultConfigurationIsVisible = 0;
@@ -5258,13 +5198,10 @@
 				B29855471D85EBC9007FF452 /* Release */,
 				1E7DE39219D44D88009AB8E5 /* ReleaseCrashOnly */,
 				D01A47721F4DC03C00383CC1 /* Release Hockeyapp */,
-<<<<<<< HEAD
 				D0FC1942201D292400FEDBB2 /* Release AppStore */,
 				D04281E720097EF3009DDE36 /* Release Hockeyapp Internal */,
-=======
 				D0EA97871FE84D0600792DD6 /* Release AppStore */,
 				D0924FF41FE52C32003F693F /* Release Hockeyapp Internal */,
->>>>>>> dc2948e7
 				1E27E60F1B74F03000192AE2 /* ReleaseCrashOnlyExtensions */,
 			);
 			defaultConfigurationIsVisible = 0;
@@ -5282,13 +5219,10 @@
 				B29855461D85EBC9007FF452 /* Release */,
 				1E7DE39519D44D88009AB8E5 /* ReleaseCrashOnly */,
 				D01A47711F4DC03C00383CC1 /* Release Hockeyapp */,
-<<<<<<< HEAD
 				D0FC1941201D292400FEDBB2 /* Release AppStore */,
 				D04281E620097EF3009DDE36 /* Release Hockeyapp Internal */,
-=======
 				D0EA97861FE84D0600792DD6 /* Release AppStore */,
 				D0924FF31FE52C32003F693F /* Release Hockeyapp Internal */,
->>>>>>> dc2948e7
 				1E27E60E1B74F03000192AE2 /* ReleaseCrashOnlyExtensions */,
 			);
 			defaultConfigurationIsVisible = 0;
@@ -5306,13 +5240,10 @@
 				B298554A1D85EBC9007FF452 /* Release */,
 				1E7DE39319D44D88009AB8E5 /* ReleaseCrashOnly */,
 				D01A47751F4DC03C00383CC1 /* Release Hockeyapp */,
-<<<<<<< HEAD
 				D0FC1945201D292400FEDBB2 /* Release AppStore */,
 				D04281EA20097EF3009DDE36 /* Release Hockeyapp Internal */,
-=======
 				D0EA978A1FE84D0600792DD6 /* Release AppStore */,
 				D0924FF71FE52C32003F693F /* Release Hockeyapp Internal */,
->>>>>>> dc2948e7
 				1E27E6121B74F03000192AE2 /* ReleaseCrashOnlyExtensions */,
 			);
 			defaultConfigurationIsVisible = 0;
@@ -5330,13 +5261,10 @@
 				B29855481D85EBC9007FF452 /* Release */,
 				1EB617561B0A30480035A986 /* ReleaseCrashOnly */,
 				D01A47731F4DC03C00383CC1 /* Release Hockeyapp */,
-<<<<<<< HEAD
 				D0FC1943201D292400FEDBB2 /* Release AppStore */,
 				D04281E820097EF3009DDE36 /* Release Hockeyapp Internal */,
-=======
 				D0EA97881FE84D0600792DD6 /* Release AppStore */,
 				D0924FF51FE52C32003F693F /* Release Hockeyapp Internal */,
->>>>>>> dc2948e7
 				1E27E6101B74F03000192AE2 /* ReleaseCrashOnlyExtensions */,
 			);
 			defaultConfigurationIsVisible = 0;
@@ -5354,13 +5282,10 @@
 				B29855491D85EBC9007FF452 /* Release */,
 				1EB6175B1B0A30480035A986 /* ReleaseCrashOnly */,
 				D01A47741F4DC03C00383CC1 /* Release Hockeyapp */,
-<<<<<<< HEAD
 				D0FC1944201D292400FEDBB2 /* Release AppStore */,
 				D04281E920097EF3009DDE36 /* Release Hockeyapp Internal */,
-=======
 				D0EA97891FE84D0600792DD6 /* Release AppStore */,
 				D0924FF61FE52C32003F693F /* Release Hockeyapp Internal */,
->>>>>>> dc2948e7
 				1E27E6111B74F03000192AE2 /* ReleaseCrashOnlyExtensions */,
 			);
 			defaultConfigurationIsVisible = 0;
@@ -5378,13 +5303,10 @@
 				B29855441D85EBC9007FF452 /* Release */,
 				1E7DE39019D44D88009AB8E5 /* ReleaseCrashOnly */,
 				D01A476F1F4DC03C00383CC1 /* Release Hockeyapp */,
-<<<<<<< HEAD
 				D0FC193F201D292400FEDBB2 /* Release AppStore */,
 				D04281E420097EF3009DDE36 /* Release Hockeyapp Internal */,
-=======
 				D0EA97841FE84D0600792DD6 /* Release AppStore */,
 				D0924FF11FE52C32003F693F /* Release Hockeyapp Internal */,
->>>>>>> dc2948e7
 				1E27E60C1B74F03000192AE2 /* ReleaseCrashOnlyExtensions */,
 			);
 			defaultConfigurationIsVisible = 0;
