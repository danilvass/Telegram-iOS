--- conflicted
+++ resolved
@@ -3641,11 +3641,7 @@
 
 "Conversation.UnvotePoll" = "Unvote";
 "Conversation.StopPoll" = "Stop Poll";
-<<<<<<< HEAD
 "Conversation.StopPollConfirmationTitle" = "If you stop this poll now, nobody will be able to vote in it anymore. This action cannot be undone.";
 "Conversation.StopPollConfirmation" = "Stop Poll";
-=======
-"CreatePoll.OptionsInfo" = "You can add up to 10 options.";
-
-"AttachmentMenu.WebSearch" = "Web Search";
->>>>>>> 0462cafa
+
+"AttachmentMenu.WebSearch" = "Web Search";