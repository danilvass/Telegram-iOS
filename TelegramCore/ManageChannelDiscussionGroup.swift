import Foundation
#if os(macOS)
import SwiftSignalKitMac
import PostboxMac
#else
import SwiftSignalKit
import Postbox
#endif


public enum AvailableChannelDiscussionGroupError {
    case generic
}

public func availableGroupsForChannelDiscussion(network: Network) -> Signal<[Peer], AvailableChannelDiscussionGroupError> {
    return network.request(Api.functions.channels.getGroupsForDiscussion()) |> mapError { error in
        return .generic
    } |> map { result in
        let chats:[Api.Chat]
        switch result {
        case let .chats(c):
            chats = c
        case let .chatsSlice(_, c):
            chats = c
        }
        
        let peers = chats.compactMap {
            return parseTelegramGroupOrChannel(chat: $0)
        }
        
        return peers
    }
}

public func availableChannelsForGroupDiscussion(network: Network) -> Signal<[Peer], AvailableChannelDiscussionGroupError> {
    return network.request(Api.functions.channels.getBroadcastsForDiscussion()) |> mapError { _ in
        return .generic
        } |> map { result in
            let chats:[Api.Chat]
            switch result {
            case let .chats(c):
                chats = c
            case let .chatsSlice(_, c):
                chats = c
            }
            
            let peers = chats.compactMap {
                return parseTelegramGroupOrChannel(chat: $0)
            }
            
            return peers
    }
}

public enum ChannelDiscussionGroupError {
    case generic
}

public func updateGroupDiscussionForChannel(network: Network, postbox: Postbox, channelId: PeerId, groupId: PeerId?) -> Signal<Bool, ChannelDiscussionGroupError> {
    
    return postbox.transaction { transaction -> (channel: Peer?, group: Peer?) in
        return (channel: transaction.getPeer(channelId), group: groupId != nil ? transaction.getPeer(groupId!) : nil)
    }
    |> mapError { _ in ChannelDiscussionGroupError.generic }
    |> mapToSignal { peers -> Signal<Bool, ChannelDiscussionGroupError> in
        guard let channel = peers.channel else {
            return .fail(.generic)
        }
        
        let tempGroupApi = peers.group != nil ? apiInputChannel(peers.group!) : Api.InputChannel.inputChannelEmpty
        
        guard let apiChannel = apiInputChannel(channel), let apiGroup = tempGroupApi else {
            return .fail(.generic)
        }
        
        return network.request(Api.functions.channels.setDiscussionGroup(broadcast: apiChannel, group: apiGroup))
            |> mapError { error in
                return .generic
            }
            |> map { result in
                switch result {
                    case .boolTrue:
                        return true
                    case .boolFalse:
                        return false
                }
            }
    } |> mapToSignal { result in
        if result {
            return postbox.transaction { transaction in
<<<<<<< HEAD
                var previousGroupId: PeerId?
                transaction.updatePeerCachedData(peerIds: Set([channelId]), update: { (_, current) -> CachedPeerData? in
                    let current: CachedChannelData = current as? CachedChannelData ?? CachedChannelData()
                    previousGroupId = current.linkedDiscussionPeerId
                    return current.withUpdatedLinkedDiscussionPeerId(groupId)
                })
                if let previousGroupId = previousGroupId {
                    transaction.updatePeerCachedData(peerIds: Set([previousGroupId]), update: { (_, current) -> CachedPeerData? in
                        return (current as? CachedChannelData ?? CachedChannelData()).withUpdatedLinkedDiscussionPeerId(nil)
                    })
                }
                if let groupId = groupId {
                    transaction.updatePeerCachedData(peerIds: Set([groupId]), update: { (_, current) -> CachedPeerData? in
                        return (current as? CachedChannelData ?? CachedChannelData()).withUpdatedLinkedDiscussionPeerId(channelId)
=======
                var previousAssociatedId: PeerId? = nil
                transaction.updatePeerCachedData(peerIds: Set([channelId]), update: { (_, current) -> CachedPeerData? in
                    let cachedData = (current as? CachedChannelData ?? CachedChannelData())
                    previousAssociatedId = cachedData.associatedPeerId
                    return cachedData.withUpdatedAssociatedPeerId(groupId)
                })
                if let associatedId = previousAssociatedId ?? groupId  {
                    transaction.updatePeerCachedData(peerIds: Set([associatedId]), update: { (_, current) -> CachedPeerData? in
                        let cachedData = (current as? CachedChannelData ?? CachedChannelData())
                        return cachedData.withUpdatedAssociatedPeerId(groupId == nil ? nil : channelId)
>>>>>>> 4abdd2fb
                    })
                }
            }
            |> introduceError(ChannelDiscussionGroupError.self)
            |> map { _ in
                return result
            }
        } else {
            return .single(result)
        }
    }
    
}<|MERGE_RESOLUTION|>--- conflicted
+++ resolved
@@ -88,33 +88,16 @@
     } |> mapToSignal { result in
         if result {
             return postbox.transaction { transaction in
-<<<<<<< HEAD
                 var previousGroupId: PeerId?
                 transaction.updatePeerCachedData(peerIds: Set([channelId]), update: { (_, current) -> CachedPeerData? in
                     let current: CachedChannelData = current as? CachedChannelData ?? CachedChannelData()
                     previousGroupId = current.linkedDiscussionPeerId
                     return current.withUpdatedLinkedDiscussionPeerId(groupId)
                 })
-                if let previousGroupId = previousGroupId {
-                    transaction.updatePeerCachedData(peerIds: Set([previousGroupId]), update: { (_, current) -> CachedPeerData? in
-                        return (current as? CachedChannelData ?? CachedChannelData()).withUpdatedLinkedDiscussionPeerId(nil)
-                    })
-                }
-                if let groupId = groupId {
-                    transaction.updatePeerCachedData(peerIds: Set([groupId]), update: { (_, current) -> CachedPeerData? in
-                        return (current as? CachedChannelData ?? CachedChannelData()).withUpdatedLinkedDiscussionPeerId(channelId)
-=======
-                var previousAssociatedId: PeerId? = nil
-                transaction.updatePeerCachedData(peerIds: Set([channelId]), update: { (_, current) -> CachedPeerData? in
-                    let cachedData = (current as? CachedChannelData ?? CachedChannelData())
-                    previousAssociatedId = cachedData.associatedPeerId
-                    return cachedData.withUpdatedAssociatedPeerId(groupId)
-                })
-                if let associatedId = previousAssociatedId ?? groupId  {
+                if let associatedId = previousGroupId ?? groupId  {
                     transaction.updatePeerCachedData(peerIds: Set([associatedId]), update: { (_, current) -> CachedPeerData? in
                         let cachedData = (current as? CachedChannelData ?? CachedChannelData())
                         return cachedData.withUpdatedAssociatedPeerId(groupId == nil ? nil : channelId)
->>>>>>> 4abdd2fb
                     })
                 }
             }
