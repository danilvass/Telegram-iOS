import Foundation
#if os(macOS)
    import PostboxMac
#else
    import Postbox
#endif

public func tagsForStoreMessage(media: [Media], textEntities: [MessageTextEntity]?) -> MessageTags {
    var tags = MessageTags()
    for attachment in media {
        if let _ = attachment as? TelegramMediaImage {
            let _ = tags.insert(.PhotoOrVideo)
        } else if let file = attachment as? TelegramMediaFile {
            if file.isSticker || file.isAnimated {
            } else if file.isVideo {
                let _ = tags.insert(.PhotoOrVideo)
            } else if file.isVoice {
                let _ = tags.insert(.Voice)
            } else if file.isMusic {
                let _ = tags.insert(.Music)
            } else {
                let _ = tags.insert(.File)
            }
        } else if let webpage = attachment as? TelegramMediaWebpage, case .Loaded = webpage.content {
            tags.insert(.WebPage)
        }
    }
    if let textEntities = textEntities, !textEntities.isEmpty && !tags.contains(.WebPage) {
        for entity in textEntities {
            switch entity.type {
                case .Url, .Email:
                    tags.insert(.WebPage)
                default:
                    break
            }
        }
    }
    return tags
}

extension Api.Message {
    var peerId: PeerId? {
        switch self {
            case let .message(flags, _, fromId, toId, _, _, _, _, _, _, _, _, _, _):
                switch toId {
                    case let .peerUser(userId):
                        return PeerId(namespace: Namespaces.Peer.CloudUser, id: (flags & Int32(2)) != 0 ? userId : (fromId ?? userId))
                    case let .peerChat(chatId):
                        return PeerId(namespace: Namespaces.Peer.CloudGroup, id: chatId)
                    case let .peerChannel(channelId):
                        return PeerId(namespace: Namespaces.Peer.CloudChannel, id: channelId)
                }
            case .messageEmpty:
                return nil
            case let .messageService(flags, _, fromId, toId, _, _, _):
                switch toId {
                    case let .peerUser(userId):
                        return PeerId(namespace: Namespaces.Peer.CloudUser, id: (flags & Int32(2)) != 0 ? userId : (fromId ?? userId))
                    case let .peerChat(chatId):
                        return PeerId(namespace: Namespaces.Peer.CloudGroup, id: chatId)
                    case let .peerChannel(channelId):
                        return PeerId(namespace: Namespaces.Peer.CloudChannel, id: channelId)
                }
        }
    }
    
    var peerIds: [PeerId] {
        switch self {
            case let .message(flags, _, fromId, toId, fwdFrom, viaBotId, _, _, _, media, _, entities, _, _):
                let peerId: PeerId
                switch toId {
                    case let .peerUser(userId):
                        peerId = PeerId(namespace: Namespaces.Peer.CloudUser, id: (flags & Int32(2)) != 0 ? userId : (fromId ?? userId))
                    case let .peerChat(chatId):
                        peerId = PeerId(namespace: Namespaces.Peer.CloudGroup, id: chatId)
                    case let .peerChannel(channelId):
                        peerId = PeerId(namespace: Namespaces.Peer.CloudChannel, id: channelId)
                }
                
                var result = [peerId]
                
                if let fromId = fromId, PeerId(namespace: Namespaces.Peer.CloudUser, id: fromId) != peerId {
                    result.append(PeerId(namespace: Namespaces.Peer.CloudUser, id: fromId))
                }
            
                if let fwdFrom = fwdFrom {
                    switch fwdFrom {
                        case let .messageFwdHeader(_, fromId, _, channelId, _):
                            if let channelId = channelId {
                                result.append(PeerId(namespace: Namespaces.Peer.CloudChannel, id: channelId))
                            }
                            if let fromId = fromId {
                                result.append(PeerId(namespace: Namespaces.Peer.CloudUser, id: fromId))
                            }
                    }
                }
                
                if let viaBotId = viaBotId {
                    result.append(PeerId(namespace: Namespaces.Peer.CloudUser, id: viaBotId))
                }
                
                if let media = media {
                    switch media {
                        case let .messageMediaContact(_, _, _, userId):
                            result.append(PeerId(namespace: Namespaces.Peer.CloudUser, id: userId))
                        default:
                            break
                    }
                }
                
                if let entities = entities {
                    for entity in entities {
                        switch entity {
                            case let .messageEntityMentionName(_, _, userId):
                                result.append(PeerId(namespace: Namespaces.Peer.CloudUser, id: userId))
                            default:
                                break
                        }
                    }
                }
                
                return result
            case .messageEmpty:
                return []
            case let .messageService(flags, _, fromId, toId, _, _, action):
                let peerId: PeerId
                switch toId {
                    case let .peerUser(userId):
                        peerId = PeerId(namespace: Namespaces.Peer.CloudUser, id: (flags & Int32(2)) != 0 ? userId : (fromId ?? userId))
                    case let .peerChat(chatId):
                        peerId = PeerId(namespace: Namespaces.Peer.CloudGroup, id: chatId)
                    case let .peerChannel(channelId):
                        peerId = PeerId(namespace: Namespaces.Peer.CloudChannel, id: channelId)
                }
                var result = [peerId]
                
                if let fromId = fromId, PeerId(namespace: Namespaces.Peer.CloudUser, id: fromId) != peerId {
                    result.append(PeerId(namespace: Namespaces.Peer.CloudUser, id: fromId))
                }
                
                switch action {
                    case .messageActionChannelCreate, .messageActionChatDeletePhoto, .messageActionChatEditPhoto, .messageActionChatEditTitle, .messageActionEmpty, .messageActionPinMessage, .messageActionHistoryClear, .messageActionHistoryClear, .messageActionGameScore:
                        break
                    case let .messageActionChannelMigrateFrom(_, chatId):
                        result.append(PeerId(namespace: Namespaces.Peer.CloudGroup, id: chatId))
                    case let .messageActionChatAddUser(users):
                        for id in users {
                            result.append(PeerId(namespace: Namespaces.Peer.CloudUser, id: id))
                        }
                    case let .messageActionChatCreate(_, users):
                        for id in users {
                            result.append(PeerId(namespace: Namespaces.Peer.CloudUser, id: id))
                        }
                    case let .messageActionChatDeleteUser(userId):
                        result.append(PeerId(namespace: Namespaces.Peer.CloudUser, id: userId))
                    case let .messageActionChatJoinedByLink(inviterId):
                        result.append(PeerId(namespace: Namespaces.Peer.CloudUser, id: inviterId))
                    case let .messageActionChatMigrateTo(channelId):
                        result.append(PeerId(namespace: Namespaces.Peer.CloudChannel, id: channelId))
                    case let .messageActionPhoneCall(flags, callId, reason, duration):
                        break
                }
            
                return result
        }
    }
    
    var associatedMessageIds: [MessageId]? {
        switch self {
            case let .message(flags, _, fromId, toId, _, _, replyToMsgId, _, _, _, _, _, _, _):
                if let replyToMsgId = replyToMsgId {
                    let peerId: PeerId
                        switch toId {
                        case let .peerUser(userId):
                            peerId = PeerId(namespace: Namespaces.Peer.CloudUser, id: (flags & Int32(2)) != 0 ? userId : (fromId ?? userId))
                        case let .peerChat(chatId):
                            peerId = PeerId(namespace: Namespaces.Peer.CloudGroup, id: chatId)
                        case let .peerChannel(channelId):
                            peerId = PeerId(namespace: Namespaces.Peer.CloudChannel, id: channelId)
                    }
                    
                    return [MessageId(peerId: peerId, namespace: Namespaces.Message.Cloud, id: replyToMsgId)]
                }
            case .messageEmpty:
                break
            case let .messageService(flags, _, fromId, toId, replyToMsgId, _, _):
                if let replyToMsgId = replyToMsgId {
                    let peerId: PeerId
                    switch toId {
                        case let .peerUser(userId):
                            peerId = PeerId(namespace: Namespaces.Peer.CloudUser, id: (flags & Int32(2)) != 0 ? userId : (fromId ?? userId))
                        case let .peerChat(chatId):
                            peerId = PeerId(namespace: Namespaces.Peer.CloudGroup, id: chatId)
                        case let .peerChannel(channelId):
                            peerId = PeerId(namespace: Namespaces.Peer.CloudChannel, id: channelId)
                    }
                    
                    return [MessageId(peerId: peerId, namespace: Namespaces.Message.Cloud, id: replyToMsgId)]
                }
        }
        return nil
    }
}

func textAndMediaFromApiMedia(_ media: Api.MessageMedia?) -> (String?, Media?) {
    if let media = media {
        switch media {
            case let .messageMediaPhoto(photo, caption):
                if let mediaImage = telegramMediaImageFromApiPhoto(photo) {
                    return (caption, mediaImage)
                }
                break
            case let .messageMediaContact(phoneNumber, firstName, lastName, userId):
                let contactPeerId: PeerId? = userId == 0 ? nil : PeerId(namespace: Namespaces.Peer.CloudUser, id: userId)
                let mediaContact = TelegramMediaContact(firstName: firstName, lastName: lastName, phoneNumber: phoneNumber, peerId: contactPeerId)
                return (nil, mediaContact)
            case let .messageMediaGeo(geo):
                let mediaMap = telegramMediaMapFromApiGeoPoint(geo, title: nil, address: nil, provider: nil, venueId: nil)
                return (nil, mediaMap)
            case let .messageMediaVenue(geo, title, address, provider, venueId):
                let mediaMap = telegramMediaMapFromApiGeoPoint(geo, title: title, address: address, provider: provider, venueId: venueId)
                return (nil, mediaMap)
            case let .messageMediaDocument(document, caption):
                if let mediaFile = telegramMediaFileFromApiDocument(document) {
                    return (caption, mediaFile)
                }
            case let .messageMediaWebPage(webpage):
                if let mediaWebpage = telegramMediaWebpageFromApiWebpage(webpage) {
                    return (nil, mediaWebpage)
                }
            case .messageMediaUnsupported:
                return (nil, TelegramMediaUnsupported())
            case .messageMediaEmpty:
                break
            case let .messageMediaGame(game):
                return (nil, TelegramMediaGame(apiGame: game))
        }
    }
    
    return (nil, nil)
}

func messageTextEntitiesFromApiEntities(_ entities: [Api.MessageEntity]) -> [MessageTextEntity] {
    var result: [MessageTextEntity] = []
    for entity in entities {
        switch entity {
            case .messageEntityUnknown, .inputMessageEntityMentionName:
                break
            case let .messageEntityMention(offset, length):
                result.append(MessageTextEntity(range: Int(offset) ..< Int(offset + length), type: .Mention))
            case let .messageEntityHashtag(offset, length):
                result.append(MessageTextEntity(range: Int(offset) ..< Int(offset + length), type: .Hashtag))
            case let .messageEntityBotCommand(offset, length):
                result.append(MessageTextEntity(range: Int(offset) ..< Int(offset + length), type: .BotCommand))
            case let .messageEntityUrl(offset, length):
                result.append(MessageTextEntity(range: Int(offset) ..< Int(offset + length), type: .Url))
            case let .messageEntityEmail(offset, length):
                result.append(MessageTextEntity(range: Int(offset) ..< Int(offset + length), type: .Email))
            case let .messageEntityBold(offset, length):
                result.append(MessageTextEntity(range: Int(offset) ..< Int(offset + length), type: .Bold))
            case let .messageEntityItalic(offset, length):
                result.append(MessageTextEntity(range: Int(offset) ..< Int(offset + length), type: .Italic))
            case let .messageEntityCode(offset, length):
                result.append(MessageTextEntity(range: Int(offset) ..< Int(offset + length), type: .Code))
            case let .messageEntityPre(offset, length, _):
                result.append(MessageTextEntity(range: Int(offset) ..< Int(offset + length), type: .Pre))
            case let .messageEntityTextUrl(offset, length, url):
                result.append(MessageTextEntity(range: Int(offset) ..< Int(offset + length), type: .TextUrl(url: url)))
            case let .messageEntityMentionName(offset, length, userId):
                result.append(MessageTextEntity(range: Int(offset) ..< Int(offset + length), type: .TextMention(peerId: PeerId(namespace: Namespaces.Peer.CloudUser, id: userId))))
        }
    }
    return result
}

extension StoreMessage {
    convenience init?(apiMessage: Api.Message) {
        switch apiMessage {
            case let .message(flags, id, fromId, toId, fwdFrom, viaBotId, replyToMsgId, date, message, media, replyMarkup, entities, views, editDate):
                let peerId: PeerId
                var authorId: PeerId?
                switch toId {
                    case let .peerUser(userId):
                        peerId = PeerId(namespace: Namespaces.Peer.CloudUser, id: (flags & Int32(2)) != 0 ? userId : (fromId ?? userId))
                        if let fromId = fromId {
                            authorId = PeerId(namespace: Namespaces.Peer.CloudUser, id: fromId)
                        } else {
                            authorId = peerId
                        }
                    case let .peerChat(chatId):
                        peerId = PeerId(namespace: Namespaces.Peer.CloudGroup, id: chatId)
                        if let fromId = fromId {
                            authorId = PeerId(namespace: Namespaces.Peer.CloudUser, id: fromId)
                        } else {
                            authorId = peerId
                        }
                    case let .peerChannel(channelId):
                        peerId = PeerId(namespace: Namespaces.Peer.CloudChannel, id: channelId)
                        if let fromId = fromId {
                            authorId = PeerId(namespace: Namespaces.Peer.CloudUser, id: fromId)
                        } else {
                            authorId = peerId
                        }
                }
                
                var forwardInfo: StoreMessageForwardInfo?
                if let fwdFrom = fwdFrom {
                    switch fwdFrom {
                        case let .messageFwdHeader(_, fromId, date, channelId, channelPost):
                            var authorId: PeerId?
                            var sourceId: PeerId?
                            var sourceMessageId: MessageId?
                            
                            if let fromId = fromId {
                                authorId = PeerId(namespace: Namespaces.Peer.CloudUser, id: fromId)
                            }
                            if let channelId = channelId {
                                let peerId = PeerId(namespace: Namespaces.Peer.CloudChannel, id: channelId)
                                sourceId = peerId
                                
                                if let channelPost = channelPost {
                                    sourceMessageId = MessageId(peerId: peerId, namespace: Namespaces.Message.Cloud, id: channelPost)
                                }
                            }
                        
                            if let authorId = authorId {
                                forwardInfo = StoreMessageForwardInfo(authorId: authorId, sourceId: sourceId, sourceMessageId: sourceMessageId, date: date)
                            } else if let sourceId = sourceId {
                                forwardInfo = StoreMessageForwardInfo(authorId: sourceId, sourceId: nil, sourceMessageId: sourceMessageId, date: date)
                            }
                    }
                }
                
                var messageText = message
                var medias: [Media] = []
                var attributes: [MessageAttribute] = []
                
                if let media = media {
                    let (mediaText, mediaValue) = textAndMediaFromApiMedia(media)
                    if let mediaText = mediaText {
                        messageText = mediaText
                    }
                    if let mediaValue = mediaValue {
                        medias.append(mediaValue)
                    }
                }
                
                for case let file as TelegramMediaFile in medias {
                    if peerId.namespace == Namespaces.Peer.CloudUser || peerId.namespace == Namespaces.Peer.CloudGroup {
                        if file.isVoice {
<<<<<<< HEAD
                            attributes.append(ConsumableContentMessageAttribute(consumed: (flags & (1 << 5)) != 0))
=======
                            attributes.append(ConsumableContentMessageAttribute(consumed: (flags & (1 << 5)) == 0))
>>>>>>> 3ca08f7a
                            break
                        }
                    }
                }
                
                if let viaBotId = viaBotId {
                    attributes.append(InlineBotMessageAttribute(peerId: PeerId(namespace: Namespaces.Peer.CloudUser, id: viaBotId)))
                }
                
                if let replyToMsgId = replyToMsgId {
                    attributes.append(ReplyMessageAttribute(messageId: MessageId(peerId: peerId, namespace: Namespaces.Message.Cloud, id: replyToMsgId)))
                }
                
                if let views = views {
                    attributes.append(ViewCountMessageAttribute(count: Int(views)))
                }
                
                if let editDate = editDate {
                    attributes.append(EditedMessageAttribute(date: editDate))
                }
                
                var entitiesAttribute: TextEntitiesMessageAttribute?
                if let entities = entities, !entities.isEmpty {
                    let attribute = TextEntitiesMessageAttribute(entities: messageTextEntitiesFromApiEntities(entities))
                    entitiesAttribute = attribute
                    attributes.append(attribute)
                }
                
                var storeFlags = StoreMessageFlags()
                
                if let replyMarkup = replyMarkup {
                    let parsedReplyMarkup = ReplyMarkupMessageAttribute(apiMarkup: replyMarkup)
                    attributes.append(parsedReplyMarkup)
                    if !parsedReplyMarkup.flags.contains(.inline) {
                        storeFlags.insert(.TopIndexable)
                    }
                }
                
                if (flags & (1 << 1)) == 0 {
                    storeFlags.insert(.Incoming)
                }
                if (flags & (1 << 4)) != 0 {
                    storeFlags.insert(.Personal)
                }
                
                self.init(id: MessageId(peerId: peerId, namespace: Namespaces.Message.Cloud, id: id), globallyUniqueId: nil, timestamp: date, flags: storeFlags, tags: tagsForStoreMessage(media: medias, textEntities: entitiesAttribute?.entities), forwardInfo: forwardInfo, authorId: authorId, text: messageText, attributes: attributes, media: medias)
            case .messageEmpty:
                return nil
            case let .messageService(flags, id, fromId, toId, replyToMsgId, date, action):
                let peerId: PeerId
                var authorId: PeerId?
                switch toId {
                    case let .peerUser(userId):
                        peerId = PeerId(namespace: Namespaces.Peer.CloudUser, id: (flags & Int32(2)) != 0 ? userId : (fromId ?? userId))
                        if let fromId = fromId {
                            authorId = PeerId(namespace: Namespaces.Peer.CloudUser, id: fromId)
                        } else {
                            authorId = peerId
                        }
                    case let .peerChat(chatId):
                        peerId = PeerId(namespace: Namespaces.Peer.CloudGroup, id: chatId)
                        if let fromId = fromId {
                            authorId = PeerId(namespace: Namespaces.Peer.CloudUser, id: fromId)
                        } else {
                            authorId = peerId
                        }
                    case let .peerChannel(channelId):
                        peerId = PeerId(namespace: Namespaces.Peer.CloudChannel, id: channelId)
                        if let fromId = fromId {
                            authorId = PeerId(namespace: Namespaces.Peer.CloudUser, id: fromId)
                        } else {
                            authorId = peerId
                        }
                }
                
                var attributes: [MessageAttribute] = []
                if let replyToMsgId = replyToMsgId {
                    attributes.append(ReplyMessageAttribute(messageId: MessageId(peerId: peerId, namespace: Namespaces.Message.Cloud, id: replyToMsgId)))
                }
                
                var storeFlags = StoreMessageFlags()
                if (flags & 2) == 0 {
                    let _ = storeFlags.insert(.Incoming)
                }
                
                var media: [Media] = []
                if let action = telegramMediaActionFromApiAction(action) {
                    media.append(action)
                }
                
                self.init(id: MessageId(peerId: peerId, namespace: Namespaces.Message.Cloud, id: id), globallyUniqueId: nil, timestamp: date, flags: storeFlags, tags: [], forwardInfo: nil, authorId: authorId, text: "", attributes: attributes, media: media)
            }
    }
}<|MERGE_RESOLUTION|>--- conflicted
+++ resolved
@@ -348,11 +348,7 @@
                 for case let file as TelegramMediaFile in medias {
                     if peerId.namespace == Namespaces.Peer.CloudUser || peerId.namespace == Namespaces.Peer.CloudGroup {
                         if file.isVoice {
-<<<<<<< HEAD
-                            attributes.append(ConsumableContentMessageAttribute(consumed: (flags & (1 << 5)) != 0))
-=======
                             attributes.append(ConsumableContentMessageAttribute(consumed: (flags & (1 << 5)) == 0))
->>>>>>> 3ca08f7a
                             break
                         }
                     }
