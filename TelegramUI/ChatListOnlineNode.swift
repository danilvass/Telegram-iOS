--- conflicted
+++ resolved
@@ -30,18 +30,6 @@
                     strongSelf.iconNode.frame = CGRect(x: 0.0, y: 0.0, width: 14.0, height: 14.0)
 
                     if animated {
-<<<<<<< HEAD
-                        if online || !strongSelf.iconNode.isHidden {
-                            let initialScale: CGFloat = CGFloat((strongSelf.iconNode.value(forKeyPath: "layer.presentationLayer.transform.scale.x") as? NSNumber)?.floatValue ?? 1.0)
-                            let targetScale: CGFloat = online ? 1.0 : 0.0
-                            strongSelf.iconNode.isHidden = false
-                            strongSelf.iconNode.layer.animateScale(from: initialScale, to: targetScale, duration: 0.2, removeOnCompletion: false, completion: { [weak self] finished in
-                                if let strongSelf = self, finished {
-                                    strongSelf.iconNode.isHidden = !online
-                                }
-                            })
-                        }
-=======
                         let initialScale: CGFloat = strongSelf.iconNode.isHidden ? 0.0 : CGFloat((strongSelf.iconNode.value(forKeyPath: "layer.presentationLayer.transform.scale.x") as? NSNumber)?.floatValue ?? 1.0)
                         let targetScale: CGFloat = online ? 1.0 : 0.0
                         strongSelf.iconNode.isHidden = false
@@ -50,7 +38,6 @@
                                 strongSelf.iconNode.isHidden = !online
                             }
                         })
->>>>>>> 1c4500fc
                     } else {
                         strongSelf.iconNode.isHidden = !online
                     }
