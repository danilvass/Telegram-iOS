import Foundation
import AsyncDisplayKit
import Display
import Postbox
import TelegramCore
import SwiftSignalKit

final class ChatMediaInputStickerPaneOpaqueState {
    let hasLower: Bool
    
    init(hasLower: Bool) {
        self.hasLower = hasLower
    }
}

final class ChatMediaInputStickerPane: ChatMediaInputPane {
    private var isExpanded: Bool?
    private var isPaneVisible = false
    let gridNode: GridNode
    private let paneDidScroll: (ChatMediaInputPane, ChatMediaInputPaneScrollState, ContainedViewLayoutTransition) -> Void
    private let fixPaneScroll: (ChatMediaInputPane, ChatMediaInputPaneScrollState) -> Void
    private var didScrollPreviousOffset: CGFloat?
    private var didScrollPreviousState: ChatMediaInputPaneScrollState?
    
    init(theme: PresentationTheme, strings: PresentationStrings, paneDidScroll: @escaping (ChatMediaInputPane, ChatMediaInputPaneScrollState, ContainedViewLayoutTransition) -> Void, fixPaneScroll: @escaping (ChatMediaInputPane, ChatMediaInputPaneScrollState) -> Void) {
        self.gridNode = GridNode()
        self.paneDidScroll = paneDidScroll
        self.fixPaneScroll = fixPaneScroll
        
        super.init()
        
        self.addSubnode(self.gridNode)
        self.gridNode.presentationLayoutUpdated = { [weak self] layout, transition in
            if let strongSelf = self, let opaqueState = strongSelf.gridNode.opaqueState as? ChatMediaInputStickerPaneOpaqueState {
                var offset: CGFloat
                if opaqueState.hasLower {
                    offset = -(layout.contentOffset.y + 41.0)
                } else {
                    offset = -(layout.contentOffset.y + 41.0)
                    offset = min(0.0, offset + 56.0)
                }
                var relativeChange: CGFloat = 0.0
                if let didScrollPreviousOffset = strongSelf.didScrollPreviousOffset {
                    relativeChange = offset - didScrollPreviousOffset
                }
                strongSelf.didScrollPreviousOffset = offset
                let state = ChatMediaInputPaneScrollState(absoluteOffset: offset, relativeChange: relativeChange)
                strongSelf.didScrollPreviousState = state
                if !transition.isAnimated {
                    strongSelf.paneDidScroll(strongSelf, state, transition)
                }
            }
        }
        self.gridNode.scrollingCompleted = { [weak self] in
            if let strongSelf = self, let didScrollPreviousState = strongSelf.didScrollPreviousState {
                strongSelf.fixPaneScroll(strongSelf, didScrollPreviousState)
            }
        }
        self.gridNode.scrollView.alwaysBounceVertical = true
    }
    
    override func updateLayout(size: CGSize, topInset: CGFloat, bottomInset: CGFloat, isExpanded: Bool, isVisible: Bool, transition: ContainedViewLayoutTransition) {
        var changedIsExpanded = false
        if let previousIsExpanded = self.isExpanded {
            if previousIsExpanded != isExpanded {
                changedIsExpanded = true
            }
        }
        self.isExpanded = isExpanded
        
        let sideInset: CGFloat = 2.0
        var itemSide: CGFloat = floor((size.width - sideInset * 2.0) / 5.0)
        itemSide = min(itemSide, 75.0)
        let itemSize = CGSize(width: itemSide, height: max(itemSide, 80.0))
        
        var scrollToItem: GridNodeScrollToItem?
        if changedIsExpanded {
            if isExpanded {
                var scrollIndex: Int?
                for i in 0 ..< self.gridNode.items.count {
                    if let _ = self.gridNode.items[i] as? StickerPaneSearchBarPlaceholderItem {
                        scrollIndex = i
                        break
                    }
                }
                if let scrollIndex = scrollIndex {
                    scrollToItem = GridNodeScrollToItem(index: scrollIndex, position: .top, transition: transition, directionHint: .down, adjustForSection: true, adjustForTopInset: true)
                }
            } else {
                var scrollIndex: Int?
                for i in 0 ..< self.gridNode.items.count {
                    if let _ = self.gridNode.items[i] as? ChatMediaInputStickerGridItem {
                        scrollIndex = i
                        break
                    }
                }
                if let scrollIndex = scrollIndex {
                    scrollToItem = GridNodeScrollToItem(index: scrollIndex, position: .top, transition: transition, directionHint: .down, adjustForSection: true, adjustForTopInset: true)
                }
            }
        }
<<<<<<< HEAD
        self.gridNode.transaction(GridNodeTransaction(deleteItems: [], insertItems: [], updateItems: [], scrollToItem: scrollToItem, updateLayout: GridNodeUpdateLayout(layout: GridNodeLayout(size: size, insets: UIEdgeInsets(top: topInset, left: sideInset, bottom: bottomInset, right: sideInset), preloadSize: 300.0, type: .fixed(itemSize: itemSize, fillWidth: nil, lineSpacing: 0.0, itemSpacing: nil)), transition: transition), itemTransition: .immediate, stationaryItems: .none, updateFirstIndexInSectionOffset: nil), completion: { _ in })
=======
        self.gridNode.transaction(GridNodeTransaction(deleteItems: [], insertItems: [], updateItems: [], scrollToItem: scrollToItem, updateLayout: GridNodeUpdateLayout(layout: GridNodeLayout(size: size, insets: UIEdgeInsets(top: topInset, left: sideInset, bottom: bottomInset, right: sideInset), preloadSize: isVisible ? 300.0 : 0.0, type: .fixed(itemSize: itemSize, lineSpacing: 0.0)), transition: transition), itemTransition: .immediate, stationaryItems: .none, updateFirstIndexInSectionOffset: nil), completion: { _ in })
>>>>>>> 315d91b8
        
        if false, let scrollToItem = scrollToItem {
            self.gridNode.transaction(GridNodeTransaction(deleteItems: [], insertItems: [], updateItems: [], scrollToItem: scrollToItem, updateLayout: nil, itemTransition: .immediate, stationaryItems: .none, updateFirstIndexInSectionOffset: nil), completion: { _ in })
        }
        
        transition.updateFrame(node: self.gridNode, frame: CGRect(origin: CGPoint(), size: CGSize(width: size.width, height: size.height)))
        
        if self.isPaneVisible != isVisible {
            self.isPaneVisible = isVisible
            if isVisible {
                self.gridNode.forEachItemNode { itemNode in
                    if let _ = itemNode as? ChatMediaInputStickerGridItemNode {
                    }
                }
            }
        }
    }
    
    func itemAt(point: CGPoint) -> (ASDisplayNode, StickerPackItem)? {
        if let itemNode = self.gridNode.itemNodeAtPoint(self.view.convert(point, to: self.gridNode.view)) as? ChatMediaInputStickerGridItemNode, let stickerPackItem = itemNode.stickerPackItem {
            return (itemNode, stickerPackItem)
        }
        return nil
    }
}<|MERGE_RESOLUTION|>--- conflicted
+++ resolved
@@ -99,11 +99,7 @@
                 }
             }
         }
-<<<<<<< HEAD
-        self.gridNode.transaction(GridNodeTransaction(deleteItems: [], insertItems: [], updateItems: [], scrollToItem: scrollToItem, updateLayout: GridNodeUpdateLayout(layout: GridNodeLayout(size: size, insets: UIEdgeInsets(top: topInset, left: sideInset, bottom: bottomInset, right: sideInset), preloadSize: 300.0, type: .fixed(itemSize: itemSize, fillWidth: nil, lineSpacing: 0.0, itemSpacing: nil)), transition: transition), itemTransition: .immediate, stationaryItems: .none, updateFirstIndexInSectionOffset: nil), completion: { _ in })
-=======
-        self.gridNode.transaction(GridNodeTransaction(deleteItems: [], insertItems: [], updateItems: [], scrollToItem: scrollToItem, updateLayout: GridNodeUpdateLayout(layout: GridNodeLayout(size: size, insets: UIEdgeInsets(top: topInset, left: sideInset, bottom: bottomInset, right: sideInset), preloadSize: isVisible ? 300.0 : 0.0, type: .fixed(itemSize: itemSize, lineSpacing: 0.0)), transition: transition), itemTransition: .immediate, stationaryItems: .none, updateFirstIndexInSectionOffset: nil), completion: { _ in })
->>>>>>> 315d91b8
+        self.gridNode.transaction(GridNodeTransaction(deleteItems: [], insertItems: [], updateItems: [], scrollToItem: scrollToItem, updateLayout: GridNodeUpdateLayout(layout: GridNodeLayout(size: size, insets: UIEdgeInsets(top: topInset, left: sideInset, bottom: bottomInset, right: sideInset), preloadSize: isVisible ? 300.0 : 0.0, type: .fixed(itemSize: itemSize, fillWidth: nil, lineSpacing: 0.0, itemSpacing: nil)), transition: transition), itemTransition: .immediate, stationaryItems: .none, updateFirstIndexInSectionOffset: nil), completion: { _ in })
         
         if false, let scrollToItem = scrollToItem {
             self.gridNode.transaction(GridNodeTransaction(deleteItems: [], insertItems: [], updateItems: [], scrollToItem: scrollToItem, updateLayout: nil, itemTransition: .immediate, stationaryItems: .none, updateFirstIndexInSectionOffset: nil), completion: { _ in })
