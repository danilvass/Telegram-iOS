import Foundation
import SwiftSignalKit
import AsyncDisplayKit
import Display
import TelegramCore

enum SecureIdRequestedIdentityDocument: Int32 {
    case passport
    case internalPassport
    case driversLicense
    case idCard
    
    var valueKey: SecureIdValueKey {
        switch self {
            case .passport:
                return .passport
            case .internalPassport:
                return .internalPassport
            case .driversLicense:
                return .driversLicense
            case .idCard:
                return .idCard
        }
    }
}

enum SecureIdRequestedAddressDocument: Int32 {
    case utilityBill
    case bankStatement
    case rentalAgreement
    case passportRegistration
    case temporaryRegistration
    
    var valueKey: SecureIdValueKey {
        switch self {
            case .utilityBill:
                return .utilityBill
            case .bankStatement:
                return .bankStatement
            case .rentalAgreement:
                return .rentalAgreement
            case .passportRegistration:
                return .passportRegistration
            case .temporaryRegistration:
                return .temporaryRegistration
        }
    }
}

struct ParsedRequestedPersonalDetails: Equatable {
    var nativeNames: Bool
}

enum SecureIdParsedRequestedFormField: Equatable {
    case identity(personalDetails: ParsedRequestedPersonalDetails?, document: ParsedRequestedIdentityDocument?)
    case address(addressDetails: Bool, document: ParsedRequestedAddressDocument?)
    case phone
    case email
}

struct SecureIdRequestedIdentityDocumentWithAttributes: Equatable, Hashable {
    let document: SecureIdRequestedIdentityDocument
    let selfie: Bool
    let translation: Bool
}

enum ParsedRequestedIdentityDocument: Equatable {
    case just(SecureIdRequestedIdentityDocumentWithAttributes)
    case oneOf(Set<SecureIdRequestedIdentityDocumentWithAttributes>)
}

struct SecureIdRequestedAddressDocumentWithAttributes: Equatable, Hashable {
    let document: SecureIdRequestedAddressDocument
    let translation: Bool
}

enum ParsedRequestedAddressDocument: Equatable {
    case just(SecureIdRequestedAddressDocumentWithAttributes)
    case oneOf(Set<SecureIdRequestedAddressDocumentWithAttributes>)
}

private struct RequestedIdentity {
    var details: Bool = false
    var nativeNames: Bool = false
    var documents: [ParsedRequestedIdentityDocument] = []
    
    mutating func merge(_ other: RequestedIdentity) {
        self.details = self.details || other.details
        self.nativeNames = self.nativeNames || other.nativeNames
        self.documents.append(contentsOf: other.documents)
    }
}

private struct RequestedAddress {
    var details: Bool = false
    var documents: [ParsedRequestedAddressDocument] = []
    
    mutating func merge(_ other: RequestedAddress) {
        self.details = self.details || other.details
        self.documents.append(contentsOf: other.documents)
    }
}

private struct RequestedFieldValues {
    var identity = RequestedIdentity()
    var address = RequestedAddress()
    var phone: Bool = false
    var email: Bool = false
    
    mutating func merge(_ other: RequestedFieldValues) {
        self.identity.merge(other.identity)
        self.address.merge(other.address)
        self.phone = self.phone || other.phone
        self.email = self.email || other.email
    }
}

func parseRequestedFormFields(_ types: [SecureIdRequestedFormField], values: [SecureIdValueWithContext], primaryLanguageByCountry: [String: String]) -> [(SecureIdParsedRequestedFormField, [SecureIdValueWithContext], Bool)] {
    var requestedValues = RequestedFieldValues()
    
    for type in types {
        switch type {
            case let .just(value):
                let subResult = parseRequestedFieldValues(type: value)
                requestedValues.merge(subResult)
            case let .oneOf(subTypes):
                var oneOfResult = RequestedFieldValues()
                var oneOfIdentity = Set<SecureIdRequestedIdentityDocumentWithAttributes>()
                var oneOfAddress = Set<SecureIdRequestedAddressDocumentWithAttributes>()
                for type in subTypes {
                    let subResult = parseRequestedFieldValues(type: type)
                    for document in subResult.identity.documents {
                        if case let .just(document) = document {
                            oneOfIdentity.insert(document)
                        }
                    }
                    for document in subResult.address.documents {
                        if case let .just(document) = document {
                            oneOfAddress.insert(document)
                        }
                    }
                    oneOfResult.identity.details = oneOfResult.identity.details || subResult.identity.details
                    oneOfResult.address.details = oneOfResult.address.details || subResult.address.details
                }
                if !oneOfIdentity.isEmpty {
                    oneOfResult.identity.documents.append(.oneOf(oneOfIdentity))
                }
                if !oneOfAddress.isEmpty {
                    oneOfResult.address.documents.append(.oneOf(oneOfAddress))
                }
                requestedValues.merge(oneOfResult)
        }
    }
    
    var result: [SecureIdParsedRequestedFormField] = []
    if requestedValues.identity.details || !requestedValues.identity.documents.isEmpty {
        if requestedValues.identity.documents.isEmpty {
            result.append(.identity(personalDetails: ParsedRequestedPersonalDetails(nativeNames: requestedValues.identity.nativeNames), document: nil))
        } else {
            if requestedValues.identity.details && requestedValues.identity.documents.count == 1 {
                result.append(.identity(personalDetails: requestedValues.identity.details ? ParsedRequestedPersonalDetails(nativeNames: requestedValues.identity.nativeNames) : nil, document: requestedValues.identity.documents.first))
            } else {
                if requestedValues.identity.details {
                    result.append(.identity(personalDetails: ParsedRequestedPersonalDetails(nativeNames: requestedValues.identity.nativeNames), document: nil))
                }
                for document in requestedValues.identity.documents {
                    result.append(.identity(personalDetails: nil, document: document))
                }
            }
        }
    }
    if requestedValues.address.details || !requestedValues.address.documents.isEmpty {
        if requestedValues.address.documents.isEmpty {
            result.append(.address(addressDetails: true, document: nil))
        } else {
            if requestedValues.address.details && requestedValues.address.documents.count == 1 {
                result.append(.address(addressDetails: true, document: requestedValues.address.documents.first))
            } else {
                if requestedValues.address.details {
                    result.append(.address(addressDetails: true, document: nil))
                }
                for document in requestedValues.address.documents {
                    result.append(.address(addressDetails: false, document: document))
                }
            }
        }
    }
    if requestedValues.phone {
        result.append(.phone)
    }
    if requestedValues.email {
        result.append(.email)
    }
    
    return result.map { field in
        let (fieldValues, filled) = findValuesForField(field: field, values: values, primaryLanguageByCountry: primaryLanguageByCountry)
        return (field, fieldValues, filled)
    }
}

private func findValuesForField(field: SecureIdParsedRequestedFormField, values: [SecureIdValueWithContext], primaryLanguageByCountry: [String: String]) -> ([SecureIdValueWithContext], Bool) {
    switch field {
        case let .identity(personalDetails, document):
            var filled = true
            var result: [SecureIdValueWithContext] = []
            if let personalDetails = personalDetails {
                if let value = findValue(values, key: .personalDetails)?.1 {
                    result.append(value)
                    if case let .personalDetails(value) = value.value {
                        let hasNativeNames = value.nativeName?.isComplete() ?? false
                        let requiresNativeNames = primaryLanguageByCountry[value.residenceCountryCode] != "en"
                        if personalDetails.nativeNames && !hasNativeNames && requiresNativeNames {
                            filled = false
                        }
                    }
                    
                    if errorForErrorKey(.personalDetails, value) != nil {
                        filled = false
                    }
                } else {
                    filled = false
                }
            }
            if let document = document {
                switch document {
                    case let .just(type):
                        if let value = findValue(values, key: type.document.valueKey)?.1 {
                            result.append(value)
                            let data = extractSecureIdValueAdditionalData(value.value)
                            if type.selfie && !data.selfie {
                                filled = false
                            }
                            if type.translation && !data.translation {
                                filled = false
                            }
                            if errorForErrorKey(type.valueKey, value) != nil {
                                filled = false
                            }
                        } else {
                            filled = false
                        }
<<<<<<< HEAD
                case let .oneOf(types):
                    var anyDocument = false
                    var bestMatchingValue: SecureIdValueWithContext?
                    inner: for type in types {
                        if let value = findValue(values, key: type.document.valueKey)?.1 {
                            if bestMatchingValue == nil {
                                bestMatchingValue = value
                            }
                            let data = extractSecureIdValueAdditionalData(value.value)
                            var dataFilled = true
                            if type.selfie && !data.selfie {
                                dataFilled = false
                            }
                            if type.translation && !data.translation {
                                dataFilled = false
                            }
                            if dataFilled {
                                bestMatchingValue = value
                                anyDocument = true
                                break inner
=======
                    case let .oneOf(types):
                        var anyDocument = false
                        var bestMatchingValue: SecureIdValueWithContext?
                        inner: for type in types.sorted(by: { $0.valueKey.rawValue < $1.valueKey.rawValue }) {
                            if let value = findValue(values, key: type.valueKey)?.1 {
                                if bestMatchingValue == nil {
                                    bestMatchingValue = value
                                }
                                let data = extractSecureIdValueAdditionalData(value.value)
                                var dataFilled = true
                                if selfie && !data.selfie {
                                    dataFilled = false
                                }
                                if translation && !data.translation {
                                    dataFilled = false
                                }
                                if dataFilled {
                                    bestMatchingValue = value
                                    anyDocument = true
                                    break inner
                                }
>>>>>>> 4c028908
                            }
                        }
                        if !anyDocument {
                            filled = false
                        }
                        if let bestMatchingValue = bestMatchingValue {
                            result.append(bestMatchingValue)
                            if errorForErrorKey(bestMatchingValue.value.key, bestMatchingValue) != nil {
                                filled = false
                            }
                        }
                }
            }
            return (result, filled)
        case let .address(addressDetails, document):
            var filled = true
            var result: [SecureIdValueWithContext] = []
            if addressDetails {
                if let value = findValue(values, key: .address)?.1 {
                    result.append(value)
                    if errorForErrorKey(.address, value) != nil {
                        filled = false
                    }
                } else {
                    filled = false
                }
            }
            if let document = document {
                switch document {
                    case let .just(type):
                        if let value = findValue(values, key: type.document.valueKey)?.1 {
                            result.append(value)
                            let data = extractSecureIdValueAdditionalData(value.value)
                            if type.translation && !data.translation {
                                filled = false
                            }
                            if errorForErrorKey(type.valueKey, value) != nil {
                                filled = false
                            }
                        } else {
                            filled = false
                        }
                    case let .oneOf(types):
                        var anyDocument = false
                        var bestMatchingValue: SecureIdValueWithContext?
<<<<<<< HEAD
                        inner: for type in types {
                            if let value = findValue(values, key: type.document.valueKey)?.1 {
=======
                        inner: for type in types.sorted(by: { $0.valueKey.rawValue < $1.valueKey.rawValue }) {
                            if let value = findValue(values, key: type.valueKey)?.1 {
>>>>>>> 4c028908
                                if bestMatchingValue == nil {
                                    bestMatchingValue = value
                                }
                                let data = extractSecureIdValueAdditionalData(value.value)
                                var dataFilled = true
                                if type.translation && !data.translation {
                                    dataFilled = false
                                }
                                if dataFilled {
                                    bestMatchingValue = value
                                    anyDocument = true
                                    break inner
                                }
                            }
                        }
                        if !anyDocument {
                            filled = false
                        }
                        if let bestMatchingValue = bestMatchingValue {
                            result.append(bestMatchingValue)
                            if errorForErrorKey(bestMatchingValue.value.key, bestMatchingValue) != nil {
                                filled = false
                            }
                        }
                }
            }
            return (result, filled)
        case .phone:
            if let value = findValue(values, key: .phone)?.1 {
                return ([value], true)
            } else {
                return ([], false)
            }
        case .email:
            if let value = findValue(values, key: .email)?.1 {
                return ([value], true)
            } else {
                return ([], false)
            }
    }
}

private func parseRequestedFieldValues(type: SecureIdRequestedFormFieldValue) -> RequestedFieldValues {
    var values = RequestedFieldValues()
    
    switch type {
        case let .personalDetails(nativeNames):
            values.identity.details = true
            values.identity.nativeNames = nativeNames
        case let .passport(selfie, translation):
            values.identity.documents.append(.just(SecureIdRequestedIdentityDocumentWithAttributes(document: .passport, selfie: selfie, translation: translation)))
        case let .internalPassport(selfie, translation):
            values.identity.documents.append(.just(SecureIdRequestedIdentityDocumentWithAttributes(document: .internalPassport, selfie: selfie, translation: translation)))
        case let .driversLicense(selfie, translation):
            values.identity.documents.append(.just(SecureIdRequestedIdentityDocumentWithAttributes(document: .driversLicense, selfie: selfie, translation: translation)))
        case let .idCard(selfie, translation):
            values.identity.documents.append(.just(SecureIdRequestedIdentityDocumentWithAttributes(document: .idCard, selfie: selfie, translation: translation)))
        case .address:
            values.address.details = true
        case let .passportRegistration(translation):
            values.address.documents.append(.just(SecureIdRequestedAddressDocumentWithAttributes(document: .passportRegistration, translation: translation)))
        case let .temporaryRegistration(translation):
            values.address.documents.append(.just(SecureIdRequestedAddressDocumentWithAttributes(document: .temporaryRegistration, translation: translation)))
        case let .bankStatement(translation):
            values.address.documents.append(.just(SecureIdRequestedAddressDocumentWithAttributes(document: .bankStatement, translation: translation)))
        case let .utilityBill(translation):
            values.address.documents.append(.just(SecureIdRequestedAddressDocumentWithAttributes(document: .utilityBill, translation: translation)))
        case let .rentalAgreement(translation):
            values.address.documents.append(.just(SecureIdRequestedAddressDocumentWithAttributes(document: .rentalAgreement, translation: translation)))
        case .phone:
            values.phone = true
        case .email:
            values.email = true
    }
    return values
}

private let titleFont = Font.regular(17.0)
private let textFont = Font.regular(15.0)

private func fieldsText(_ fields: String...) -> String {
    var result = ""
    for field in fields {
        if !field.isEmpty {
            if !result.isEmpty {
                result.append(", ")
            }
            result.append(field)
        }
    }
    return result
}

private func countryName(code: String, strings: PresentationStrings) -> String {
    return AuthorizationSequenceCountrySelectionController.lookupCountryNameById(code, strings: strings) ?? ""
}

private func stringForDocumentType(_ type: SecureIdRequestedIdentityDocument, strings: PresentationStrings) -> String {
    switch type {
    case .passport:
        return strings.Passport_Identity_TypePassport
    case .internalPassport:
        return strings.Passport_Identity_TypeInternalPassport
    case .idCard:
        return strings.Passport_Identity_TypeIdentityCard
    case .driversLicense:
        return strings.Passport_Identity_TypeDriversLicense
    }
}

private func placeholderForDocumentType(_ type: SecureIdRequestedIdentityDocument, strings: PresentationStrings) -> String {
    switch type {
    case .passport:
        return strings.Passport_Identity_TypePassportUploadScan
    case .internalPassport:
        return strings.Passport_Identity_TypeInternalPassportUploadScan
    case .idCard:
        return strings.Passport_Identity_TypeIdentityCardUploadScan
    case .driversLicense:
        return strings.Passport_Identity_TypeDriversLicenseUploadScan
    }
}

private func stringForDocumentType(_ type: SecureIdRequestedAddressDocument, strings: PresentationStrings) -> String {
    switch type {
    case .rentalAgreement:
        return strings.Passport_Address_TypeRentalAgreement
    case .bankStatement:
        return strings.Passport_Address_TypeBankStatement
    case .passportRegistration:
        return strings.Passport_Address_TypePassportRegistration
    case .temporaryRegistration:
        return strings.Passport_Address_TypeTemporaryRegistration
    case .utilityBill:
        return strings.Passport_Address_TypeUtilityBill
    }
}

private func placeholderForDocumentType(_ type: SecureIdRequestedAddressDocument, strings: PresentationStrings) -> String {
    switch type {
    case .rentalAgreement:
        return strings.Passport_Address_TypeRentalAgreementUploadScan
    case .bankStatement:
        return strings.Passport_Address_TypeBankStatementUploadScan
    case .passportRegistration:
        return strings.Passport_Address_TypePassportRegistrationUploadScan
    case .temporaryRegistration:
        return strings.Passport_Address_TypeTemporaryRegistrationUploadScan
    case .utilityBill:
        return strings.Passport_Address_TypeUtilityBillUploadScan
    }
}

private func placeholderForDocumentTypes(_ types: [SecureIdRequestedIdentityDocumentWithAttributes], strings: PresentationStrings) -> String {
    func stringForDocumentType(_ type: SecureIdRequestedIdentityDocument, strings: PresentationStrings) -> String {
        switch type {
            case .passport:
                return strings.Passport_Identity_OneOfTypePassport
            case .internalPassport:
                return strings.Passport_Identity_OneOfTypeInternalPassport
            case .idCard:
                return strings.Passport_Identity_OneOfTypeIdentityCard
            case .driversLicense:
                return strings.Passport_Identity_OneOfTypeDriversLicense
        }
    }
    
    var string = ""
    for i in 0 ..< types.count {
        let type = types[i]
        string.append(stringForDocumentType(type.document, strings: strings))
        if i < types.count - 2 {
            string.append(strings.Passport_FieldOneOf_Delimeter)
        } else if i < types.count - 1 {
            string.append(strings.Passport_FieldOneOf_FinalDelimeter)
        }
    }
    
    return strings.Passport_Identity_UploadOneOfScan(string).0
}

private func placeholderForDocumentTypes(_ types: [SecureIdRequestedAddressDocumentWithAttributes], strings: PresentationStrings) -> String {
    func stringForDocumentType(_ type: SecureIdRequestedAddressDocument, strings: PresentationStrings) -> String {
        switch type {
            case .rentalAgreement:
                return strings.Passport_Address_OneOfTypeRentalAgreement
            case .bankStatement:
                return strings.Passport_Address_OneOfTypeBankStatement
            case .passportRegistration:
                return strings.Passport_Address_OneOfTypePassportRegistration
            case .temporaryRegistration:
                return strings.Passport_Address_OneOfTypeTemporaryRegistration
            case .utilityBill:
                return strings.Passport_Address_OneOfTypeUtilityBill
        }
    }
    
    var string = ""
    for i in 0 ..< types.count {
        let type = types[i]
        string.append(stringForDocumentType(type.document, strings: strings))
        if i < types.count - 2 {
            string.append(strings.Passport_FieldOneOf_Delimeter)
        } else if i < types.count - 1 {
            string.append(strings.Passport_FieldOneOf_FinalDelimeter)
        }
    }
    
    return strings.Passport_Address_UploadOneOfScan(string).0
}

private func stringForDocumentValue(_ value: SecureIdValue, strings: PresentationStrings) -> String? {
    let stringForIdentityDocument: (String, SecureIdDate?) -> String = { identifier, date in
        var string = identifier
        if let date = date {
            string.append(", ")
            string.append(stringForDate(timestamp: date.timestamp, strings: strings))
        }
        return string
    }
    
    let stringForAddressDocument: (Int) -> String = { count in
        return strings.Passport_Scans(Int32(count))
    }
    
    switch value {
        case let .passport(value):
            return stringForIdentityDocument(value.identifier, value.expiryDate)
        case let .internalPassport(value):
            return stringForIdentityDocument(value.identifier, value.expiryDate)
        case let .idCard(value):
            return stringForIdentityDocument(value.identifier, value.expiryDate)
        case let .driversLicense(value):
            return stringForIdentityDocument(value.identifier, value.expiryDate)
        case let .utilityBill(value):
            return stringForAddressDocument(value.verificationDocuments.count)
        case let .rentalAgreement(value):
            return stringForAddressDocument(value.verificationDocuments.count)
        case let .bankStatement(value):
            return stringForAddressDocument(value.verificationDocuments.count)
        case let .temporaryRegistration(value):
            return stringForAddressDocument(value.verificationDocuments.count)
        case let .passportRegistration(value):
            return stringForAddressDocument(value.verificationDocuments.count)
        default:
            return nil
    }
}

private func fieldTitleAndText(field: SecureIdParsedRequestedFormField, strings: PresentationStrings, values: [SecureIdValueWithContext]) -> (String, String) {
    var title: String
    var placeholder: String
    var text: String = ""
    
    switch field {
        case let .identity(personalDetails, document):
            var isOneOf = false
            var filledDocument: (SecureIdRequestedIdentityDocument, SecureIdValue)?
            
            if let document = document {
                title = strings.Passport_FieldIdentity
                placeholder = strings.Passport_FieldIdentityUploadHelp
                
                switch document {
                    case let .just(type):
                        title = stringForDocumentType(type.document, strings: strings)
                        placeholder = placeholderForDocumentType(type.document, strings: strings)
                        if let value = findValue(values, key: type.document.valueKey)?.1.value {
                            filledDocument = (type.document, value)
                        }
                    case let .oneOf(types):
                        isOneOf = true
                        let typesArray = Array(types)
                        if typesArray.count == 2 {
                            title = strings.Passport_FieldOneOf_Or(stringForDocumentType(typesArray[0].document, strings: strings), stringForDocumentType(typesArray[1].document, strings: strings)).0
                        }
                        placeholder = placeholderForDocumentTypes(typesArray, strings: strings)
<<<<<<< HEAD
                        for type in types {
                            if let value = findValue(values, key: type.document.valueKey)?.1.value {
                                filledDocument = (type.document, value)
=======
                        for type in types.sorted(by: { $0.valueKey.rawValue < $1.valueKey.rawValue }) {
                            if let value = findValue(values, key: type.valueKey)?.1.value {
                                filledDocument = (type, value)
>>>>>>> 4c028908
                                break
                            }
                        }
                }
            } else {
                title = strings.Passport_Identity_TypePersonalDetails
                placeholder = strings.Passport_FieldIdentityDetailsHelp
            }
            
            if let filledDocument = filledDocument, isOneOf {
                text = stringForDocumentType(filledDocument.0, strings: strings)
            }
            if let _ = personalDetails {
                if let value = findValue(values, key: .personalDetails), case let .personalDetails(personalDetailsValue) = value.1.value {
                    if !text.isEmpty {
                        text.append(", ")
                    }
                    let fullName = personalDetailsValue.latinName.firstName + " " + personalDetailsValue.latinName.lastName
                    text.append(fieldsText(fullName, countryName(code: personalDetailsValue.countryCode, strings: strings)))
                }
            }
            if let filledDocument = filledDocument, let string = stringForDocumentValue(filledDocument.1, strings: strings) {
                if !text.isEmpty {
                    text.append(", ")
                }
                text.append(string)
            }
        case let .address(addressDetails, document):
            var isOneOf = false
            var filledDocument: (SecureIdRequestedAddressDocument, SecureIdValue)?
            
            if let document = document {
                title = strings.Passport_FieldAddress
                placeholder = strings.Passport_FieldAddressUploadHelp
                switch document {
                    case let .just(type):
                        title = stringForDocumentType(type.document, strings: strings)
                        placeholder = placeholderForDocumentType(type.document, strings: strings)
                        if let value = findValue(values, key: type.document.valueKey)?.1.value {
                            filledDocument = (type.document, value)
                        }
                    case let .oneOf(types):
                        isOneOf = true
                        let typesArray = Array(types)
                        if typesArray.count == 2 {
                            title = strings.Passport_FieldOneOf_Or(stringForDocumentType(typesArray[0].document, strings: strings), stringForDocumentType(typesArray[1].document, strings: strings)).0
                        }
                        placeholder = placeholderForDocumentTypes(typesArray, strings: strings)
<<<<<<< HEAD
                        for type in types {
                            if let value = findValue(values, key: type.document.valueKey)?.1.value {
                                filledDocument = (type.document, value)
=======
                        for type in types.sorted(by: { $0.valueKey.rawValue < $1.valueKey.rawValue }) {
                            if let value = findValue(values, key: type.valueKey)?.1.value {
                                filledDocument = (type, value)
>>>>>>> 4c028908
                                break
                            }
                        }
                }
            } else {
                title = strings.Passport_FieldAddress
                placeholder = strings.Passport_FieldAddressHelp
            }
            
            if let filledDocument = filledDocument, isOneOf {
                text = stringForDocumentType(filledDocument.0, strings: strings)
            }
            if addressDetails {
                if let value = findValue(values, key: .address), case let .address(addressValue) = value.1.value {
                    if !text.isEmpty {
                        text.append(", ")
                    }
                    text.append(fieldsText(addressValue.street1, addressValue.street2, addressValue.city, addressValue.state, addressValue.postcode, countryName(code: addressValue.countryCode, strings: strings)))
                }
            } else if let filledDocument = filledDocument, let string = stringForDocumentValue(filledDocument.1, strings: strings) {
                if !text.isEmpty {
                    text.append(", ")
                }
                text.append(string)
            }
        case .phone:
            title = strings.Passport_FieldPhone
            placeholder = strings.Passport_FieldPhoneHelp
            
            if let value = findValue(values, key: .phone), case let .phone(phoneValue) = value.1.value {
                if !text.isEmpty {
                    text.append(", ")
                }
                text = formatPhoneNumber(phoneValue.phone)
            }
        case .email:
            title = strings.Passport_FieldEmail
            placeholder = strings.Passport_FieldEmailHelp
        
            if let value = findValue(values, key: .email), case let .email(emailValue) = value.1.value {
                if !text.isEmpty {
                    text.append(", ")
                }
                text = formatPhoneNumber(emailValue.email)
            }
    }
    
    return (title, text.isEmpty ? placeholder : text)
}

private func errorForErrorKey(_ key: SecureIdValueKey, _ value: SecureIdValueWithContext) -> String? {
    if let error = value.errors[.value(key)] {
        return error
    } else if let error = value.errors.first {
        if case .value = error.key {} else {
            return error.value
        }
    }
    return nil
}

private func fieldErrorText(field: SecureIdParsedRequestedFormField, values: [SecureIdValueWithContext]) -> String? {
    switch field {
<<<<<<< HEAD
        case let .identity(personalDetails, document):
            if let _ = personalDetails, let value = findValue(values, key: .personalDetails)?.1 {
                if let error = value.errors[.value(.personalDetails)] {
                    return error
                } else if let error = value.errors.first?.value {
                    return error
                }
=======
        case let .identity(personalDetails, document, _, _):
            if let _ = personalDetails, let value = findValue(values, key: .personalDetails)?.1, let error = errorForErrorKey(.personalDetails, value)  {
                return error
>>>>>>> 4c028908
            }
            if let document = document {
                switch document {
                    case let .just(type):
<<<<<<< HEAD
                        if let value = findValue(values, key: type.document.valueKey)?.1 {
                            if let error = value.errors[.value(type.document.valueKey)] {
                                return error
                            } else if let error = value.errors.first {
                                if case .value = error.key {} else {
                                    return error.value
                                }
                            }
                        }
                    case let .oneOf(types):
                        for type in types {
                            if let value = findValue(values, key: type.document.valueKey)?.1 {
                                if let error = value.errors[.value(type.document.valueKey)] {
                                    return error
                                } else if let error = value.errors.first {
                                    if case .value = error.key {} else {
                                        return error.value
                                    }
                                }
                            }
                        }
                }
            }
        case let .address(addressDetails, document):
            if addressDetails, let value = findValue(values, key: .address)?.1 {
                if let error = value.errors[.value(.address)] {
                    return error
                } else if let error = value.errors.first?.value {
                    return error
                }
=======
                        if let value = findValue(values, key: type.valueKey)?.1, let error = errorForErrorKey(type.valueKey, value) {
                            return error
                        }
                    case let .oneOf(types):
                        for type in types.sorted(by: { $0.valueKey.rawValue < $1.valueKey.rawValue }) {
                            if let value = findValue(values, key: type.valueKey)?.1, let error = errorForErrorKey(type.valueKey, value) {
                                return error
                            }
                        }
                }
            }
        case let .address(addressDetails, document, _):
            if addressDetails, let value = findValue(values, key: .address)?.1, let error = errorForErrorKey(.address, value) {
                return error
>>>>>>> 4c028908
            }
            if let document = document {
                switch document {
                    case let .just(type):
<<<<<<< HEAD
                        if let value = findValue(values, key: type.document.valueKey)?.1 {
                            if let error = value.errors[.value(type.document.valueKey)] {
                                return error
                            } else if let error = value.errors.first {
                                if case .value = error.key {} else {
                                    return error.value
                                }
                            }
                        }
                    case let .oneOf(types):
                        for type in types {
                            if let value = findValue(values, key: type.document.valueKey)?.1 {
                                if let error = value.errors[.value(type.document.valueKey)] {
                                    return error
                                } else if let error = value.errors.first {
                                    if case .value = error.key {} else {
                                        return error.value
                                    }
                                }
=======
                        if let value = findValue(values, key: type.valueKey)?.1, let error = errorForErrorKey(type.valueKey, value) {
                            return error
                        }
                    case let .oneOf(types):
                        for type in types.sorted(by: { $0.valueKey.rawValue < $1.valueKey.rawValue }) {
                            if let value = findValue(values, key: type.valueKey)?.1, let error = errorForErrorKey(type.valueKey, value) {
                                return error
>>>>>>> 4c028908
                            }
                        }
                }
            }
        default:
            return nil
    }
    return nil
}

final class SecureIdAuthFormFieldNode: ASDisplayNode {
    private let selected: () -> Void
    
    private let topSeparatorNode: ASDisplayNode
    private let bottomSeparatorNode: ASDisplayNode
    private let highlightedBackgroundNode: ASDisplayNode
    
    private let titleNode: ImmediateTextNode
    private let textNode: ImmediateTextNode
    private let disclosureNode: ASImageNode
    private let checkNode: ASImageNode
    
    private let buttonNode: HighlightableButtonNode
    
    private var validLayout: (CGFloat, Bool, Bool)?
    
    let field: SecureIdParsedRequestedFormField
    private let theme: PresentationTheme
    private let strings: PresentationStrings
    
    init(theme: PresentationTheme, strings: PresentationStrings, field: SecureIdParsedRequestedFormField, values: [SecureIdValueWithContext], primaryLanguageByCountry: [String: String], selected: @escaping () -> Void) {
        self.field = field
        self.theme = theme
        self.strings = strings
        self.selected = selected
        
        self.topSeparatorNode = ASDisplayNode()
        self.topSeparatorNode.isLayerBacked = true
        self.topSeparatorNode.backgroundColor = theme.list.itemBlocksSeparatorColor
        
        self.bottomSeparatorNode = ASDisplayNode()
        self.bottomSeparatorNode.isLayerBacked = true
        self.bottomSeparatorNode.backgroundColor = theme.list.itemBlocksSeparatorColor
        
        self.highlightedBackgroundNode = ASDisplayNode()
        self.highlightedBackgroundNode.isLayerBacked = true
        self.highlightedBackgroundNode.backgroundColor = theme.list.itemHighlightedBackgroundColor
        self.highlightedBackgroundNode.alpha = 0.0
        
        self.titleNode = ImmediateTextNode()
        self.titleNode.displaysAsynchronously = false
        self.titleNode.isLayerBacked = true
        self.titleNode.maximumNumberOfLines = 1
        
        self.textNode = ImmediateTextNode()
        self.textNode.displaysAsynchronously = false
        self.textNode.isLayerBacked = true
        self.textNode.maximumNumberOfLines = 4
        
        self.disclosureNode = ASImageNode()
        self.disclosureNode.isLayerBacked = true
        self.disclosureNode.displayWithoutProcessing = true
        self.disclosureNode.displaysAsynchronously = false
        self.disclosureNode.image = PresentationResourcesItemList.disclosureArrowImage(theme)
        
        self.checkNode = ASImageNode()
        self.checkNode.isLayerBacked = true
        self.checkNode.displayWithoutProcessing = true
        self.checkNode.displaysAsynchronously = false
        self.checkNode.image = PresentationResourcesItemList.checkIconImage(theme)
        
        self.buttonNode = HighlightableButtonNode()
        
        super.init()
        
        self.addSubnode(self.topSeparatorNode)
        self.addSubnode(self.bottomSeparatorNode)
        self.addSubnode(self.highlightedBackgroundNode)
        self.addSubnode(self.titleNode)
        self.addSubnode(self.textNode)
        self.addSubnode(self.disclosureNode)
        self.addSubnode(self.checkNode)
        self.addSubnode(self.buttonNode)
        
        self.updateValues(values, primaryLanguageByCountry: primaryLanguageByCountry)
        
        self.buttonNode.highligthedChanged = { [weak self] highlighted in
            if let strongSelf = self {
                if highlighted {
                    strongSelf.highlightedBackgroundNode.layer.removeAnimation(forKey: "opacity")
                    strongSelf.highlightedBackgroundNode.alpha = 1.0
                    strongSelf.view.superview?.bringSubview(toFront: strongSelf.view)
                } else {
                    strongSelf.highlightedBackgroundNode.alpha = 0.0
                    strongSelf.highlightedBackgroundNode.layer.animateAlpha(from: 1.0, to: 0.0, duration: 0.2)
                }
            }
        }
        self.buttonNode.addTarget(self, action: #selector(self.buttonPressed), forControlEvents: .touchUpInside)
    }
    
    func updateValues(_ values: [SecureIdValueWithContext], primaryLanguageByCountry: [String: String]) {
        var (title, text) = fieldTitleAndText(field: self.field, strings: self.strings, values: values)
        var textColor = self.theme.list.itemSecondaryTextColor

        var filled = true
        
        if let errorText = fieldErrorText(field: self.field, values: values) {
            filled = false
            textColor = self.theme.list.itemDestructiveColor
            text = errorText
        } else {
            switch self.field {
                case let .identity(personalDetails, document):
                    if let personalDetails = personalDetails {
                        if let value = findValue(values, key: .personalDetails)?.1 {
                            if case let .personalDetails(value) = value.value {
                                let hasNativeNames = value.nativeName?.isComplete() ?? false
                                let requiresNativeNames = primaryLanguageByCountry[value.residenceCountryCode] != "en"
                                if personalDetails.nativeNames && !hasNativeNames && requiresNativeNames {
                                    filled = false
                                    text = strings.Passport_FieldIdentityDetailsHelp
                                }
                            }
                        } else {
                            filled = false
                            text = strings.Passport_FieldIdentityDetailsHelp
                        }
                    }
                    if let document = document {
                        switch document {
                            case let .just(type):
                                if let value = findValue(values, key: type.document.valueKey)?.1 {
                                    let data = extractSecureIdValueAdditionalData(value.value)
                                    if type.selfie && !data.selfie {
                                        filled = false
                                        text = strings.Passport_FieldIdentitySelfieHelp
                                    }
                                    if type.translation && !data.translation {
                                        filled = false
                                        text = strings.Passport_FieldIdentityTranslationHelp
                                    }
                                } else {
                                    filled = false
                                }
                            case let .oneOf(types):
                                var anyDocument = false
                                var missingSelfie = false
                                var missingTranslation = false
                                for type in types {
                                    if let value = findValue(values, key: type.document.valueKey)?.1 {
                                        let data = extractSecureIdValueAdditionalData(value.value)
                                        var dataFilled = true
                                        if type.selfie && !data.selfie {
                                            dataFilled = false
                                            missingSelfie = true
                                        }
                                        if type.translation && !data.translation {
                                            dataFilled = false
                                            missingTranslation = true
                                        }
                                        if dataFilled {
                                            anyDocument = true
                                        }
                                    }
                                }
                                if !anyDocument {
                                    filled = false
                                    if missingSelfie {
                                        text = strings.Passport_FieldIdentitySelfieHelp
                                    } else if missingTranslation {
                                        text = strings.Passport_FieldIdentityTranslationHelp
                                    }
                                }
                        }
                    }
                case let .address(addressDetails, document):
                    if addressDetails {
                        if findValue(values, key: .address) == nil {
                            filled = false
                            text = strings.Passport_FieldAddressHelp
                        }
                    }
                    if let document = document {
                        switch document {
                            case let .just(type):
                                if let value = findValue(values, key: type.document.valueKey)?.1 {
                                    let data = extractSecureIdValueAdditionalData(value.value)
                                    if type.translation && !data.translation {
                                        filled = false
                                        text = strings.Passport_FieldAddressTranslationHelp
                                    }
                                } else {
                                    filled = false
                                }
                            case let .oneOf(types):
                                var anyDocument = false
                                var missingTranslation = false
                                for type in types {
                                    if let value = findValue(values, key: type.document.valueKey)?.1 {
                                        let data = extractSecureIdValueAdditionalData(value.value)
                                        var dataFilled = true
                                        if type.translation && !data.translation {
                                            dataFilled = false
                                            missingTranslation = true
                                        }
                                        if dataFilled {
                                            anyDocument = true
                                        }
                                    }
                                }
                                if !anyDocument {
                                    filled = false
                                    if missingTranslation {
                                        text = strings.Passport_FieldIdentityTranslationHelp
                                    }
                                }
                        }
                    }
                case .phone:
                    if findValue(values, key: .phone) == nil {
                        filled = false
                    }
                case .email:
                    if findValue(values, key: .email) == nil {
                        filled = false
                    }
            }
        }
        
        self.titleNode.attributedText = NSAttributedString(string: title, font: titleFont, textColor: self.theme.list.itemPrimaryTextColor)
        self.textNode.attributedText = NSAttributedString(string: text, font: textFont, textColor: textColor)
        
        self.checkNode.isHidden = !filled
        self.disclosureNode.isHidden = filled
        
        if let (width, hasPrevious, hasNext) = self.validLayout {
            let _ = self.updateLayout(width: width, hasPrevious: hasPrevious, hasNext: hasNext, transition: .immediate)
        }
    }
    
    func updateLayout(width: CGFloat, hasPrevious: Bool, hasNext: Bool, transition: ContainedViewLayoutTransition) -> CGFloat {
        self.validLayout = (width, hasPrevious, hasNext)
        let leftInset: CGFloat = 16.0
        let rightInset: CGFloat = 16.0
        
        let rightTextInset = rightInset + 24.0
        let titleTextSpacing: CGFloat = 5.0
        
        let titleSize = self.titleNode.updateLayout(CGSize(width: width - leftInset - rightTextInset, height: 100.0))
        let textSize = self.textNode.updateLayout(CGSize(width: width - leftInset - rightTextInset, height: 100.0))
        let height = max(64.0, 11.0 + titleSize.height + titleTextSpacing + textSize.height + 11.0)
        
        let textOrigin: CGFloat = 11.0
        let titleFrame = CGRect(origin: CGPoint(x: leftInset, y: textOrigin), size: titleSize)
        self.titleNode.frame = titleFrame
        let textFrame = CGRect(origin: CGPoint(x: leftInset, y: titleFrame.maxY + titleTextSpacing), size: textSize)
        self.textNode.frame = textFrame
        
        transition.updateFrame(node: self.topSeparatorNode, frame: CGRect(origin: CGPoint(x: 0.0, y: 0.0), size: CGSize(width: width, height: UIScreenPixel)))
        transition.updateAlpha(node: self.topSeparatorNode, alpha: hasPrevious ? 0.0 : 1.0)
        let bottomSeparatorInset: CGFloat = hasNext ? leftInset : 0.0
        transition.updateFrame(node: self.bottomSeparatorNode, frame: CGRect(origin: CGPoint(x: bottomSeparatorInset, y: height - UIScreenPixel), size: CGSize(width: width - bottomSeparatorInset, height: UIScreenPixel)))
        
        transition.updateFrame(node: self.buttonNode, frame: CGRect(origin: CGPoint(x: 0.0, y: 0.0), size: CGSize(width: width, height: height)))
        transition.updateFrame(node: self.highlightedBackgroundNode, frame: CGRect(origin: CGPoint(x: 0.0, y: -(hasPrevious ? UIScreenPixel : 0.0)), size: CGSize(width: width, height: height + (hasPrevious ? UIScreenPixel : 0.0))))
        
        if let image = self.disclosureNode.image {
            self.disclosureNode.frame = CGRect(origin: CGPoint(x: width - 15.0 - image.size.width, y: floor((height - image.size.height) / 2.0)), size: image.size)
        }
        
        if let image = self.checkNode.image {
            self.checkNode.frame = CGRect(origin: CGPoint(x: width - 15.0 - image.size.width, y: floor((height - image.size.height) / 2.0)), size: image.size)
        }
        
        return height
    }
    
    @objc private func buttonPressed() {
        self.selected()
    }
    
    func highlight() {
        self.highlightedBackgroundNode.layer.removeAnimation(forKey: "opacity")
        self.highlightedBackgroundNode.alpha = 1.0
        self.view.superview?.bringSubview(toFront: self.view)
        
        Queue.mainQueue().after(1.0, {
            self.highlightedBackgroundNode.alpha = 0.0
            self.highlightedBackgroundNode.layer.animateAlpha(from: 1.0, to: 0.0, duration: 0.2)
        })
    }
}<|MERGE_RESOLUTION|>--- conflicted
+++ resolved
@@ -233,48 +233,26 @@
                             if type.translation && !data.translation {
                                 filled = false
                             }
-                            if errorForErrorKey(type.valueKey, value) != nil {
+                            if errorForErrorKey(type.document.valueKey, value) != nil {
                                 filled = false
                             }
                         } else {
                             filled = false
                         }
-<<<<<<< HEAD
-                case let .oneOf(types):
-                    var anyDocument = false
-                    var bestMatchingValue: SecureIdValueWithContext?
-                    inner: for type in types {
-                        if let value = findValue(values, key: type.document.valueKey)?.1 {
-                            if bestMatchingValue == nil {
-                                bestMatchingValue = value
-                            }
-                            let data = extractSecureIdValueAdditionalData(value.value)
-                            var dataFilled = true
-                            if type.selfie && !data.selfie {
-                                dataFilled = false
-                            }
-                            if type.translation && !data.translation {
-                                dataFilled = false
-                            }
-                            if dataFilled {
-                                bestMatchingValue = value
-                                anyDocument = true
-                                break inner
-=======
                     case let .oneOf(types):
                         var anyDocument = false
                         var bestMatchingValue: SecureIdValueWithContext?
-                        inner: for type in types.sorted(by: { $0.valueKey.rawValue < $1.valueKey.rawValue }) {
-                            if let value = findValue(values, key: type.valueKey)?.1 {
+                        inner: for type in types.sorted(by: { $0.document.valueKey.rawValue < $1.document.valueKey.rawValue }) {
+                            if let value = findValue(values, key: type.document.valueKey)?.1 {
                                 if bestMatchingValue == nil {
                                     bestMatchingValue = value
                                 }
                                 let data = extractSecureIdValueAdditionalData(value.value)
                                 var dataFilled = true
-                                if selfie && !data.selfie {
+                                if type.selfie && !data.selfie {
                                     dataFilled = false
                                 }
-                                if translation && !data.translation {
+                                if type.translation && !data.translation {
                                     dataFilled = false
                                 }
                                 if dataFilled {
@@ -282,7 +260,6 @@
                                     anyDocument = true
                                     break inner
                                 }
->>>>>>> 4c028908
                             }
                         }
                         if !anyDocument {
@@ -319,7 +296,7 @@
                             if type.translation && !data.translation {
                                 filled = false
                             }
-                            if errorForErrorKey(type.valueKey, value) != nil {
+                            if errorForErrorKey(type.document.valueKey, value) != nil {
                                 filled = false
                             }
                         } else {
@@ -328,13 +305,8 @@
                     case let .oneOf(types):
                         var anyDocument = false
                         var bestMatchingValue: SecureIdValueWithContext?
-<<<<<<< HEAD
-                        inner: for type in types {
+                        inner: for type in types.sorted(by: { $0.document.valueKey.rawValue < $1.document.valueKey.rawValue }) {
                             if let value = findValue(values, key: type.document.valueKey)?.1 {
-=======
-                        inner: for type in types.sorted(by: { $0.valueKey.rawValue < $1.valueKey.rawValue }) {
-                            if let value = findValue(values, key: type.valueKey)?.1 {
->>>>>>> 4c028908
                                 if bestMatchingValue == nil {
                                     bestMatchingValue = value
                                 }
@@ -612,15 +584,9 @@
                             title = strings.Passport_FieldOneOf_Or(stringForDocumentType(typesArray[0].document, strings: strings), stringForDocumentType(typesArray[1].document, strings: strings)).0
                         }
                         placeholder = placeholderForDocumentTypes(typesArray, strings: strings)
-<<<<<<< HEAD
-                        for type in types {
+                        for type in types.sorted(by: { $0.document.valueKey.rawValue < $1.document.valueKey.rawValue }) {
                             if let value = findValue(values, key: type.document.valueKey)?.1.value {
                                 filledDocument = (type.document, value)
-=======
-                        for type in types.sorted(by: { $0.valueKey.rawValue < $1.valueKey.rawValue }) {
-                            if let value = findValue(values, key: type.valueKey)?.1.value {
-                                filledDocument = (type, value)
->>>>>>> 4c028908
                                 break
                             }
                         }
@@ -669,15 +635,9 @@
                             title = strings.Passport_FieldOneOf_Or(stringForDocumentType(typesArray[0].document, strings: strings), stringForDocumentType(typesArray[1].document, strings: strings)).0
                         }
                         placeholder = placeholderForDocumentTypes(typesArray, strings: strings)
-<<<<<<< HEAD
-                        for type in types {
+                        for type in types.sorted(by: { $0.document.valueKey.rawValue < $1.document.valueKey.rawValue }) {
                             if let value = findValue(values, key: type.document.valueKey)?.1.value {
                                 filledDocument = (type.document, value)
-=======
-                        for type in types.sorted(by: { $0.valueKey.rawValue < $1.valueKey.rawValue }) {
-                            if let value = findValue(values, key: type.valueKey)?.1.value {
-                                filledDocument = (type, value)
->>>>>>> 4c028908
                                 break
                             }
                         }
@@ -741,103 +701,38 @@
 
 private func fieldErrorText(field: SecureIdParsedRequestedFormField, values: [SecureIdValueWithContext]) -> String? {
     switch field {
-<<<<<<< HEAD
         case let .identity(personalDetails, document):
-            if let _ = personalDetails, let value = findValue(values, key: .personalDetails)?.1 {
-                if let error = value.errors[.value(.personalDetails)] {
-                    return error
-                } else if let error = value.errors.first?.value {
-                    return error
-                }
-=======
-        case let .identity(personalDetails, document, _, _):
             if let _ = personalDetails, let value = findValue(values, key: .personalDetails)?.1, let error = errorForErrorKey(.personalDetails, value)  {
                 return error
->>>>>>> 4c028908
             }
             if let document = document {
                 switch document {
                     case let .just(type):
-<<<<<<< HEAD
-                        if let value = findValue(values, key: type.document.valueKey)?.1 {
-                            if let error = value.errors[.value(type.document.valueKey)] {
+                        if let value = findValue(values, key: type.document.valueKey)?.1, let error = errorForErrorKey(type.document.valueKey, value) {
+                            return error
+                        }
+                    case let .oneOf(types):
+                        for type in types.sorted(by: { $0.document.valueKey.rawValue < $1.document.valueKey.rawValue }) {
+                            if let value = findValue(values, key: type.document.valueKey)?.1, let error = errorForErrorKey(type.document.valueKey, value) {
                                 return error
-                            } else if let error = value.errors.first {
-                                if case .value = error.key {} else {
-                                    return error.value
-                                }
-                            }
-                        }
-                    case let .oneOf(types):
-                        for type in types {
-                            if let value = findValue(values, key: type.document.valueKey)?.1 {
-                                if let error = value.errors[.value(type.document.valueKey)] {
-                                    return error
-                                } else if let error = value.errors.first {
-                                    if case .value = error.key {} else {
-                                        return error.value
-                                    }
-                                }
                             }
                         }
                 }
             }
         case let .address(addressDetails, document):
-            if addressDetails, let value = findValue(values, key: .address)?.1 {
-                if let error = value.errors[.value(.address)] {
-                    return error
-                } else if let error = value.errors.first?.value {
-                    return error
-                }
-=======
-                        if let value = findValue(values, key: type.valueKey)?.1, let error = errorForErrorKey(type.valueKey, value) {
-                            return error
-                        }
-                    case let .oneOf(types):
-                        for type in types.sorted(by: { $0.valueKey.rawValue < $1.valueKey.rawValue }) {
-                            if let value = findValue(values, key: type.valueKey)?.1, let error = errorForErrorKey(type.valueKey, value) {
-                                return error
-                            }
-                        }
-                }
-            }
-        case let .address(addressDetails, document, _):
             if addressDetails, let value = findValue(values, key: .address)?.1, let error = errorForErrorKey(.address, value) {
                 return error
->>>>>>> 4c028908
             }
             if let document = document {
                 switch document {
                     case let .just(type):
-<<<<<<< HEAD
-                        if let value = findValue(values, key: type.document.valueKey)?.1 {
-                            if let error = value.errors[.value(type.document.valueKey)] {
+                        if let value = findValue(values, key: type.document.valueKey)?.1, let error = errorForErrorKey(type.document.valueKey, value) {
+                            return error
+                        }
+                    case let .oneOf(types):
+                        for type in types.sorted(by: { $0.document.valueKey.rawValue < $1.document.valueKey.rawValue }) {
+                            if let value = findValue(values, key: type.document.valueKey)?.1, let error = errorForErrorKey(type.document.valueKey, value) {
                                 return error
-                            } else if let error = value.errors.first {
-                                if case .value = error.key {} else {
-                                    return error.value
-                                }
-                            }
-                        }
-                    case let .oneOf(types):
-                        for type in types {
-                            if let value = findValue(values, key: type.document.valueKey)?.1 {
-                                if let error = value.errors[.value(type.document.valueKey)] {
-                                    return error
-                                } else if let error = value.errors.first {
-                                    if case .value = error.key {} else {
-                                        return error.value
-                                    }
-                                }
-=======
-                        if let value = findValue(values, key: type.valueKey)?.1, let error = errorForErrorKey(type.valueKey, value) {
-                            return error
-                        }
-                    case let .oneOf(types):
-                        for type in types.sorted(by: { $0.valueKey.rawValue < $1.valueKey.rawValue }) {
-                            if let value = findValue(values, key: type.valueKey)?.1, let error = errorForErrorKey(type.valueKey, value) {
-                                return error
->>>>>>> 4c028908
                             }
                         }
                 }
