--- conflicted
+++ resolved
@@ -328,13 +328,8 @@
                 return ItemListTextWithLabelItem(theme: theme, label: text, text: value, enabledEntitiyTypes: [], multiline: true, sectionId: self.section, action: {
                     arguments.displayAboutContextMenu(value)
                 }, tag: UserInfoEntryTag.about)
-<<<<<<< HEAD
             case let .phoneNumber(theme, _, label, value, isMain):
                 return ItemListTextWithLabelItem(theme: theme, label: label, text: value, textColor: isMain ? .highlighted : .accent, enabledEntitiyTypes: [], multiline: false, sectionId: self.section, action: {
-=======
-            case let .phoneNumber(theme, _, label, value, _):
-                return ItemListTextWithLabelItem(theme: theme, label: label, text: value, textColor: .accent, enabledEntitiyTypes: [], multiline: false, sectionId: self.section, action: {
->>>>>>> 54eb8f74
                     arguments.openCallMenu(value)
                 }, longTapAction: {
                     arguments.displayCopyContextMenu(.phoneNumber, value)
@@ -541,13 +536,8 @@
             entries.append(UserInfoEntry.phoneNumber(presentationData.theme, index, "home", formattedNumber, false))
             index += 1
         } else {
-<<<<<<< HEAD
-            for (number, isMain) in phoneNumbers {
-                entries.append(UserInfoEntry.phoneNumber(presentationData.theme, index, localizedPhoneNumberLabel(label: number.label, strings: presentationData.strings), number.number.normalized.rawValue, isMain && phoneNumbers.count != 1))
-=======
             for (label, number, isMain) in phoneNumbers {
-            entries.append(UserInfoEntry.phoneNumber(presentationData.theme, index, localizedPhoneNumberLabel(label: label, strings: presentationData.strings), number.rawValue, isMain && phoneNumbers.count != 1))
->>>>>>> 54eb8f74
+                entries.append(UserInfoEntry.phoneNumber(presentationData.theme, index, localizedPhoneNumberLabel(label: label, strings: presentationData.strings), number.rawValue, isMain && phoneNumbers.count != 1))
                 index += 1
             }
         }
@@ -953,14 +943,10 @@
         }), nil)
     })
     
-<<<<<<< HEAD
-    let deviceContacts: Signal<[DeviceContact], NoError> = peerView.get()
-=======
     let peerView = Promise<PeerView>()
     peerView.set(account.viewTracker.peerView(peerId))
     
     let deviceContacts: Signal<[(DeviceContactStableId, DeviceContactBasicData)], NoError> = peerView.get()
->>>>>>> 54eb8f74
     |> map { peerView -> String in
         if let peer = peerView.peers[peerId] as? TelegramUser {
             return peer.phone ?? ""
