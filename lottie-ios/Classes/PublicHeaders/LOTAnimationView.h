//
//  LOTAnimationView
//  LottieAnimator
//
//  Created by Brandon Withrow on 12/14/15.
//  Copyright © 2015 Brandon Withrow. All rights reserved.
//

#import <Foundation/Foundation.h>
#import "LOTAnimationView_Compat.h"
#import "LOTComposition.h"

typedef void (^LOTAnimationCompletionBlock)(BOOL animationFinished);

@interface LOTAnimationView : LOTView

/// Load animation by name from the default bundle, Images are also loaded from the bundle
+ (nonnull instancetype)animationNamed:(nonnull NSString *)animationName NS_SWIFT_NAME(init(name:));

/// Loads animation by name from specified bundle, Images are also loaded from the bundle
+ (nonnull instancetype)animationNamed:(nonnull NSString *)animationName inBundle:(nonnull NSBundle *)bundle NS_SWIFT_NAME(init(name:bundle:));

/// Creates an animation from the deserialized JSON Dictionary
+ (nonnull instancetype)animationFromJSON:(nonnull NSDictionary *)animationJSON NS_SWIFT_NAME(init(json:));

/// Loads an animation from a specific file path. WARNING Do not use a web URL for file path.
+ (nonnull instancetype)animationWithFilePath:(nonnull NSString *)filePath NS_SWIFT_NAME(init(filePath:));

/// Creates an animation from the deserialized JSON Dictionary, images are loaded from the specified bundle
+ (nonnull instancetype)animationFromJSON:(nullable NSDictionary *)animationJSON inBundle:(nullable NSBundle *)bundle NS_SWIFT_NAME(init(json:bundle:));

/// Creates an animation from the LOTComposition, images are loaded from the specified bundle
- (nonnull instancetype)initWithModel:(nullable LOTComposition *)model inBundle:(nullable NSBundle *)bundle;

/// Loads animation asynchrounously from the specified URL
- (nonnull instancetype)initWithContentsOfURL:(nonnull NSURL *)url;

/// Flag is YES when the animation is playing
@property (nonatomic, readonly) BOOL isAnimationPlaying;

/// Tells the animation to loop indefinitely.
@property (nonatomic, assign) BOOL loopAnimation;

/// The animation will play forward and then backwards if loopAnimation is also YES
@property (nonatomic, assign) BOOL autoReverseAnimation;

// TODO
<<<<<<< HEAD
/// Sets a progress from 0 - 1 of the animation. If the animation is playing it will stop and the compeltion block will be called.
/// The current progress of the animation in absolute time.
/// e.g. a value of 0.75 always represents the same point in the animation, regardless of positive
/// or negative speed.
=======
/// Sets a progress from 0 - 1 of the animation. If the animation is playing it will stop and the completion block will be called.
>>>>>>> e1556542
@property (nonatomic, assign) CGFloat animationProgress;

/// Sets the speed of the animation. Accepts a negative value for reversing animation.
@property (nonatomic, assign) CGFloat animationSpeed;

/// Read only of the duration in seconds of the animation at speed of 1
@property (nonatomic, readonly) CGFloat animationDuration;

/// Enables or disables caching of the backing animation model. Defaults to YES
@property (nonatomic, assign) BOOL cacheEnable;

/// Sets a completion block to call when the animation has completed
@property (nonatomic, copy, nullable) LOTAnimationCompletionBlock completionBlock;

/// Set the amimation data
@property (nonatomic, strong, nonnull) LOTComposition *sceneModel;

/* 
 * Plays the animation from its current position to a specific progress. 
 * The animation will start from its current position.
 * If loopAnimation is YES the animation will loop from start position to toProgress indefinitely.
 * If loopAnimation is NO the animation will stop and the comletion block will be called.
 */
- (void)playToProgress:(CGFloat)toProgress
        withCompletion:(nullable LOTAnimationCompletionBlock)completion;

/*
 * Plays the animation from specific progress to a specific progress
 * The animation will start from its current position..
 * If loopAnimation is YES the animation will loop from the startProgress to the endProgress indefinitely
 * If loopAnimation is NO the animation will stop and the comletion block will be called.
 */
- (void)playFromProgress:(CGFloat)fromStartProgress
              toProgress:(CGFloat)toEndProgress
          withCompletion:(nullable LOTAnimationCompletionBlock)completion;

/*
 * Plays the animation from its current position to a specific frame.
 * The animation will start from its current position.
 * If loopAnimation is YES the animation will loop from beginning to toFrame indefinitely.
 * If loopAnimation is NO the animation will stop and the comletion block will be called.
 */
- (void)playToFrame:(nonnull NSNumber *)toFrame
     withCompletion:(nullable LOTAnimationCompletionBlock)completion;

/*
 * Plays the animation from specific frame to a specific frame. 
 * The animation will start from its current position.
 * If loopAnimation is YES the animation will loop start frame to end frame indefinitely.
 * If loopAnimation is NO the animation will stop and the comletion block will be called.
 */
- (void)playFromFrame:(nonnull NSNumber *)fromStartFrame
              toFrame:(nonnull NSNumber *)toEndFrame
       withCompletion:(nullable LOTAnimationCompletionBlock)completion;


/**
 * Plays the animation from its current position to the end of the animation.
 * The animation will start from its current position.
 * If loopAnimation is YES the animation will loop from beginning to end indefinitely.
 * If loopAnimation is NO the animation will stop and the comletion block will be called.
 **/
- (void)playWithCompletion:(nullable LOTAnimationCompletionBlock)completion;

/// Plays the animaiton
- (void)play;

/// Stops the animation at the current frame. The completion block will be called.
- (void)pause;

/// Stops the animation and rewinds to the beginning. The completion block will be called.
- (void)stop;

/// Sets progress of animation to a specific frame. If the animation is playing it will stop and the completion block will be called.
- (void)setProgressWithFrame:(nonnull NSNumber *)currentFrame;

/**
 * Sets the keyframe value for a specific After Effects property at a given time.
 * @param value id
 * Value is the color, point, or number object that should be set at given time
 *
 * @param keypath NSString . separate keypath
 * The Keypath is a dot seperated key path that specifies the location of the key to
 * be set from the After Effects file. This will begin with the Layer Name.
 * EG "Layer 1.Shape 1.Fill 1.Color" 
 *
 * @param frame
 * The frame is the frame to be set. 
 * If the keyframe exists it will be overwritten, if it does not exist a new 
 * Linearlly interpolated keyframe will be added
 **/
- (void)setValue:(nonnull id)value
      forKeypath:(nonnull NSString *)keypath
         atFrame:(nullable NSNumber *)frame;

/// Logs all child keypaths
- (void)logHierarchyKeypaths;

/**
 * Adds a custom subview to the animation using a LayerName from After Effects 
 * as a reference point.
 *
 * @param view The custom view instance to be added
 *
 * @param layer The string name of the After Effects layer to be referenced.
 *
 * @param applyTransform If YES the custom view will be animated to move with the 
 * specified After Effects layer.
 * If NO the custom view will be masked by the After Effects layer
 **/
- (void)addSubview:(nonnull LOTView *)view
      toLayerNamed:(nonnull NSString *)layer
    applyTransform:(BOOL)applyTransform;

#if !TARGET_OS_IPHONE && !TARGET_IPHONE_SIMULATOR
@property (nonatomic) LOTViewContentMode contentMode;
#endif

@end<|MERGE_RESOLUTION|>--- conflicted
+++ resolved
@@ -44,15 +44,10 @@
 /// The animation will play forward and then backwards if loopAnimation is also YES
 @property (nonatomic, assign) BOOL autoReverseAnimation;
 
-// TODO
-<<<<<<< HEAD
 /// Sets a progress from 0 - 1 of the animation. If the animation is playing it will stop and the compeltion block will be called.
 /// The current progress of the animation in absolute time.
 /// e.g. a value of 0.75 always represents the same point in the animation, regardless of positive
 /// or negative speed.
-=======
-/// Sets a progress from 0 - 1 of the animation. If the animation is playing it will stop and the completion block will be called.
->>>>>>> e1556542
 @property (nonatomic, assign) CGFloat animationProgress;
 
 /// Sets the speed of the animation. Accepts a negative value for reversing animation.
