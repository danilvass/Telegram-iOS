--- conflicted
+++ resolved
@@ -203,7 +203,6 @@
     }
 }
 
-<<<<<<< HEAD
 public struct PresentationGroupCallMemberState: Equatable {
     public var ssrc: UInt32
     public var muteState: GroupCallParticipantsContext.Participant.MuteState?
@@ -217,7 +216,9 @@
         self.ssrc = ssrc
         self.muteState = muteState
         self.speaking = speaking
-=======
+    }
+}
+
 public enum PresentationGroupCallMuteAction: Equatable {
     case muted(isPushToTalkActive: Bool)
     case unmuted
@@ -225,18 +226,20 @@
 
 public struct PresentationGroupCallMembers: Equatable {
     public var participants: [GroupCallParticipantsContext.Participant]
+    public var speakingParticipants: Set<PeerId>
     public var totalCount: Int
     public var loadMoreToken: String?
     
     public init(
         participants: [GroupCallParticipantsContext.Participant],
+        speakingParticipants: Set<PeerId>,
         totalCount: Int,
         loadMoreToken: String?
     ) {
         self.participants = participants
+        self.speakingParticipants = speakingParticipants
         self.totalCount = totalCount
         self.loadMoreToken = loadMoreToken
->>>>>>> dda38144
     }
 }
 
