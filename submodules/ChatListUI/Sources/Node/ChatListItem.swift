import Foundation
import UIKit
import AsyncDisplayKit
import Display
import SwiftSignalKit
import Postbox
import TelegramCore
import TelegramPresentationData
import ItemListUI
import PresentationDataUtils
import AvatarNode
import TelegramStringFormatting
import AccountContext
import PeerOnlineMarkerNode
import LocalizedPeerData
import PeerPresenceStatusManager
import PhotoResources
import ChatListSearchItemNode
import ContextUI
import ChatInterfaceState
import TextFormat
import InvisibleInkDustNode
import TelegramUniversalVideoContent
import UniversalMediaPlayer
import GalleryUI
import HierarchyTrackingLayer
import TextNodeWithEntities
import ComponentFlow
import EmojiStatusComponent

public enum ChatListItemContent {
    public struct ThreadInfo: Equatable {
        public var id: Int64
        public var info: EngineMessageHistoryThread.Info
        
        public init(id: Int64, info: EngineMessageHistoryThread.Info) {
            self.id = id
            self.info = info
        }
    }
    
    public final class DraftState: Equatable {
        let text: String
        let entities: [MessageTextEntity]

        public init(draft: EngineChatList.Draft) {
            self.text = draft.text
            self.entities = draft.entities
        }

        public static func ==(lhs: DraftState, rhs: DraftState) -> Bool {
            if lhs.text != rhs.text {
                return false
            }
            if lhs.entities != rhs.entities {
                return false
            }
            return true
        }
    }

    case peer(messages: [EngineMessage], peer: EngineRenderedPeer, threadInfo: ThreadInfo?, combinedReadState: EnginePeerReadCounters?, isRemovedFromTotalUnreadCount: Bool, presence: EnginePeer.Presence?, hasUnseenMentions: Bool, hasUnseenReactions: Bool, draftState: DraftState?, inputActivities: [(EnginePeer, PeerInputActivity)]?, promoInfo: ChatListNodeEntryPromoInfo?, ignoreUnreadBadge: Bool, displayAsMessage: Bool, hasFailedMessages: Bool, forumThreadTitle: String?)
    case groupReference(groupId: EngineChatList.Group, peers: [EngineChatList.GroupItem.Item], message: EngineMessage?, unreadCount: Int, hiddenByDefault: Bool)
    
    public var chatLocation: ChatLocation? {
        switch self {
            case let .peer(_, peer, _, _, _, _, _, _, _, _, _, _, _, _, _):
                return .peer(id: peer.peerId)
            case .groupReference:
                return nil
        }
    }
}

public class ChatListItem: ListViewItem, ChatListSearchItemNeighbour {
    let presentationData: ChatListPresentationData
    let context: AccountContext
    let chatListLocation: ChatListControllerLocation
    let filterData: ChatListItemFilterData?
    let index: EngineChatList.Item.Index
    public let content: ChatListItemContent
    let editing: Bool
    let hasActiveRevealControls: Bool
    let selected: Bool
    let enableContextActions: Bool
    let hiddenOffset: Bool
    let interaction: ChatListNodeInteraction
    
    public let selectable: Bool = true
    
    public var approximateHeight: CGFloat {
        return self.hiddenOffset ? 0.0 : 44.0
    }
    
    let header: ListViewItemHeader?
    
    public var isPinned: Bool {
        switch self.index {
        case let .chatList(index):
            return index.pinningIndex != nil
        case .forum:
            return false
        }
    }
    
    public init(presentationData: ChatListPresentationData, context: AccountContext, chatListLocation: ChatListControllerLocation, filterData: ChatListItemFilterData?, index: EngineChatList.Item.Index, content: ChatListItemContent, editing: Bool, hasActiveRevealControls: Bool, selected: Bool, header: ListViewItemHeader?, enableContextActions: Bool, hiddenOffset: Bool, interaction: ChatListNodeInteraction) {
        self.presentationData = presentationData
        self.chatListLocation = chatListLocation
        self.filterData = filterData
        self.context = context
        self.index = index
        self.content = content
        self.editing = editing
        self.hasActiveRevealControls = hasActiveRevealControls
        self.selected = selected
        self.header = header
        self.enableContextActions = enableContextActions
        self.hiddenOffset = hiddenOffset
        self.interaction = interaction
    }
    
    public func nodeConfiguredForParams(async: @escaping (@escaping () -> Void) -> Void, params: ListViewItemLayoutParams, synchronousLoads: Bool, previousItem: ListViewItem?, nextItem: ListViewItem?, completion: @escaping (ListViewItemNode, @escaping () -> (Signal<Void, NoError>?, (ListViewItemApply) -> Void)) -> Void) {
        async {
            let node = ChatListItemNode()
            let (first, last, firstWithHeader, nextIsPinned) = ChatListItem.mergeType(item: self, previousItem: previousItem, nextItem: nextItem)
            node.insets = ChatListItemNode.insets(first: first, last: last, firstWithHeader: firstWithHeader)
            
            let (nodeLayout, apply) = node.asyncLayout()(self, params, first, last, firstWithHeader, nextIsPinned)
            
            node.insets = nodeLayout.insets
            node.contentSize = nodeLayout.contentSize
            
            Queue.mainQueue().async {
                completion(node, {
                    return (nil, { _ in
                        node.setupItem(item: self, synchronousLoads: synchronousLoads)
                        apply(synchronousLoads, false)
                        node.updateIsHighlighted(transition: .immediate)
                    })
                })
            }
        }
    }
    
    public func updateNode(async: @escaping (@escaping () -> Void) -> Void, node: @escaping () -> ListViewItemNode, params: ListViewItemLayoutParams, previousItem: ListViewItem?, nextItem: ListViewItem?, animation: ListViewItemUpdateAnimation, completion: @escaping (ListViewItemNodeLayout, @escaping (ListViewItemApply) -> Void) -> Void) {
        Queue.mainQueue().async {
            assert(node() is ChatListItemNode)
            if let nodeValue = node() as? ChatListItemNode {
                nodeValue.setupItem(item: self, synchronousLoads: false)
                let layout = nodeValue.asyncLayout()
                async {
                    let (first, last, firstWithHeader, nextIsPinned) = ChatListItem.mergeType(item: self, previousItem: previousItem, nextItem: nextItem)
                    var animated = true
                    if case .None = animation {
                        animated = false
                    }
                    
                    let (nodeLayout, apply) = layout(self, params, first, last, firstWithHeader, nextIsPinned)
                    Queue.mainQueue().async {
                        completion(nodeLayout, { _ in
                            apply(false, animated)
                        })
                    }
                }
            }
        }
    }
    
    public func selected(listView: ListView) {
        switch self.content {
            case let .peer(messages, peer, _, _, _, _, _, _, _, _, promoInfo, _, _, _, _):
                if let message = messages.last, let peer = peer.peer {
                    var threadId: Int64?
                    if case let .forum(_, threadIdValue, _, _) = self.index {
                        threadId = threadIdValue
                    }
                    self.interaction.messageSelected(peer, threadId, message, promoInfo)
                } else if let peer = peer.peer {
                    self.interaction.peerSelected(peer, nil, nil, promoInfo)
                } else if let peer = peer.peers[peer.peerId] {
                    self.interaction.peerSelected(peer, nil, nil, promoInfo)
                }
            case let .groupReference(groupId, _, _, _, _):
                self.interaction.groupSelected(groupId)
        }
    }
        
    static func mergeType(item: ChatListItem, previousItem: ListViewItem?, nextItem: ListViewItem?) -> (first: Bool, last: Bool, firstWithHeader: Bool, nextIsPinned: Bool) {
        var first = false
        var last = false
        var firstWithHeader = false
        if let previousItem = previousItem {
            if let header = item.header {
                if let previousItem = previousItem as? ChatListItem {
                    firstWithHeader = header.id != previousItem.header?.id
                } else {
                    firstWithHeader = true
                }
            }
        } else {
            first = true
            firstWithHeader = item.header != nil
        }
        var nextIsPinned = false
        if let nextItem = nextItem as? ChatListItem {
            if case let .chatList(nextIndex) = nextItem.index, nextIndex.pinningIndex != nil {
                nextIsPinned = true
            }
        } else {
            last = true
        }
        return (first, last, firstWithHeader, nextIsPinned)
    }
}

private let pinIcon = ItemListRevealOptionIcon.animation(animation: "anim_pin", scale: 1.0, offset: 0.0, replaceColors: nil, flip: false)
private let unpinIcon = ItemListRevealOptionIcon.animation(animation: "anim_unpin", scale: 1.0, offset: 0.0, replaceColors: [0x1993fa], flip: false)
private let muteIcon = ItemListRevealOptionIcon.animation(animation: "anim_mute", scale: 1.0, offset: 0.0, replaceColors: [0xff9500], flip: false)
private let unmuteIcon = ItemListRevealOptionIcon.animation(animation: "anim_unmute", scale: 1.0, offset: 0.0, replaceColors: nil, flip: false)
private let deleteIcon = ItemListRevealOptionIcon.animation(animation: "anim_delete", scale: 1.0, offset: 0.0, replaceColors: nil, flip: false)
private let groupIcon = ItemListRevealOptionIcon.animation(animation: "anim_group", scale: 1.0, offset: 0.0, replaceColors: nil, flip: false)
private let ungroupIcon = ItemListRevealOptionIcon.animation(animation: "anim_ungroup", scale: 1.0, offset: 0.0, replaceColors: nil, flip: false)
private let readIcon = ItemListRevealOptionIcon.animation(animation: "anim_read", scale: 1.0, offset: 0.0, replaceColors: nil, flip: false)
private let unreadIcon = ItemListRevealOptionIcon.animation(animation: "anim_unread", scale: 1.0, offset: 0.0, replaceColors: [0x2194fa], flip: false)
private let archiveIcon = ItemListRevealOptionIcon.animation(animation: "anim_archive", scale: 1.0, offset: 2.0, replaceColors: [0xa9a9ad], flip: false)
private let unarchiveIcon = ItemListRevealOptionIcon.animation(animation: "anim_unarchive", scale: 0.642, offset: -9.0, replaceColors: [0xa9a9ad], flip: false)
private let hideIcon = ItemListRevealOptionIcon.animation(animation: "anim_hide", scale: 1.0, offset: 2.0, replaceColors: [0xbdbdc2], flip: false)
private let unhideIcon = ItemListRevealOptionIcon.animation(animation: "anim_hide", scale: 1.0, offset: -20.0, replaceColors: [0xbdbdc2], flip: true)
private let startIcon = ItemListRevealOptionIcon.animation(animation: "anim_pin", scale: 1.0, offset: 0.0, replaceColors: [0xbdbdc2], flip: false)
private let closeIcon = ItemListRevealOptionIcon.animation(animation: "anim_pin", scale: 1.0, offset: 0.0, replaceColors: [0xbdbdc2], flip: false)

private enum RevealOptionKey: Int32 {
    case pin
    case unpin
    case mute
    case unmute
    case delete
    case group
    case ungroup
    case toggleMarkedUnread
    case archive
    case unarchive
    case hide
    case unhide
    case hidePsa
    case open
    case close
}

private func canArchivePeer(id: EnginePeer.Id, accountPeerId: EnginePeer.Id) -> Bool {
    if id.namespace == Namespaces.Peer.CloudUser && id.id._internalGetInt64Value() == 777000 {
        return false
    }
    if id == accountPeerId {
        return false
    }
    return true
}

public struct ChatListItemFilterData: Equatable {
    public var excludesArchived: Bool
    
    public init(excludesArchived: Bool) {
        self.excludesArchived = excludesArchived
    }
}

private func revealOptions(strings: PresentationStrings, theme: PresentationTheme, isPinned: Bool, isMuted: Bool?, location: ChatListControllerLocation, peerId: EnginePeer.Id, accountPeerId: EnginePeer.Id, canDelete: Bool, isEditing: Bool, filterData: ChatListItemFilterData?) -> [ItemListRevealOption] {
    var options: [ItemListRevealOption] = []
    if !isEditing {
        if case .chatList(.archive) = location {
            if isPinned {
                options.append(ItemListRevealOption(key: RevealOptionKey.unpin.rawValue, title: strings.DialogList_Unpin, icon: unpinIcon, color: theme.list.itemDisclosureActions.constructive.fillColor, textColor: theme.list.itemDisclosureActions.constructive.foregroundColor))
            } else {
                options.append(ItemListRevealOption(key: RevealOptionKey.pin.rawValue, title: strings.DialogList_Pin, icon: pinIcon, color: theme.list.itemDisclosureActions.constructive.fillColor, textColor: theme.list.itemDisclosureActions.constructive.foregroundColor))
            }
        } else {
            if let isMuted = isMuted {
                if isMuted {
                    options.append(ItemListRevealOption(key: RevealOptionKey.unmute.rawValue, title: strings.ChatList_Unmute, icon: unmuteIcon, color: theme.list.itemDisclosureActions.neutral2.fillColor, textColor: theme.list.itemDisclosureActions.neutral2.foregroundColor))
                } else {
                    options.append(ItemListRevealOption(key: RevealOptionKey.mute.rawValue, title: strings.ChatList_Mute, icon: muteIcon, color: theme.list.itemDisclosureActions.neutral2.fillColor, textColor: theme.list.itemDisclosureActions.neutral2.foregroundColor))
                }
            }
        }
    }
    if canDelete {
        options.append(ItemListRevealOption(key: RevealOptionKey.delete.rawValue, title: strings.Common_Delete, icon: deleteIcon, color: theme.list.itemDisclosureActions.destructive.fillColor, textColor: theme.list.itemDisclosureActions.destructive.foregroundColor))
    }
    if !isEditing {
        var canArchive = false
        var canUnarchive = false
        if let filterData = filterData {
            if filterData.excludesArchived {
                canArchive = true
            }
        } else {
            if case let .chatList(groupId) = location {
                if case .root = groupId {
                    canArchive = true
                } else {
                    canUnarchive = true
                }
            }
        }
        if canArchive {
            if canArchivePeer(id: peerId, accountPeerId: accountPeerId) {
                options.append(ItemListRevealOption(key: RevealOptionKey.archive.rawValue, title: strings.ChatList_ArchiveAction, icon: archiveIcon, color: theme.list.itemDisclosureActions.inactive.fillColor, textColor: theme.list.itemDisclosureActions.inactive.foregroundColor))
            }
        } else if canUnarchive {
            options.append(ItemListRevealOption(key: RevealOptionKey.unarchive.rawValue, title: strings.ChatList_UnarchiveAction, icon: unarchiveIcon, color: theme.list.itemDisclosureActions.inactive.fillColor, textColor: theme.list.itemDisclosureActions.inactive.foregroundColor))
        }
    }
    return options
}

private func groupReferenceRevealOptions(strings: PresentationStrings, theme: PresentationTheme, isEditing: Bool, hiddenByDefault: Bool) -> [ItemListRevealOption] {
    var options: [ItemListRevealOption] = []
    if !isEditing {
        if hiddenByDefault {
            options.append(ItemListRevealOption(key: RevealOptionKey.unhide.rawValue, title: strings.ChatList_UnhideAction, icon: unhideIcon, color: theme.list.itemDisclosureActions.constructive.fillColor, textColor: theme.list.itemDisclosureActions.constructive.foregroundColor))
        } else {
            options.append(ItemListRevealOption(key: RevealOptionKey.hide.rawValue, title: strings.ChatList_HideAction, icon: hideIcon, color: theme.list.itemDisclosureActions.inactive.fillColor, textColor: theme.list.itemDisclosureActions.neutral1.foregroundColor))
        }
    }
    return options
}

private func forumRevealOptions(strings: PresentationStrings, theme: PresentationTheme, isMuted: Bool?, isEditing: Bool, canDelete: Bool) -> [ItemListRevealOption] {
    var options: [ItemListRevealOption] = []
    if !isEditing {
        if let isMuted = isMuted {
            if isMuted {
                options.append(ItemListRevealOption(key: RevealOptionKey.unmute.rawValue, title: strings.ChatList_Unmute, icon: unmuteIcon, color: theme.list.itemDisclosureActions.neutral2.fillColor, textColor: theme.list.itemDisclosureActions.neutral2.foregroundColor))
            } else {
                options.append(ItemListRevealOption(key: RevealOptionKey.mute.rawValue, title: strings.ChatList_Mute, icon: muteIcon, color: theme.list.itemDisclosureActions.neutral2.fillColor, textColor: theme.list.itemDisclosureActions.neutral2.foregroundColor))
            }
        }
    }
    if canDelete {
        options.append(ItemListRevealOption(key: RevealOptionKey.delete.rawValue, title: strings.Common_Delete, icon: deleteIcon, color: theme.list.itemDisclosureActions.destructive.fillColor, textColor: theme.list.itemDisclosureActions.destructive.foregroundColor))
    }
    if !isEditing {
        options.append(ItemListRevealOption(key: RevealOptionKey.close.rawValue, title: strings.ChatList_CloseAction, icon: closeIcon, color: theme.list.itemDisclosureActions.inactive.fillColor, textColor: theme.list.itemDisclosureActions.inactive.foregroundColor))
    }
    return options
}

private func leftRevealOptions(strings: PresentationStrings, theme: PresentationTheme, isUnread: Bool, isEditing: Bool, isPinned: Bool, isSavedMessages: Bool, location: ChatListControllerLocation, peer: EnginePeer, filterData: ChatListItemFilterData?) -> [ItemListRevealOption] {
    guard case .chatList(.root) = location else {
        return []
    }
    var options: [ItemListRevealOption] = []
    if isUnread {
        options.append(ItemListRevealOption(key: RevealOptionKey.toggleMarkedUnread.rawValue, title: strings.DialogList_Read, icon: readIcon, color: theme.list.itemDisclosureActions.inactive.fillColor, textColor: theme.list.itemDisclosureActions.neutral1.foregroundColor))
    } else {
        options.append(ItemListRevealOption(key: RevealOptionKey.toggleMarkedUnread.rawValue, title: strings.DialogList_Unread, icon: unreadIcon, color: theme.list.itemDisclosureActions.accent.fillColor, textColor: theme.list.itemDisclosureActions.accent.foregroundColor))
    }
    if !isEditing {
        if isPinned {
            options.append(ItemListRevealOption(key: RevealOptionKey.unpin.rawValue, title: strings.DialogList_Unpin, icon: unpinIcon, color: theme.list.itemDisclosureActions.constructive.fillColor, textColor: theme.list.itemDisclosureActions.constructive.foregroundColor))
        } else {
            if filterData == nil || peer.id.namespace != Namespaces.Peer.SecretChat {
                options.append(ItemListRevealOption(key: RevealOptionKey.pin.rawValue, title: strings.DialogList_Pin, icon: pinIcon, color: theme.list.itemDisclosureActions.constructive.fillColor, textColor: theme.list.itemDisclosureActions.constructive.foregroundColor))
            }
        }
    }
    return options
}

private final class ChatListItemAccessibilityCustomAction: UIAccessibilityCustomAction {
    let key: Int32
    
    init(name: String, target: Any?, selector: Selector, key: Int32) {
        self.key = key
        
        super.init(name: name, target: target, selector: selector)
    }
}

private let separatorHeight = 1.0 / UIScreen.main.scale

private final class CachedChatListSearchResult {
    let text: String
    let searchQuery: String
    let resultRanges: [Range<String.Index>]
    
    init(text: String, searchQuery: String, resultRanges: [Range<String.Index>]) {
        self.text = text
        self.searchQuery = searchQuery
        self.resultRanges = resultRanges
    }
    
    func matches(text: String, searchQuery: String) -> Bool {
        if self.text != text {
            return false
        }
        if self.searchQuery != searchQuery {
            return false
        }
        return true
    }
}

private let playIconImage = UIImage(bundleImageName: "Chat List/MiniThumbnailPlay")?.precomposed()

private final class ChatListMediaPreviewNode: ASDisplayNode {
    private let context: AccountContext
    private let message: EngineMessage
    private let media: EngineMedia
    
    private let imageNode: TransformImageNode
    private let playIcon: ASImageNode
    
    private var requestedImage: Bool = false
    private var disposable: Disposable?
    
    init(context: AccountContext, message: EngineMessage, media: EngineMedia) {
        self.context = context
        self.message = message
        self.media = media
        
        self.imageNode = TransformImageNode()
        self.playIcon = ASImageNode()
        self.playIcon.image = playIconImage
        
        super.init()
        
        self.addSubnode(self.imageNode)
        self.addSubnode(self.playIcon)
    }
    
    deinit {
        self.disposable?.dispose()
    }
    
    func updateLayout(size: CGSize, synchronousLoads: Bool) {
        if let image = self.playIcon.image {
            self.playIcon.frame = CGRect(origin: CGPoint(x: floor((size.width - image.size.width) / 2.0), y: floor((size.height - image.size.height) / 2.0)), size: image.size)
        }
        
        var dimensions = CGSize(width: 100.0, height: 100.0)
        if case let .image(image) = self.media {
            self.playIcon.isHidden = true
            if let largest = largestImageRepresentation(image.representations) {
                dimensions = largest.dimensions.cgSize
                if !self.requestedImage {
                    self.requestedImage = true
                    let signal = mediaGridMessagePhoto(account: self.context.account, photoReference: .message(message: MessageReference(self.message._asMessage()), media: image), fullRepresentationSize: CGSize(width: 36.0, height: 36.0), synchronousLoad: synchronousLoads)
                    self.imageNode.setSignal(signal, attemptSynchronously: synchronousLoads)
                }
            }
        } else if case let .file(file) = self.media {
            if file.isAnimated {
                self.playIcon.isHidden = true
            } else {
                self.playIcon.isHidden = false
            }
            if let mediaDimensions = file.dimensions {
                dimensions = mediaDimensions.cgSize
                if !self.requestedImage {
                    self.requestedImage = true
                    let signal = mediaGridMessageVideo(postbox: self.context.account.postbox, videoReference: .message(message: MessageReference(self.message._asMessage()), media: file), synchronousLoad: synchronousLoads, autoFetchFullSizeThumbnail: true, useMiniThumbnailIfAvailable: true)
                    self.imageNode.setSignal(signal, attemptSynchronously: synchronousLoads)
                }
            }
        }
        
        let makeLayout = self.imageNode.asyncLayout()
        self.imageNode.frame = CGRect(origin: CGPoint(), size: size)
        let apply = makeLayout(TransformImageArguments(corners: ImageCorners(radius: 2.0), imageSize: dimensions.aspectFilled(size), boundingSize: size, intrinsicInsets: UIEdgeInsets()))
        apply()
    }
}

private let maxVideoLoopCount = 3

class ChatListItemNode: ItemListRevealOptionsItemNode {
    var item: ChatListItem?
    
    private let backgroundNode: ASDisplayNode
    private let highlightedBackgroundNode: ASDisplayNode
    
    let contextContainer: ContextControllerSourceNode
    
    let avatarNode: AvatarNode
    var avatarIconView: ComponentHostView<Empty>?
    var avatarIconComponent: EmojiStatusComponent?
    var videoNode: UniversalVideoNode?
    private var videoContent: NativeVideoContent?
    private let playbackStartDisposable = MetaDisposable()
    private var videoLoopCount = 0
    
    let titleNode: TextNode
    let authorNode: TextNode
    let measureNode: TextNode
    private var currentItemHeight: CGFloat?
    let textNode: TextNodeWithEntities
    var dustNode: InvisibleInkDustNode?
    let inputActivitiesNode: ChatListInputActivitiesNode
    let dateNode: TextNode
    let separatorNode: ASDisplayNode
    let statusNode: ChatListStatusNode
    let badgeNode: ChatListBadgeNode
    let mentionBadgeNode: ChatListBadgeNode
    let onlineNode: PeerOnlineMarkerNode
    let pinnedIconNode: ASImageNode
    var secretIconNode: ASImageNode?
    var credibilityIconView: ComponentHostView<Empty>?
    var credibilityIconComponent: EmojiStatusComponent?
    let mutedIconNode: ASImageNode
    
    private var hierarchyTrackingLayer: HierarchyTrackingLayer?
    private var cachedDataDisposable = MetaDisposable()
    
    private var currentTextLeftCutout: CGFloat = 0.0
    private var currentMediaPreviewSpecs: [(message: EngineMessage, media: EngineMedia, size: CGSize)] = []
    private var mediaPreviewNodes: [EngineMedia.Id: ChatListMediaPreviewNode] = [:]
    
    var selectableControlNode: ItemListSelectableControlNode?
    var reorderControlNode: ItemListEditableReorderControlNode?
    
    private var peerPresenceManager: PeerPresenceStatusManager?
    
    private var cachedChatListText: (String, String)?
    private var cachedChatListSearchResult: CachedChatListSearchResult?
    
    var layoutParams: (ChatListItem, first: Bool, last: Bool, firstWithHeader: Bool, nextIsPinned: Bool, ListViewItemLayoutParams, countersSize: CGFloat)?
    
    private var isHighlighted: Bool = false
    private var skipFadeout: Bool = false
    
    private var onlineIsVoiceChat: Bool = false
    
    override var canBeSelected: Bool {
        if self.selectableControlNode != nil || self.item?.editing == true {
            return false
        } else {
            return super.canBeSelected
        }
    }
    
    override var defaultAccessibilityLabel: String? {
        get {
            return self.accessibilityLabel
        } set(value) {
        }
    }
    override var accessibilityAttributedLabel: NSAttributedString? {
        get {
            return self.accessibilityLabel.flatMap(NSAttributedString.init(string:))
        } set(value) {
        }
    }
    override var accessibilityAttributedValue: NSAttributedString? {
        get {
            return self.accessibilityValue.flatMap(NSAttributedString.init(string:))
        } set(value) {
        }
    }
    
    override var accessibilityLabel: String? {
        get {
            guard let item = self.item else {
                return nil
            }
            switch item.content {
                case let .groupReference(_, _, _, unreadCount, _):
                    var result = item.presentationData.strings.ChatList_ArchivedChatsTitle
                    let allCount = unreadCount
                    if allCount > 0 {
                        result += "\n\(item.presentationData.strings.VoiceOver_Chat_UnreadMessages(Int32(allCount)))"
                    }
                    return result
                case let .peer(_, peer, _, combinedReadState, _, _, _, _, _, _, _, _, _, _, _):
                    guard let chatMainPeer = peer.chatMainPeer else {
                        return nil
                    }
                    var result = ""
                    if item.context.account.peerId == chatMainPeer.id {
                        result += item.presentationData.strings.DialogList_SavedMessages
                    } else {
                        result += chatMainPeer.displayTitle(strings: item.presentationData.strings, displayOrder: item.presentationData.nameDisplayOrder)
                    }
                    if let combinedReadState = combinedReadState, combinedReadState.count > 0 {
                        result += "\n\(item.presentationData.strings.VoiceOver_Chat_UnreadMessages(combinedReadState.count))"
                    }
                    return result
            }
        } set(value) {
        }
    }
    
    override var accessibilityValue: String? {
        get {
            guard let item = self.item else {
                return nil
            }
            switch item.content {
                case let .groupReference(_, peers, messageValue, _, _):
                    if let message = messageValue, let peer = peers.first?.peer {
                        let messages = [message]
                        var result = ""
                        if message.flags.contains(.Incoming) {
                            result += item.presentationData.strings.VoiceOver_ChatList_Message
                        } else {
                            result += item.presentationData.strings.VoiceOver_ChatList_OutgoingMessage
                        }
                        let (_, initialHideAuthor, messageText, _, _) = chatListItemStrings(strings: item.presentationData.strings, nameDisplayOrder: item.presentationData.nameDisplayOrder, dateTimeFormat: item.presentationData.dateTimeFormat, messages: messages, chatPeer: peer, accountPeerId: item.context.account.peerId, isPeerGroup: false)
                        if message.flags.contains(.Incoming), !initialHideAuthor, let author = message.author, case .user = author {
                            result += "\n\(item.presentationData.strings.VoiceOver_ChatList_MessageFrom(author.displayTitle(strings: item.presentationData.strings, displayOrder: item.presentationData.nameDisplayOrder)).string)"
                        }
                        result += "\n\(messageText)"
                        return result
                    } else if !peers.isEmpty {
                        var result = ""
                        var isFirst = true
                        for peer in peers {
                            if let chatMainPeer = peer.peer.chatMainPeer {
                                let peerTitle = chatMainPeer.compactDisplayTitle
                                if !peerTitle.isEmpty {
                                    if isFirst {
                                        isFirst = false
                                    } else {
                                        result.append(", ")
                                    }
                                    result.append(peerTitle)
                                }
                            }
                        }
                        return result
                    } else {
                        return item.presentationData.strings.VoiceOver_ChatList_MessageEmpty
                    }
                case let .peer(messages, peer, _, combinedReadState, _, _, _, _, _, _, _, _, _, _, _):
                    if let message = messages.last {
                        var result = ""
                        if message.flags.contains(.Incoming) {
                            result += item.presentationData.strings.VoiceOver_ChatList_Message
                        } else {
                            result += item.presentationData.strings.VoiceOver_ChatList_OutgoingMessage
                        }
                        let (_, initialHideAuthor, messageText, _, _) = chatListItemStrings(strings: item.presentationData.strings, nameDisplayOrder: item.presentationData.nameDisplayOrder, dateTimeFormat: item.presentationData.dateTimeFormat, messages: messages, chatPeer: peer, accountPeerId: item.context.account.peerId, isPeerGroup: false)
                        if message.flags.contains(.Incoming), !initialHideAuthor, let author = message.author, case .user = author {
                            result += "\n\(item.presentationData.strings.VoiceOver_ChatList_MessageFrom(author.displayTitle(strings: item.presentationData.strings, displayOrder: item.presentationData.nameDisplayOrder)).string)"
                        }
                        if !message.flags.contains(.Incoming), let combinedReadState = combinedReadState, combinedReadState.isOutgoingMessageIndexRead(message.index) {
                            result += "\n\(item.presentationData.strings.VoiceOver_ChatList_MessageRead)"
                        }
                        result += "\n\(messageText)"
                        return result
                    } else {
                        return item.presentationData.strings.VoiceOver_ChatList_MessageEmpty
                    }
            }
        } set(value) {
        }
    }
    
    override var visibility: ListViewItemNodeVisibility {
        didSet {
            let wasVisible = self.visibilityStatus
            let isVisible: Bool
            switch self.visibility {
                case let .visible(fraction, _):
                    isVisible = fraction > 0.2
                case .none:
                    isVisible = false
            }
            if wasVisible != isVisible {
                self.visibilityStatus = isVisible
            }
        }
    }
    
    private var visibilityStatus: Bool = false {
        didSet {
            if self.visibilityStatus != oldValue {
                if self.visibilityStatus {
                    self.videoLoopCount = 0
                }
                self.updateVideoVisibility()
                
                self.textNode.visibilityRect = self.visibilityStatus ? CGRect.infinite : nil
                
                if let credibilityIconView = self.credibilityIconView, let credibilityIconComponent = self.credibilityIconComponent {
                    let _ = credibilityIconView.update(
                        transition: .immediate,
                        component: AnyComponent(credibilityIconComponent.withVisibleForAnimations(self.visibilityStatus)),
                        environment: {},
                        containerSize: credibilityIconView.bounds.size
                    )
                }
                if let avatarIconView = self.avatarIconView, let avatarIconComponent = self.avatarIconComponent {
                    let _ = avatarIconView.update(
                        transition: .immediate,
                        component: AnyComponent(avatarIconComponent.withVisibleForAnimations(self.visibilityStatus)),
                        environment: {},
                        containerSize: avatarIconView.bounds.size
                    )
                }
            }
        }
    }
    
    private var trackingIsInHierarchy: Bool = false {
        didSet {
            if self.trackingIsInHierarchy != oldValue {
                Queue.mainQueue().justDispatch {
                    if self.trackingIsInHierarchy {
                        self.videoLoopCount = 0
                    }
                    self.updateVideoVisibility()
                }
            }
        }
    }
    
    required init() {
        self.backgroundNode = ASDisplayNode()
        self.backgroundNode.isLayerBacked = true
        self.backgroundNode.displaysAsynchronously = false
        
        self.avatarNode = AvatarNode(font: avatarPlaceholderFont(size: 26.0))
        
        self.highlightedBackgroundNode = ASDisplayNode()
        self.highlightedBackgroundNode.isLayerBacked = true
        
        self.contextContainer = ContextControllerSourceNode()
        
        self.measureNode = TextNode()
        
        self.titleNode = TextNode()
        self.titleNode.isUserInteractionEnabled = false
        self.titleNode.displaysAsynchronously = true
        
        self.authorNode = TextNode()
        self.authorNode.isUserInteractionEnabled = false
        self.authorNode.displaysAsynchronously = true
        
        self.textNode = TextNodeWithEntities()
        self.textNode.textNode.isUserInteractionEnabled = false
        self.textNode.textNode.displaysAsynchronously = true
        
        self.inputActivitiesNode = ChatListInputActivitiesNode()
        self.inputActivitiesNode.isUserInteractionEnabled = false
        self.inputActivitiesNode.alpha = 0.0
        
        self.dateNode = TextNode()
        self.dateNode.isUserInteractionEnabled = false
        self.dateNode.displaysAsynchronously = true
        
        self.statusNode = ChatListStatusNode()
        self.badgeNode = ChatListBadgeNode()
        self.mentionBadgeNode = ChatListBadgeNode()
        self.onlineNode = PeerOnlineMarkerNode()
        
        self.pinnedIconNode = ASImageNode()
        self.pinnedIconNode.isLayerBacked = true
        self.pinnedIconNode.displaysAsynchronously = false
        self.pinnedIconNode.displayWithoutProcessing = true
        
        self.mutedIconNode = ASImageNode()
        self.mutedIconNode.isLayerBacked = true
        self.mutedIconNode.displaysAsynchronously = false
        self.mutedIconNode.displayWithoutProcessing = true
        
        self.separatorNode = ASDisplayNode()
        self.separatorNode.isLayerBacked = true
        
        super.init(layerBacked: false, dynamicBounce: false, rotated: false, seeThrough: false)
        
        self.isAccessibilityElement = true
        
        self.addSubnode(self.backgroundNode)
        self.addSubnode(self.separatorNode)
        
        self.addSubnode(self.contextContainer)
        
        self.contextContainer.addSubnode(self.avatarNode)
        self.contextContainer.addSubnode(self.onlineNode)
        
        self.contextContainer.addSubnode(self.titleNode)
        self.contextContainer.addSubnode(self.authorNode)
        self.contextContainer.addSubnode(self.textNode.textNode)
        self.contextContainer.addSubnode(self.dateNode)
        self.contextContainer.addSubnode(self.statusNode)
        self.contextContainer.addSubnode(self.pinnedIconNode)
        self.contextContainer.addSubnode(self.badgeNode)
        self.contextContainer.addSubnode(self.mentionBadgeNode)
        self.contextContainer.addSubnode(self.mutedIconNode)
        
        self.peerPresenceManager = PeerPresenceStatusManager(update: { [weak self] in
            if let strongSelf = self, let layoutParams = strongSelf.layoutParams {
                let (_, apply) = strongSelf.asyncLayout()(layoutParams.0, layoutParams.5, layoutParams.1, layoutParams.2, layoutParams.3, layoutParams.4)
                let _ = apply(false, false)
            }
        })
        
        self.contextContainer.activated = { [weak self] gesture, _ in
            guard let strongSelf = self, let item = strongSelf.item else {
                return
            }
            item.interaction.activateChatPreview(item, strongSelf.contextContainer, gesture, nil)
        }
    }
    
    deinit {
        self.cachedDataDisposable.dispose()
        self.playbackStartDisposable.dispose()
    }
    
    override func secondaryAction(at point: CGPoint) {
        guard let item = self.item else {
            return
        }
        item.interaction.activateChatPreview(item, self.contextContainer, nil, point)
    }
    
    func setupItem(item: ChatListItem, synchronousLoads: Bool) {
        let previousItem = self.item
        self.item = item
        
        var peer: EnginePeer?
        var displayAsMessage = false
        var enablePreview = true
        switch item.content {
            case let .peer(messages, peerValue, _, _, _, _, _, _, _, _, _, _, displayAsMessageValue, _, _):
                displayAsMessage = displayAsMessageValue
                if displayAsMessage, case let .user(author) = messages.last?.author {
                    peer = .user(author)
                } else {
                    peer = peerValue.chatMainPeer
                }
                if peerValue.peerId.namespace == Namespaces.Peer.SecretChat {
                    enablePreview = false
                }
            case let .groupReference(_, _, _, _, hiddenByDefault):
                if let previousItem = previousItem, case let .groupReference(_, _, _, _, previousHiddenByDefault) = previousItem.content, hiddenByDefault != previousHiddenByDefault {
                    UIView.transition(with: self.avatarNode.view, duration: 0.3, options: [.transitionCrossDissolve], animations: {
                    }, completion: nil)
                }
                self.avatarNode.setPeer(context: item.context, theme: item.presentationData.theme, peer: peer, overrideImage: .archivedChatsIcon(hiddenByDefault: hiddenByDefault), emptyColor: item.presentationData.theme.list.mediaPlaceholderColor, synchronousLoad: synchronousLoads)
        }
        
        if let peer = peer {
            var overrideImage: AvatarNodeImageOverride?
            if peer.id.isReplies {
                overrideImage = .repliesIcon
            } else if peer.id == item.context.account.peerId && !displayAsMessage {
                overrideImage = .savedMessagesIcon
            } else if peer.isDeleted {
                overrideImage = .deletedIcon
            }
            var isForum = false
            if case let .channel(channel) = peer, channel.flags.contains(.isForum) {
                isForum = true
            }
            self.avatarNode.setPeer(context: item.context, theme: item.presentationData.theme, peer: peer, overrideImage: overrideImage, emptyColor: item.presentationData.theme.list.mediaPlaceholderColor, clipStyle: isForum ? .roundedRect : .round, synchronousLoad: synchronousLoads, displayDimensions: CGSize(width: 60.0, height: 60.0))
            
            if peer.isPremium && peer.id != item.context.account.peerId {
                let context = item.context
                self.cachedDataDisposable.set((context.account.postbox.peerView(id: peer.id)
                |> deliverOnMainQueue).start(next: { [weak self] peerView in
                    guard let strongSelf = self else {
                        return
                    }
                    let cachedPeerData = peerView.cachedData
                    if let cachedPeerData = cachedPeerData as? CachedUserData {
                        if let photo = cachedPeerData.photo, let video = smallestVideoRepresentation(photo.videoRepresentations), let peerReference = PeerReference(peer._asPeer()) {
                            let videoId = photo.id?.id ?? peer.id.id._internalGetInt64Value()
                            let videoFileReference = FileMediaReference.avatarList(peer: peerReference, media: TelegramMediaFile(fileId: MediaId(namespace: Namespaces.Media.LocalFile, id: 0), partialReference: nil, resource: video.resource, previewRepresentations: photo.representations, videoThumbnails: [], immediateThumbnailData: photo.immediateThumbnailData, mimeType: "video/mp4", size: nil, attributes: [.Animated, .Video(duration: 0, size: video.dimensions, flags: [])]))
                            let videoContent = NativeVideoContent(id: .profileVideo(videoId, nil), fileReference: videoFileReference, streamVideo: isMediaStreamable(resource: video.resource) ? .conservative : .none, loopVideo: true, enableSound: false, fetchAutomatically: true, onlyFullSizeThumbnail: false, useLargeThumbnail: true, autoFetchFullSizeThumbnail: true, startTimestamp: video.startTimestamp, continuePlayingWithoutSoundOnLostAudioSession: false, placeholderColor: .clear, captureProtected: false)
                            if videoContent.id != strongSelf.videoContent?.id {
                                strongSelf.videoNode?.removeFromSupernode()
                                strongSelf.videoContent = videoContent
                            }
                            
                            if strongSelf.hierarchyTrackingLayer == nil {
                                let hierarchyTrackingLayer = HierarchyTrackingLayer()
                                hierarchyTrackingLayer.didEnterHierarchy = { [weak self] in
                                    guard let strongSelf = self else {
                                        return
                                    }
                                    strongSelf.trackingIsInHierarchy = true
                                }
                                
                                hierarchyTrackingLayer.didExitHierarchy = { [weak self] in
                                    guard let strongSelf = self else {
                                        return
                                    }
                                    strongSelf.trackingIsInHierarchy = false
                                }
                                strongSelf.hierarchyTrackingLayer = hierarchyTrackingLayer
                                strongSelf.layer.addSublayer(hierarchyTrackingLayer)
                            }
                        } else {
                            strongSelf.videoContent = nil
                            
                            strongSelf.hierarchyTrackingLayer?.removeFromSuperlayer()
                            strongSelf.hierarchyTrackingLayer = nil
                        }
                                                
                        strongSelf.updateVideoVisibility()
                    } else {
                        let _ = context.engine.peers.fetchAndUpdateCachedPeerData(peerId: peer.id).start()
                    }
                }))
            } else {
                self.cachedDataDisposable.set(nil)
                self.videoContent = nil
                
                self.videoNode?.removeFromSupernode()
                self.videoNode = nil
                
                self.hierarchyTrackingLayer?.removeFromSuperlayer()
                self.hierarchyTrackingLayer = nil
            }
        }
        
        self.contextContainer.isGestureEnabled = enablePreview && !item.editing
    }
    
    override func layoutForParams(_ params: ListViewItemLayoutParams, item: ListViewItem, previousItem: ListViewItem?, nextItem: ListViewItem?) {
        let layout = self.asyncLayout()
        let (first, last, firstWithHeader, nextIsPinned) = ChatListItem.mergeType(item: item as! ChatListItem, previousItem: previousItem, nextItem: nextItem)
        let (nodeLayout, apply) = layout(item as! ChatListItem, params, first, last, firstWithHeader, nextIsPinned)
        apply(false, false)
        self.contentSize = nodeLayout.contentSize
        self.insets = nodeLayout.insets
    }
    
    class func insets(first: Bool, last: Bool, firstWithHeader: Bool) -> UIEdgeInsets {
        return UIEdgeInsets(top: firstWithHeader ? 29.0 : 0.0, left: 0.0, bottom: 0.0, right: 0.0)
    }
    
    override func setHighlighted(_ highlighted: Bool, at point: CGPoint, animated: Bool) {
        super.setHighlighted(highlighted, at: point, animated: animated)
        
        self.isHighlighted = highlighted
        
        self.updateIsHighlighted(transition: (animated && !highlighted) ? .animated(duration: 0.3, curve: .easeInOut) : .immediate)
    }
    
    var reallyHighlighted: Bool {
        var reallyHighlighted = self.isHighlighted
        if let item = self.item {
            if let itemChatLocation = item.content.chatLocation {
                if itemChatLocation == item.interaction.highlightedChatLocation?.location {
                    reallyHighlighted = true
                }
            }
        }
        return reallyHighlighted
    }
    
    func updateIsHighlighted(transition: ContainedViewLayoutTransition) {
        let highlightProgress: CGFloat = self.item?.interaction.highlightedChatLocation?.progress ?? 1.0
        
        if self.reallyHighlighted {
            if self.highlightedBackgroundNode.supernode == nil {
                self.insertSubnode(self.highlightedBackgroundNode, aboveSubnode: self.separatorNode)
                self.highlightedBackgroundNode.alpha = 0.0
            }
            self.highlightedBackgroundNode.layer.removeAllAnimations()
            transition.updateAlpha(layer: self.highlightedBackgroundNode.layer, alpha: highlightProgress)
            
            if let item = self.item {
                self.onlineNode.setImage(PresentationResourcesChatList.recentStatusOnlineIcon(item.presentationData.theme, state: .highlighted, voiceChat: self.onlineIsVoiceChat), color: nil, transition: transition)
            }
        } else {
            if self.highlightedBackgroundNode.supernode != nil {
                transition.updateAlpha(layer: self.highlightedBackgroundNode.layer, alpha: 1.0 - highlightProgress, completion: { [weak self] completed in
                    if let strongSelf = self {
                        if completed {
                            strongSelf.highlightedBackgroundNode.removeFromSupernode()
                        }
                    }
                })
            }
            
            if let item = self.item {
                let onlineIcon: UIImage?
                if case let .chatList(index) = item.index, index.pinningIndex != nil {
                    onlineIcon = PresentationResourcesChatList.recentStatusOnlineIcon(item.presentationData.theme, state: .pinned, voiceChat: self.onlineIsVoiceChat)
                } else {
                    onlineIcon = PresentationResourcesChatList.recentStatusOnlineIcon(item.presentationData.theme, state: .regular, voiceChat: self.onlineIsVoiceChat)
                }
                self.onlineNode.setImage(onlineIcon, color: nil, transition: transition)
            }
        }
    }
    
    override func tapped() {
        guard let item = self.item, item.editing else {
            return
        }
        if case let .peer(_, peer, _, _, _, _, _, _, _, _, promoInfo, _, _, _, _) = item.content {
            if promoInfo == nil, let mainPeer = peer.peer {
                item.interaction.togglePeerSelected(mainPeer)
            }
        }
    }
    
    func asyncLayout() -> (_ item: ChatListItem, _ params: ListViewItemLayoutParams, _ first: Bool, _ last: Bool, _ firstWithHeader: Bool, _ nextIsPinned: Bool) -> (ListViewItemNodeLayout, (Bool, Bool) -> Void) {
        let dateLayout = TextNode.asyncLayout(self.dateNode)
        let textLayout = TextNodeWithEntities.asyncLayout(self.textNode)
        let titleLayout = TextNode.asyncLayout(self.titleNode)
        let authorLayout = TextNode.asyncLayout(self.authorNode)
        let makeMeasureLayout = TextNode.asyncLayout(self.measureNode)
        let inputActivitiesLayout = self.inputActivitiesNode.asyncLayout()
        let badgeLayout = self.badgeNode.asyncLayout()
        let mentionBadgeLayout = self.mentionBadgeNode.asyncLayout()
        let onlineLayout = self.onlineNode.asyncLayout()
        let selectableControlLayout = ItemListSelectableControlNode.asyncLayout(self.selectableControlNode)
        let reorderControlLayout = ItemListEditableReorderControlNode.asyncLayout(self.reorderControlNode)
        
        let currentItem = self.layoutParams?.0
        let currentChatListText = self.cachedChatListText
        let currentChatListSearchResult = self.cachedChatListSearchResult
        
        return { item, params, first, last, firstWithHeader, nextIsPinned in
            let titleFont = Font.medium(floor(item.presentationData.fontSize.itemListBaseFontSize * 16.0 / 17.0))
            let textFont = Font.regular(floor(item.presentationData.fontSize.itemListBaseFontSize * 15.0 / 17.0))
            let dateFont = Font.regular(floor(item.presentationData.fontSize.itemListBaseFontSize * 14.0 / 17.0))
            let badgeFont = Font.with(size: floor(item.presentationData.fontSize.itemListBaseFontSize * 14.0 / 17.0), design: .regular, weight: .regular, traits: [.monospacedNumbers])
            
            let account = item.context.account
            var messages: [EngineMessage]
            enum ContentPeer {
                case chat(EngineRenderedPeer)
                case group([EngineChatList.GroupItem.Item])
            }
            let contentPeer: ContentPeer
            let combinedReadState: EnginePeerReadCounters?
            let unreadCount: (count: Int32, unread: Bool, muted: Bool, mutedCount: Int32?)
            let isRemovedFromTotalUnreadCount: Bool
            let peerPresence: EnginePeer.Presence?
            let draftState: ChatListItemContent.DraftState?
            let hasUnseenMentions: Bool
            let hasUnseenReactions: Bool
            let inputActivities: [(EnginePeer, PeerInputActivity)]?
            let isPeerGroup: Bool
            let promoInfo: ChatListNodeEntryPromoInfo?
            let displayAsMessage: Bool
            let hasFailedMessages: Bool
            var threadInfo: ChatListItemContent.ThreadInfo?
            var forumThreadTitle: String?
            
            var groupHiddenByDefault = false
            
            switch item.content {
                case let .peer(messagesValue, peerValue, threadInfoValue, combinedReadStateValue, isRemovedFromTotalUnreadCountValue, peerPresenceValue, hasUnseenMentionsValue, hasUnseenReactionsValue, draftStateValue, inputActivitiesValue, promoInfoValue, ignoreUnreadBadge, displayAsMessageValue, _, forumThreadTitleValue):
                    messages = messagesValue
                    contentPeer = .chat(peerValue)
                    combinedReadState = combinedReadStateValue
                    if let combinedReadState = combinedReadState, promoInfoValue == nil && !ignoreUnreadBadge {
                        unreadCount = (combinedReadState.count, combinedReadState.isUnread, isRemovedFromTotalUnreadCountValue, nil)
                    } else {
                        unreadCount = (0, false, false, nil)
                    }
                    if let _ = promoInfoValue {
                        isRemovedFromTotalUnreadCount = false
                    } else {
                        isRemovedFromTotalUnreadCount = isRemovedFromTotalUnreadCountValue
                    }
                    peerPresence = peerPresenceValue.flatMap { presence -> EnginePeer.Presence in
                        return EnginePeer.Presence(status: presence.status, lastActivity: 0)
                    }
                    draftState = draftStateValue
                    threadInfo = threadInfoValue
                    hasUnseenMentions = hasUnseenMentionsValue
                    hasUnseenReactions = hasUnseenReactionsValue
                    forumThreadTitle = forumThreadTitleValue
                    
                    switch peerValue.peer {
                    case .user, .secretChat:
                        if let peerPresence = peerPresence, case .present = peerPresence.status {
                            inputActivities = inputActivitiesValue
                        } else {
                            inputActivities = nil
                        }
                    default:
                        inputActivities = inputActivitiesValue
                    }
                    
                    isPeerGroup = false
                    promoInfo = promoInfoValue
                    displayAsMessage = displayAsMessageValue
                    hasFailedMessages = messagesValue.last?.flags.contains(.Failed) ?? false // hasFailedMessagesValue
                case let .groupReference(_, peers, messageValue, unreadCountValue, hiddenByDefault):
                    if let _ = messageValue, !peers.isEmpty {
                        contentPeer = .chat(peers[0].peer)
                    } else {
                        contentPeer = .group(peers)
                    }
                    if let message = messageValue {
                        messages = [message]
                    } else {
                        messages = []
                    }
                    combinedReadState = nil
                    isRemovedFromTotalUnreadCount = false
                    draftState = nil
                    hasUnseenMentions = false
                    hasUnseenReactions = false
                    inputActivities = nil
                    isPeerGroup = true
                    groupHiddenByDefault = hiddenByDefault
                    unreadCount = (Int32(unreadCountValue), unreadCountValue != 0, true, nil)
                    peerPresence = nil
                    promoInfo = nil
                    displayAsMessage = false
                    hasFailedMessages = false
            }
            
            if let messageValue = messages.last {
                for media in messageValue.media {
                    if let media = media as? TelegramMediaAction, case .historyCleared = media.action {
                        messages = []
                    }
                }
            }
            
            let theme = item.presentationData.theme.chatList
            
            var updatedTheme: PresentationTheme?
            
            if currentItem?.presentationData.theme !== item.presentationData.theme {
                updatedTheme = item.presentationData.theme
            }
            
            var authorAttributedString: NSAttributedString?
            var textAttributedString: NSAttributedString?
            var textLeftCutout: CGFloat = 0.0
            var dateAttributedString: NSAttributedString?
            var titleAttributedString: NSAttributedString?
            var badgeContent = ChatListBadgeContent.none
            var mentionBadgeContent = ChatListBadgeContent.none
            var statusState = ChatListStatusNodeState.none
            
            var currentBadgeBackgroundImage: UIImage?
            var currentMentionBadgeImage: UIImage?
            var currentPinnedIconImage: UIImage?
            var currentMutedIconImage: UIImage?
            var currentCredibilityIconContent: EmojiStatusComponent.Content?
            var currentSecretIconImage: UIImage?
            
            var selectableControlSizeAndApply: (CGFloat, (CGSize, Bool) -> ItemListSelectableControlNode)?
            var reorderControlSizeAndApply: (CGFloat, (CGFloat, Bool, ContainedViewLayoutTransition) -> ItemListEditableReorderControlNode)?
            
            let editingOffset: CGFloat
            var reorderInset: CGFloat = 0.0
            if item.editing {
                let sizeAndApply = selectableControlLayout(item.presentationData.theme.list.itemCheckColors.strokeColor, item.presentationData.theme.list.itemCheckColors.fillColor, item.presentationData.theme.list.itemCheckColors.foregroundColor, item.selected, true)
                if promoInfo == nil && !isPeerGroup {
                    selectableControlSizeAndApply = sizeAndApply
                }
                editingOffset = sizeAndApply.0
                
                if case let .chatList(index) = item.index, index.pinningIndex != nil, promoInfo == nil, !isPeerGroup {
                    let sizeAndApply = reorderControlLayout(item.presentationData.theme)
                    reorderControlSizeAndApply = sizeAndApply
                    reorderInset = sizeAndApply.0
                }
            } else {
                editingOffset = 0.0
            }
            
            let enableChatListPhotos = true
            
            let avatarDiameter = min(60.0, floor(item.presentationData.fontSize.baseDisplaySize * 60.0 / 17.0))
            
            let avatarLeftInset: CGFloat
            if case .forum = item.index {
                avatarLeftInset = 50.0
            } else {
                avatarLeftInset = 18.0 + avatarDiameter
            }
            
            let badgeDiameter = floor(item.presentationData.fontSize.baseDisplaySize * 20.0 / 17.0)
            
            let leftInset: CGFloat = params.leftInset + avatarLeftInset
            
            enum ContentData {
                case chat(itemPeer: EngineRenderedPeer, threadInfo: ChatListItemContent.ThreadInfo?, peer: EnginePeer?, hideAuthor: Bool, messageText: String, spoilers: [NSRange]?, customEmojiRanges: [(NSRange, ChatTextInputTextCustomEmojiAttribute)]?)
                case group(peers: [EngineChatList.GroupItem.Item])
            }
            
            let contentData: ContentData
            
            var hideAuthor = false
            switch contentPeer {
                case let .chat(itemPeer):
                    var (peer, initialHideAuthor, messageText, spoilers, customEmojiRanges) = chatListItemStrings(strings: item.presentationData.strings, nameDisplayOrder: item.presentationData.nameDisplayOrder, dateTimeFormat: item.presentationData.dateTimeFormat, messages: messages, chatPeer: itemPeer, accountPeerId: item.context.account.peerId, enableMediaEmoji: !enableChatListPhotos, isPeerGroup: isPeerGroup)
                    
                    if case let .psa(_, maybePsaText) = promoInfo, let psaText = maybePsaText {
                        initialHideAuthor = true
                        messageText = psaText
                    }
                
                    switch itemPeer.peer {
                    case .user:
                        if let attribute = messages.first?._asMessage().reactionsAttribute {
                            loop: for recentPeer in attribute.recentPeers {
                                if recentPeer.isUnseen {
                                    switch recentPeer.value {
                                    case let .builtin(value):
                                        messageText = item.presentationData.strings.ChatList_UserReacted(value).string
                                    case .custom:
                                        break
                                    }
                                    break loop
                                }
                            }
                        }
                    default:
                        break
                    }
                    
                    contentData = .chat(itemPeer: itemPeer, threadInfo: threadInfo, peer: peer, hideAuthor: hideAuthor, messageText: messageText, spoilers: spoilers, customEmojiRanges: customEmojiRanges)
                    hideAuthor = initialHideAuthor
                case let .group(groupPeers):
                    contentData = .group(peers: groupPeers)
                    hideAuthor = true
            }
            
            let attributedText: NSAttributedString
            var hasDraft = false
            
            var inlineAuthorPrefix: String?
            if case .groupReference = item.content {
                if case let .user(author) = messages.last?.author {
                    if author.id == item.context.account.peerId {
                        inlineAuthorPrefix = item.presentationData.strings.DialogList_You
                    } else if messages.last?.id.peerId.namespace != Namespaces.Peer.CloudUser && messages.last?.id.peerId.namespace != Namespaces.Peer.SecretChat {
                        inlineAuthorPrefix = EnginePeer.user(author).compactDisplayTitle
                    }
                }
            }
            
            var chatListText: (String, String)?
            var chatListSearchResult: CachedChatListSearchResult?
            
            let contentImageSide: CGFloat = max(10.0, min(20.0, floor(item.presentationData.fontSize.baseDisplaySize * 18.0 / 17.0)))
            let contentImageSize = CGSize(width: contentImageSide, height: contentImageSide)
            let contentImageSpacing: CGFloat = 2.0
            let contentImageTrailingSpace: CGFloat = 5.0
            var contentImageSpecs: [(message: EngineMessage, media: EngineMedia, size: CGSize)] = []
            
            switch contentData {
                case let .chat(itemPeer, _, _, _, text, spoilers, customEmojiRanges):
                    var isUser = false
                    if case .user = itemPeer.chatMainPeer {
                        isUser = true
                    }

                    var peerText: String?
                    if case .groupReference = item.content {
                        if let messagePeer = itemPeer.chatMainPeer {
                            peerText = messagePeer.displayTitle(strings: item.presentationData.strings, displayOrder: item.presentationData.nameDisplayOrder)
                        }
                    } else if let message = messages.last, let author = message.author?._asPeer(), let peer = itemPeer.chatMainPeer, !isUser {
                        if case let .channel(peer) = peer, case .broadcast = peer.info {
                        } else if !displayAsMessage {
                            if let forwardInfo = message.forwardInfo, forwardInfo.flags.contains(.isImported), let authorSignature = forwardInfo.authorSignature {
                                peerText = authorSignature
                            } else {
                                peerText = author.id == account.peerId ? item.presentationData.strings.DialogList_You : EnginePeer(author).displayTitle(strings: item.presentationData.strings, displayOrder: item.presentationData.nameDisplayOrder)
                            }
                        }
                    }
                
                    if let peerTextValue = peerText, case let .channel(channel) = itemPeer.chatMainPeer, channel.flags.contains(.isForum), threadInfo == nil {
                        if let forumThreadTitle = forumThreadTitle {
                            peerText = "\(peerTextValue) → \(forumThreadTitle)"
                        } else {
                            //TODO:localize
                            peerText = "\(peerTextValue) → General"
                        }
                    }
                    
                    let messageText: String
                    if let currentChatListText = currentChatListText, currentChatListText.0 == text {
                        messageText = currentChatListText.1
                        chatListText = currentChatListText
                    } else {
                        if let spoilers = spoilers, !spoilers.isEmpty {
                            messageText = text
                        } else if let customEmojiRanges = customEmojiRanges, !customEmojiRanges.isEmpty {
                            messageText = text
                        } else {
                            messageText = foldLineBreaks(text)
                        }
                        chatListText = (text, messageText)
                    }
                    
                    if inlineAuthorPrefix == nil, let draftState = draftState {
                        hasDraft = true
                        authorAttributedString = NSAttributedString(string: item.presentationData.strings.DialogList_Draft, font: textFont, textColor: theme.messageDraftTextColor)
                        
                        let draftText = stringWithAppliedEntities(draftState.text, entities: draftState.entities, baseColor: theme.messageTextColor, linkColor: theme.messageTextColor, baseFont: textFont, linkFont: textFont, boldFont: textFont, italicFont: textFont, boldItalicFont: textFont, fixedFont: textFont, blockQuoteFont: textFont, message: nil)
                        
                        attributedText = foldLineBreaks(draftText)
                    } else if let message = messages.first {
                        var composedString: NSMutableAttributedString
                        
                        if let peerText = peerText {
                            authorAttributedString = NSAttributedString(string: peerText, font: textFont, textColor: theme.authorNameColor)
                        }
                        
                        let entities = (message._asMessage().textEntitiesAttribute?.entities ?? []).filter { entity in
                            switch entity.type {
                            case .Spoiler, .CustomEmoji:
                                return true
                            default:
                                return false
                            }
                        }
                        let messageString: NSAttributedString
                        if !message.text.isEmpty && entities.count > 0 {
                            messageString = stringWithAppliedEntities(trimToLineCount(message.text, lineCount: authorAttributedString == nil ? 2 : 1), entities: entities, baseColor: theme.messageTextColor, linkColor: theme.messageTextColor, baseFont: textFont, linkFont: textFont, boldFont: textFont, italicFont: textFont, boldItalicFont: textFont, fixedFont: textFont, blockQuoteFont: textFont, underlineLinks: false, message: message._asMessage())
                        } else if spoilers != nil || customEmojiRanges != nil {
                            let mutableString = NSMutableAttributedString(string: messageText, font: textFont, textColor: theme.messageTextColor)
                            if let spoilers = spoilers {
                                for range in spoilers {
                                    mutableString.addAttribute(NSAttributedString.Key(rawValue: TelegramTextAttributes.Spoiler), value: true, range: range)
                                }
                            }
                            if let customEmojiRanges = customEmojiRanges {
                                for (range, attribute) in customEmojiRanges {
                                    mutableString.addAttribute(ChatTextInputAttributes.customEmoji, value: attribute, range: range)
                                }
                            }
                            messageString = mutableString
                        } else {
                            messageString = NSAttributedString(string: messageText, font: textFont, textColor: theme.messageTextColor)
                        }
                        if let inlineAuthorPrefix = inlineAuthorPrefix {
                            composedString = NSMutableAttributedString()
                            composedString.append(NSAttributedString(string: "\(inlineAuthorPrefix): ", font: textFont, textColor: theme.titleColor))
                            composedString.append(messageString)
                        } else {
                            composedString = NSMutableAttributedString(attributedString: messageString)
                        }
                        
                        if let searchQuery = item.interaction.searchTextHighightState {
                            if let cached = currentChatListSearchResult, cached.matches(text: composedString.string, searchQuery: searchQuery) {
                                chatListSearchResult = cached
                            } else {
                                let (ranges, text) = findSubstringRanges(in: composedString.string, query: searchQuery)
                                chatListSearchResult = CachedChatListSearchResult(text: text, searchQuery: searchQuery, resultRanges: ranges)
                            }
                        } else {
                            chatListSearchResult = nil
                        }
                        
                        if let chatListSearchResult = chatListSearchResult, let firstRange = chatListSearchResult.resultRanges.first {
                            for range in chatListSearchResult.resultRanges {
                                let stringRange = NSRange(range, in: chatListSearchResult.text)
                                if stringRange.location >= 0 && stringRange.location + stringRange.length <= composedString.length {
                                    composedString.addAttribute(.foregroundColor, value: theme.messageHighlightedTextColor, range: stringRange)
                                }
                            }
                            
                            let firstRangeOrigin = chatListSearchResult.text.distance(from: chatListSearchResult.text.startIndex, to: firstRange.lowerBound)
                            if firstRangeOrigin > 24 {
                                var leftOrigin: Int = 0
                                (composedString.string as NSString).enumerateSubstrings(in: NSMakeRange(0, firstRangeOrigin), options: [.byWords, .reverse]) { (str, range1, _, _) in
                                    let distanceFromEnd = firstRangeOrigin - range1.location
                                    if (distanceFromEnd > 12 || range1.location == 0) && leftOrigin == 0 {
                                        leftOrigin = range1.location
                                    }
                                }
                                composedString = composedString.attributedSubstring(from: NSMakeRange(leftOrigin, composedString.length - leftOrigin)).mutableCopy() as! NSMutableAttributedString
                                composedString.insert(NSAttributedString(string: "\u{2026}", attributes: [NSAttributedString.Key.font: textFont, NSAttributedString.Key.foregroundColor: theme.messageTextColor]), at: 0)
                            }
                        }
                        
                        attributedText = composedString
                        
                        var displayMediaPreviews = true
                        if message._asMessage().containsSecretMedia {
                            displayMediaPreviews = false
                        } else if let _ = message.peers[message.id.peerId] as? TelegramSecretChat {
                            displayMediaPreviews = false
                        }
                        if displayMediaPreviews {
                            let contentImageFillSize = CGSize(width: 8.0, height: contentImageSize.height)
                            _ = contentImageFillSize
                            for message in messages {
                                if contentImageSpecs.count >= 3 {
                                    break
                                }
                                inner: for media in message.media {
                                    if let image = media as? TelegramMediaImage {
                                        if let _ = largestImageRepresentation(image.representations) {
                                            let fitSize = contentImageSize
                                            contentImageSpecs.append((message, .image(image), fitSize))
                                        }
                                        break inner
                                    } else if let file = media as? TelegramMediaFile {
                                        if file.isVideo, !file.isInstantVideo && !file.isVideoSticker, let _ = file.dimensions {
                                            let fitSize = contentImageSize
                                            contentImageSpecs.append((message, .file(file), fitSize))
                                        }
                                        break inner
                                    } else if let webpage = media as? TelegramMediaWebpage, case let .Loaded(content) = webpage.content {
                                        let imageTypes = ["photo", "video", "embed", "gif", "document", "telegram_album"]
                                        if let image = content.image, let type = content.type, imageTypes.contains(type) {
                                            if let _ = largestImageRepresentation(image.representations) {
                                                let fitSize = contentImageSize
                                                contentImageSpecs.append((message, .image(image), fitSize))
                                            }
                                            break inner
                                        } else if let file = content.file {
                                            if file.isVideo, !file.isInstantVideo, let _ = file.dimensions {
                                                let fitSize = contentImageSize
                                                contentImageSpecs.append((message, .file(file), fitSize))
                                            }
                                            break inner
                                        }
                                    }
                                }
                            }
                        }
                    } else {
                        attributedText = NSAttributedString(string: messageText, font: textFont, textColor: theme.messageTextColor)
                        
                        var peerText: String?
                        if case .groupReference = item.content {
                            if let messagePeer = itemPeer.chatMainPeer {
                                peerText = messagePeer.displayTitle(strings: item.presentationData.strings, displayOrder: item.presentationData.nameDisplayOrder)
                            }
                        }
                        
                        if let peerText = peerText {
                            authorAttributedString = NSAttributedString(string: peerText, font: textFont, textColor: theme.authorNameColor)
                        }
                    }
                case let .group(peers):
                    let textString = NSMutableAttributedString(string: "")
                    var isFirst = true
                    for peer in peers {
                        if let chatMainPeer = peer.peer.chatMainPeer {
                            let peerTitle = chatMainPeer.compactDisplayTitle
                            if !peerTitle.isEmpty {
                                if isFirst {
                                    isFirst = false
                                } else {
                                    textString.append(NSAttributedString(string: ", ", font: textFont, textColor: theme.messageTextColor))
                                }
                                textString.append(NSAttributedString(string: peerTitle, font: textFont, textColor: peer.isUnread ? theme.authorNameColor : theme.messageTextColor))
                            }
                        }
                    }
                    attributedText = textString
            }
            
            for i in 0 ..< contentImageSpecs.count {
                if i != 0 {
                    textLeftCutout += contentImageSpacing
                }
                textLeftCutout += contentImageSpecs[i].size.width
                if i == contentImageSpecs.count - 1 {
                    textLeftCutout += contentImageTrailingSpace
                }
            }
            
            switch contentData {
                case let .chat(itemPeer, threadInfo, _, _, _, _, _):
                    if let threadInfo = threadInfo {
                        titleAttributedString = NSAttributedString(string: threadInfo.info.title, font: titleFont, textColor: theme.titleColor)
                    } else if let message = messages.last, case let .user(author) = message.author, displayAsMessage {
                        titleAttributedString = NSAttributedString(string: author.id == account.peerId ? item.presentationData.strings.DialogList_You : EnginePeer.user(author).displayTitle(strings: item.presentationData.strings, displayOrder: item.presentationData.nameDisplayOrder), font: titleFont, textColor: theme.titleColor)
                    } else if isPeerGroup {
                        titleAttributedString = NSAttributedString(string: item.presentationData.strings.ChatList_ArchivedChatsTitle, font: titleFont, textColor: theme.titleColor)
                    } else if itemPeer.chatMainPeer?.id == item.context.account.peerId {
                        titleAttributedString = NSAttributedString(string: item.presentationData.strings.DialogList_SavedMessages, font: titleFont, textColor: theme.titleColor)
                    } else if let id = itemPeer.chatMainPeer?.id, id.isReplies {
                         titleAttributedString = NSAttributedString(string: item.presentationData.strings.DialogList_Replies, font: titleFont, textColor: theme.titleColor)
                    } else if let displayTitle = itemPeer.chatMainPeer?.displayTitle(strings: item.presentationData.strings, displayOrder: item.presentationData.nameDisplayOrder) {
                        let textColor: UIColor
                        if case let .chatList(index) = item.index, index.messageIndex.id.peerId.namespace == Namespaces.Peer.SecretChat {
                            textColor = theme.secretTitleColor
                        } else {
                            textColor = theme.titleColor
                        }
                        titleAttributedString = NSAttributedString(string: displayTitle, font: titleFont, textColor: textColor)
                    }
                case .group:
                    titleAttributedString = NSAttributedString(string: item.presentationData.strings.ChatList_ArchivedChatsTitle, font: titleFont, textColor: theme.titleColor)
            }
            
            textAttributedString = attributedText
            
            let dateText: String
            var topIndex: MessageIndex?
            switch item.content {
            case let .groupReference(_, _, message, _, _):
                topIndex = message?.index
            case let .peer(messages, _, _, _, _, _, _, _, _, _, _, _, _, _, _):
                topIndex = messages.first?.index
            }
            if let topIndex {
                var t = Int(topIndex.timestamp)
                var timeinfo = tm()
                localtime_r(&t, &timeinfo)
                
                let timestamp = Int32(CFAbsoluteTimeGetCurrent() + NSTimeIntervalSince1970)
                
                dateText = stringForRelativeTimestamp(strings: item.presentationData.strings, relativeTimestamp: topIndex.timestamp, relativeTo: timestamp, dateTimeFormat: item.presentationData.dateTimeFormat)
            } else {
                dateText = ""
            }
            
            if isPeerGroup {
                dateAttributedString = NSAttributedString(string: "", font: dateFont, textColor: theme.dateTextColor)
            } else if let promoInfo = promoInfo {
                switch promoInfo {
                case .proxy:
                    dateAttributedString = NSAttributedString(string: item.presentationData.strings.DialogList_AdLabel, font: dateFont, textColor: theme.dateTextColor)
                case let .psa(type, _):
                    var text = item.presentationData.strings.ChatList_GenericPsaLabel
                    let key = "ChatList.PsaLabel.\(type)"
                    if let string = item.presentationData.strings.primaryComponent.dict[key] {
                        text = string
                    } else if let string = item.presentationData.strings.secondaryComponent?.dict[key] {
                        text = string
                    }
                    dateAttributedString = NSAttributedString(string: text, font: dateFont, textColor: theme.dateTextColor)
                }
            } else {
                dateAttributedString = NSAttributedString(string: dateText, font: dateFont, textColor: theme.dateTextColor)
            }
            
            if !isPeerGroup, let message = messages.last, message.author?.id == account.peerId && !hasDraft {
                if message.flags.isSending && !message._asMessage().isSentOrAcknowledged {
                    statusState = .clock(PresentationResourcesChatList.clockFrameImage(item.presentationData.theme), PresentationResourcesChatList.clockMinImage(item.presentationData.theme))
                } else if message.id.peerId != account.peerId {
                    if hasFailedMessages {
                        statusState = .failed(item.presentationData.theme.chatList.failedFillColor, item.presentationData.theme.chatList.failedForegroundColor)
                    } else {
                        if case .chatList = item.chatListLocation {
                            if let combinedReadState = combinedReadState, combinedReadState.isOutgoingMessageIndexRead(message.index) {
                                statusState = .read(item.presentationData.theme.chatList.checkmarkColor)
                            } else {
                                statusState = .delivered(item.presentationData.theme.chatList.checkmarkColor)
                            }
                        }
                    }
                }
            }
            
            if unreadCount.unread {
                if !isPeerGroup, let message = messages.last, message.tags.contains(.unseenPersonalMessage), unreadCount.count == 1 {
                } else {
                    let badgeTextColor: UIColor
                    if unreadCount.muted {
                        currentBadgeBackgroundImage = PresentationResourcesChatList.badgeBackgroundInactive(item.presentationData.theme, diameter: badgeDiameter)
                        badgeTextColor = theme.unreadBadgeInactiveTextColor
                    } else {
                        currentBadgeBackgroundImage = PresentationResourcesChatList.badgeBackgroundActive(item.presentationData.theme, diameter: badgeDiameter)
                        badgeTextColor = theme.unreadBadgeActiveTextColor
                    }
                    let unreadCountText = compactNumericCountString(Int(unreadCount.count), decimalSeparator: item.presentationData.dateTimeFormat.decimalSeparator)
                    if unreadCount.count > 0 {
                        badgeContent = .text(NSAttributedString(string: unreadCountText, font: badgeFont, textColor: badgeTextColor))
                    } else if isPeerGroup {
                        badgeContent = .none
                    } else {
                        badgeContent = .blank
                    }
                    
                    if let mutedCount = unreadCount.mutedCount, mutedCount > 0 {
                        let mutedUnreadCountText = compactNumericCountString(Int(mutedCount), decimalSeparator: item.presentationData.dateTimeFormat.decimalSeparator)
                        currentMentionBadgeImage = PresentationResourcesChatList.badgeBackgroundInactive(item.presentationData.theme, diameter: badgeDiameter)
                        mentionBadgeContent = .text(NSAttributedString(string: mutedUnreadCountText, font: badgeFont, textColor: theme.unreadBadgeInactiveTextColor))
                    }
                }
            }

            if !isPeerGroup {
                if hasUnseenMentions {
                    if case .chatList(.archive) = item.chatListLocation {
                        currentMentionBadgeImage = PresentationResourcesChatList.badgeBackgroundInactiveMention(item.presentationData.theme, diameter: badgeDiameter)
                    } else {
                        currentMentionBadgeImage = PresentationResourcesChatList.badgeBackgroundMention(item.presentationData.theme, diameter: badgeDiameter)
                    }
                    mentionBadgeContent = .mention
                } else if hasUnseenReactions {
                    if isRemovedFromTotalUnreadCount {
                        currentMentionBadgeImage = PresentationResourcesChatList.badgeBackgroundInactiveReactions(item.presentationData.theme, diameter: badgeDiameter)
                    } else {
                        currentMentionBadgeImage = PresentationResourcesChatList.badgeBackgroundReactions(item.presentationData.theme, diameter: badgeDiameter)
                    }
                    mentionBadgeContent = .mention
                } else if case let .chatList(chatListIndex) = item.index, chatListIndex.pinningIndex != nil, promoInfo == nil, currentBadgeBackgroundImage == nil {
                    currentPinnedIconImage = PresentationResourcesChatList.badgeBackgroundPinned(item.presentationData.theme, diameter: badgeDiameter)
                }
            }
            
            let isMuted = isRemovedFromTotalUnreadCount
            if isMuted {
                currentMutedIconImage = PresentationResourcesChatList.mutedIcon(item.presentationData.theme)
            }
            
            let statusWidth: CGFloat
            if case .none = statusState {
                statusWidth = 0.0
            } else {
                statusWidth = 24.0
            }
            
            var titleIconsWidth: CGFloat = 0.0
            if let currentMutedIconImage = currentMutedIconImage {
                if titleIconsWidth.isZero {
                    titleIconsWidth += 4.0
                }
                titleIconsWidth += currentMutedIconImage.size.width
            }
    
            var isSecret = false
            if !isPeerGroup {
                if case let .chatList(index) = item.index, index.messageIndex.id.peerId.namespace == Namespaces.Peer.SecretChat {
                    isSecret = true
                }
            }
            if isSecret {
                currentSecretIconImage = PresentationResourcesChatList.secretIcon(item.presentationData.theme)
            }
            
            let premiumConfiguration = PremiumConfiguration.with(appConfiguration: item.context.currentAppConfiguration.with { $0 })
            var isAccountPeer = false
            if case let .chatList(index) = item.index, index.messageIndex.id.peerId == item.context.account.peerId {
                isAccountPeer = true
            }
            if !isPeerGroup && !isAccountPeer {
                if displayAsMessage {
                    switch item.content {
                    case let .peer(messages, _, _, _, _, _, _, _, _, _, _, _, _, _, _):
                        if let peer = messages.last?.author {
                            if case let .user(user) = peer, let emojiStatus = user.emojiStatus, !premiumConfiguration.isPremiumDisabled {
                                currentCredibilityIconContent = .animation(content: .customEmoji(fileId: emojiStatus.fileId), size: CGSize(width: 32.0, height: 32.0), placeholderColor: item.presentationData.theme.list.mediaPlaceholderColor, themeColor: item.presentationData.theme.list.itemAccentColor, loopMode: .count(2))
                            } else if peer.isScam {
                                currentCredibilityIconContent = .text(color: item.presentationData.theme.chat.message.incoming.scamColor, string: item.presentationData.strings.Message_ScamAccount.uppercased())
                            } else if peer.isFake {
                                currentCredibilityIconContent = .text(color: item.presentationData.theme.chat.message.incoming.scamColor, string: item.presentationData.strings.Message_FakeAccount.uppercased())
                            } else if peer.isVerified {
                                currentCredibilityIconContent = .verified(fillColor: item.presentationData.theme.list.itemCheckColors.fillColor, foregroundColor: item.presentationData.theme.list.itemCheckColors.foregroundColor, sizeType: .compact)
                            } else if peer.isPremium && !premiumConfiguration.isPremiumDisabled {
                                currentCredibilityIconContent = .premium(color: item.presentationData.theme.list.itemAccentColor)
                            }
                        }
                    default:
                        break
                    }
                } else if case let .chat(itemPeer) = contentPeer, let peer = itemPeer.chatMainPeer {
                    if case let .user(user) = peer, let emojiStatus = user.emojiStatus, !premiumConfiguration.isPremiumDisabled {
                        currentCredibilityIconContent = .animation(content: .customEmoji(fileId: emojiStatus.fileId), size: CGSize(width: 32.0, height: 32.0), placeholderColor: item.presentationData.theme.list.mediaPlaceholderColor, themeColor: item.presentationData.theme.list.itemAccentColor, loopMode: .count(2))
                    } else if peer.isScam {
                        currentCredibilityIconContent = .text(color: item.presentationData.theme.chat.message.incoming.scamColor, string: item.presentationData.strings.Message_ScamAccount.uppercased())
                    } else if peer.isFake {
                        currentCredibilityIconContent = .text(color: item.presentationData.theme.chat.message.incoming.scamColor, string: item.presentationData.strings.Message_FakeAccount.uppercased())
                    } else if peer.isVerified {
                        currentCredibilityIconContent = .verified(fillColor: item.presentationData.theme.list.itemCheckColors.fillColor, foregroundColor: item.presentationData.theme.list.itemCheckColors.foregroundColor, sizeType: .compact)
                    } else if peer.isPremium && !premiumConfiguration.isPremiumDisabled {
                        currentCredibilityIconContent = .premium(color: item.presentationData.theme.list.itemAccentColor)
                    }
                }
            }
            if let currentSecretIconImage = currentSecretIconImage {
                titleIconsWidth += currentSecretIconImage.size.width + 2.0
            }
            if let currentCredibilityIconContent = currentCredibilityIconContent {
                if titleIconsWidth.isZero {
                    titleIconsWidth += 4.0
                } else {
                    titleIconsWidth += 2.0
                }
                switch currentCredibilityIconContent {
                case let .text(_, string):
                    let textString = NSAttributedString(string: string, font: Font.bold(10.0), textColor: .black, paragraphAlignment: .center)
                    let stringRect = textString.boundingRect(with: CGSize(width: 100.0, height: 16.0), options: .usesLineFragmentOrigin, context: nil)
                    titleIconsWidth += floor(stringRect.width) + 11.0
                default:
                    titleIconsWidth += 8.0
                }
            }
            
            let layoutOffset: CGFloat = 0.0
            
            let rawContentWidth = params.width - leftInset - params.rightInset - 10.0 - editingOffset
            
            let (dateLayout, dateApply) = dateLayout(TextNodeLayoutArguments(attributedString: dateAttributedString, backgroundColor: nil, maximumNumberOfLines: 1, truncationType: .end, constrainedSize: CGSize(width: rawContentWidth, height: CGFloat.greatestFiniteMagnitude), alignment: .natural, cutout: nil, insets: UIEdgeInsets()))
            
            let (badgeLayout, badgeApply) = badgeLayout(CGSize(width: rawContentWidth, height: CGFloat.greatestFiniteMagnitude), badgeDiameter, badgeFont, currentBadgeBackgroundImage, badgeContent)
            
            let (mentionBadgeLayout, mentionBadgeApply) = mentionBadgeLayout(CGSize(width: rawContentWidth, height: CGFloat.greatestFiniteMagnitude), badgeDiameter, badgeFont, currentMentionBadgeImage, mentionBadgeContent)
            
            var badgeSize: CGFloat = 0.0
            if !badgeLayout.width.isZero {
                badgeSize += badgeLayout.width + 5.0
            }
            if !mentionBadgeLayout.width.isZero {
                if !badgeSize.isZero {
                    badgeSize += mentionBadgeLayout.width + 4.0
                } else {
                    badgeSize += mentionBadgeLayout.width + 5.0
                }
            }
            let countersSize = badgeSize
            if let currentPinnedIconImage = currentPinnedIconImage {
                if !badgeSize.isZero {
                    badgeSize += 4.0
                } else {
                    badgeSize += 5.0
                }
                badgeSize += currentPinnedIconImage.size.width
            }
            badgeSize = max(badgeSize, reorderInset)
            
            let (authorLayout, authorApply) = authorLayout(TextNodeLayoutArguments(attributedString: (hideAuthor && !hasDraft) ? nil : authorAttributedString, backgroundColor: nil, maximumNumberOfLines: 1, truncationType: .end, constrainedSize: CGSize(width: rawContentWidth - badgeSize, height: CGFloat.greatestFiniteMagnitude), alignment: .natural, cutout: nil, insets: UIEdgeInsets(top: 2.0, left: 1.0, bottom: 2.0, right: 1.0)))
            
            var textCutout: TextNodeCutout?
            if !textLeftCutout.isZero {
                textCutout = TextNodeCutout(topLeft: CGSize(width: textLeftCutout, height: 10.0), topRight: nil, bottomRight: nil)
            }
            let (textLayout, textApply) = textLayout(TextNodeLayoutArguments(attributedString: textAttributedString, backgroundColor: nil, maximumNumberOfLines: authorAttributedString == nil ? 2 : 1, truncationType: .end, constrainedSize: CGSize(width: rawContentWidth - badgeSize, height: CGFloat.greatestFiniteMagnitude), alignment: .natural, cutout: textCutout, insets: UIEdgeInsets(top: 2.0, left: 1.0, bottom: 2.0, right: 1.0)))
            
            let maxTitleLines: Int
            switch item.index {
            case .forum:
                maxTitleLines = 2
            case .chatList:
                maxTitleLines = 1
            }
                        
            let titleRectWidth = rawContentWidth - dateLayout.size.width - 10.0 - statusWidth - titleIconsWidth
            let (titleLayout, titleApply) = titleLayout(TextNodeLayoutArguments(attributedString: titleAttributedString, backgroundColor: nil, maximumNumberOfLines: maxTitleLines, truncationType: .end, constrainedSize: CGSize(width: titleRectWidth, height: CGFloat.greatestFiniteMagnitude), alignment: .natural, cutout: nil, insets: UIEdgeInsets()))
        
            var inputActivitiesSize: CGSize?
            var inputActivitiesApply: (() -> Void)?
            if let inputActivities = inputActivities, !inputActivities.isEmpty, case let .chatList(index) = item.index {
                let (size, apply) = inputActivitiesLayout(CGSize(width: rawContentWidth - badgeSize, height: 40.0), item.presentationData, item.presentationData.theme.chatList.messageTextColor, index.messageIndex.id.peerId, inputActivities)
                inputActivitiesSize = size
                inputActivitiesApply = apply
            } else {
                let (size, apply) = inputActivitiesLayout(CGSize(width: rawContentWidth - badgeSize, height: 40.0), item.presentationData, item.presentationData.theme.chatList.messageTextColor, nil, [])
                inputActivitiesSize = size
                inputActivitiesApply = apply
            }
            
            var online = false
            var animateOnline = false
            var onlineIsVoiceChat = false
            
            var isPinned = false
            if case let .chatList(index) = item.index {
                isPinned = index.pinningIndex != nil
            }

            let peerRevealOptions: [ItemListRevealOption]
            let peerLeftRevealOptions: [ItemListRevealOption]
            switch item.content {
                case let .peer(_, renderedPeer, _, _, _, presence, _, _, _, _, _, _, displayAsMessage, _, _):
                    if !displayAsMessage {
                        if case let .user(peer) = renderedPeer.chatMainPeer, let presence = presence, !isServicePeer(peer) && !peer.flags.contains(.isSupport) && peer.id != item.context.account.peerId {
                            let updatedPresence = EnginePeer.Presence(status: presence.status, lastActivity: 0)
                            let timestamp = Int32(CFAbsoluteTimeGetCurrent() + NSTimeIntervalSince1970)
                            let relativeStatus = relativeUserPresenceStatus(updatedPresence, relativeTo: timestamp)
                            if case .online = relativeStatus {
                                online = true
                            }
                            animateOnline = true
                        } else if case let .channel(channel) = renderedPeer.peer {
                            onlineIsVoiceChat = true
                            if channel.flags.contains(.hasActiveVoiceChat) && item.interaction.searchTextHighightState == nil {
                                online = true
                            }
                            animateOnline = true
                        } else if case let .legacyGroup(group) = renderedPeer.peer {
                            onlineIsVoiceChat = true
                            if group.flags.contains(.hasActiveVoiceChat) && item.interaction.searchTextHighightState == nil {
                                online = true
                            }
                            animateOnline = true
                        }
                    }
                    
                    if item.enableContextActions {
                        if case .forum = item.chatListLocation {
                            peerRevealOptions = forumRevealOptions(strings: item.presentationData.strings, theme: item.presentationData.theme, isMuted: (currentMutedIconImage != nil), isEditing: item.editing, canDelete: true)
                            peerLeftRevealOptions = []
                        } else if case .psa = promoInfo {
                            peerRevealOptions = [
                                ItemListRevealOption(key: RevealOptionKey.hidePsa.rawValue, title: item.presentationData.strings.ChatList_HideAction, icon: deleteIcon, color: item.presentationData.theme.list.itemDisclosureActions.inactive.fillColor, textColor: item.presentationData.theme.list.itemDisclosureActions.neutral1.foregroundColor)
                            ]
                            peerLeftRevealOptions = []
                        } else if promoInfo == nil {
                            peerRevealOptions = revealOptions(strings: item.presentationData.strings, theme: item.presentationData.theme, isPinned: isPinned, isMuted: !isAccountPeer ? (currentMutedIconImage != nil) : nil, location: item.chatListLocation, peerId: renderedPeer.peerId, accountPeerId: item.context.account.peerId, canDelete: true, isEditing: item.editing, filterData: item.filterData)
                            if case let .chat(itemPeer) = contentPeer {
                                peerLeftRevealOptions = leftRevealOptions(strings: item.presentationData.strings, theme: item.presentationData.theme, isUnread: unreadCount.unread, isEditing: item.editing, isPinned: isPinned, isSavedMessages: itemPeer.peerId == item.context.account.peerId, location: item.chatListLocation, peer: itemPeer.peers[itemPeer.peerId]!, filterData: item.filterData)
                            } else {
                                peerLeftRevealOptions = []
                            }
                        } else {
                            peerRevealOptions = []
                            peerLeftRevealOptions = []
                        }
                    } else {
                        peerRevealOptions = []
                        peerLeftRevealOptions = []
                    }
                case .groupReference:
                    peerRevealOptions = groupReferenceRevealOptions(strings: item.presentationData.strings, theme: item.presentationData.theme, isEditing: item.editing, hiddenByDefault: groupHiddenByDefault)
                    peerLeftRevealOptions = []
            }
            
            let (onlineLayout, onlineApply) = onlineLayout(online, onlineIsVoiceChat)
            var animateContent = false
            if let currentItem = currentItem, currentItem.content.chatLocation == item.content.chatLocation {
                animateContent = true
            }
            
            let (measureLayout, measureApply) = makeMeasureLayout(TextNodeLayoutArguments(attributedString: titleAttributedString, backgroundColor: nil, maximumNumberOfLines: 1, truncationType: .end, constrainedSize: CGSize(width: titleRectWidth, height: CGFloat.greatestFiniteMagnitude), alignment: .natural, cutout: nil, insets: UIEdgeInsets()))
            
            let titleSpacing: CGFloat = -1.0
            let authorSpacing: CGFloat = -3.0
            var itemHeight: CGFloat = 8.0 * 2.0 + 1.0
            itemHeight -= 21.0
            itemHeight += titleLayout.size.height
            itemHeight += measureLayout.size.height * 3.0
            itemHeight += titleSpacing
            itemHeight += authorSpacing
                        
            let rawContentRect = CGRect(origin: CGPoint(x: 2.0, y: layoutOffset + 8.0), size: CGSize(width: rawContentWidth, height: itemHeight - 12.0 - 9.0))
            
            let insets = ChatListItemNode.insets(first: first, last: last, firstWithHeader: firstWithHeader)
            var heightOffset: CGFloat = 0.0
            if item.hiddenOffset {
                heightOffset = -itemHeight
            }
            let layout = ListViewItemNodeLayout(contentSize: CGSize(width: params.width, height: max(0.0, itemHeight + heightOffset)), insets: insets)
            
            var customActions: [ChatListItemAccessibilityCustomAction] = []
            for option in peerLeftRevealOptions {
                customActions.append(ChatListItemAccessibilityCustomAction(name: option.title, target: nil, selector: #selector(ChatListItemNode.performLocalAccessibilityCustomAction(_:)), key: option.key))
            }
            for option in peerRevealOptions {
                customActions.append(ChatListItemAccessibilityCustomAction(name: option.title, target: nil, selector: #selector(ChatListItemNode.performLocalAccessibilityCustomAction(_:)), key: option.key))
            }
            
            return (layout, { [weak self] synchronousLoads, animated in
                if let strongSelf = self {
                    strongSelf.layoutParams = (item, first, last, firstWithHeader, nextIsPinned, params, countersSize)
                    strongSelf.currentItemHeight = itemHeight
                    strongSelf.cachedChatListText = chatListText
                    strongSelf.cachedChatListSearchResult = chatListSearchResult
                    strongSelf.onlineIsVoiceChat = onlineIsVoiceChat
                    
                    strongSelf.contextContainer.frame = CGRect(origin: CGPoint(), size: layout.contentSize)
                   
                    if case .groupReference = item.content {
                        strongSelf.layer.sublayerTransform = CATransform3DMakeTranslation(0.0, layout.contentSize.height - itemHeight, 0.0)
                    }
                    
                    if let _ = updatedTheme {
                        strongSelf.separatorNode.backgroundColor = item.presentationData.theme.chatList.itemSeparatorColor
                    }
                    
                    let revealOffset = strongSelf.revealOffset
                    
                    let transition: ContainedViewLayoutTransition
                    if animated {
                        transition = ContainedViewLayoutTransition.animated(duration: 0.4, curve: .spring)
                    } else {
                        transition = .immediate
                    }
                    
                    var crossfadeContent = false
                    if let selectableControlSizeAndApply = selectableControlSizeAndApply {
                        let selectableControlSize = CGSize(width: selectableControlSizeAndApply.0, height: layout.contentSize.height)
                        let selectableControlFrame = CGRect(origin: CGPoint(x: params.leftInset + revealOffset, y: layoutOffset), size: selectableControlSize)
                        if strongSelf.selectableControlNode == nil {
                            crossfadeContent = true
                            let selectableControlNode = selectableControlSizeAndApply.1(selectableControlSize, false)
                            strongSelf.selectableControlNode = selectableControlNode
                            strongSelf.addSubnode(selectableControlNode)
                            selectableControlNode.frame = selectableControlFrame
                            transition.animatePosition(node: selectableControlNode, from: CGPoint(x: -selectableControlFrame.size.width / 2.0, y: layoutOffset + selectableControlFrame.midY))
                            selectableControlNode.alpha = 0.0
                            transition.updateAlpha(node: selectableControlNode, alpha: 1.0)
                        } else if let selectableControlNode = strongSelf.selectableControlNode {
                            transition.updateFrame(node: selectableControlNode, frame: selectableControlFrame)
                            let _ = selectableControlSizeAndApply.1(selectableControlSize, transition.isAnimated)
                        }
                    } else if let selectableControlNode = strongSelf.selectableControlNode {
                        crossfadeContent = true
                        var selectableControlFrame = selectableControlNode.frame
                        selectableControlFrame.origin.x = -selectableControlFrame.size.width
                        strongSelf.selectableControlNode = nil
                        transition.updateAlpha(node: selectableControlNode, alpha: 0.0)
                        transition.updateFrame(node: selectableControlNode, frame: selectableControlFrame, completion: { [weak selectableControlNode] _ in
                            selectableControlNode?.removeFromSupernode()
                        })
                    }
                    
                    var animateBadges = animateContent
                    if let reorderControlSizeAndApply = reorderControlSizeAndApply {
                        let reorderControlFrame = CGRect(origin: CGPoint(x: params.width + revealOffset - params.rightInset - reorderControlSizeAndApply.0, y: layoutOffset), size: CGSize(width: reorderControlSizeAndApply.0, height: layout.contentSize.height))
                        if strongSelf.reorderControlNode == nil {
                            let reorderControlNode = reorderControlSizeAndApply.1(layout.contentSize.height, false, .immediate)
                            strongSelf.reorderControlNode = reorderControlNode
                            strongSelf.addSubnode(reorderControlNode)
                            reorderControlNode.frame = reorderControlFrame
                            reorderControlNode.alpha = 0.0
                            transition.updateAlpha(node: reorderControlNode, alpha: 1.0)
                            
                            transition.updateAlpha(node: strongSelf.dateNode, alpha: 0.0)
                            transition.updateAlpha(node: strongSelf.badgeNode, alpha: 0.0)
                            transition.updateAlpha(node: strongSelf.mentionBadgeNode, alpha: 0.0)
                            transition.updateAlpha(node: strongSelf.pinnedIconNode, alpha: 0.0)
                            transition.updateAlpha(node: strongSelf.statusNode, alpha: 0.0)
                        } else if let reorderControlNode = strongSelf.reorderControlNode {
                            let _ = reorderControlSizeAndApply.1(layout.contentSize.height, false, .immediate)
                            transition.updateFrame(node: reorderControlNode, frame: reorderControlFrame)
                        }
                    } else if let reorderControlNode = strongSelf.reorderControlNode {
                        animateBadges = false
                        strongSelf.reorderControlNode = nil
                        transition.updateAlpha(node: reorderControlNode, alpha: 0.0, completion: { [weak reorderControlNode] _ in
                            reorderControlNode?.removeFromSupernode()
                        })
                        transition.updateAlpha(node: strongSelf.dateNode, alpha: 1.0)
                        transition.updateAlpha(node: strongSelf.badgeNode, alpha: 1.0)
                        transition.updateAlpha(node: strongSelf.mentionBadgeNode, alpha: 1.0)
                        transition.updateAlpha(node: strongSelf.pinnedIconNode, alpha: 1.0)
                        transition.updateAlpha(node: strongSelf.statusNode, alpha: 1.0)
                    }
                    
                    let contentRect = rawContentRect.offsetBy(dx: editingOffset + leftInset + revealOffset, dy: 0.0)
                    
                    let avatarFrame = CGRect(origin: CGPoint(x: leftInset - avatarLeftInset + editingOffset + 10.0 + revealOffset, y: floor((itemHeight - avatarDiameter) / 2.0)), size: CGSize(width: avatarDiameter, height: avatarDiameter))
                    transition.updateFrame(node: strongSelf.avatarNode, frame: avatarFrame)
                    strongSelf.updateVideoVisibility()
                    
                    if let threadInfo = threadInfo {
                        let avatarIconView: ComponentHostView<Empty>
                        if let current = strongSelf.avatarIconView {
                            avatarIconView = current
                        } else {
                            avatarIconView = ComponentHostView<Empty>()
                            strongSelf.avatarIconView = avatarIconView
                            strongSelf.contextContainer.view.addSubview(avatarIconView)
                        }
                        
                        let avatarIconContent: EmojiStatusComponent.Content
                        if let fileId = threadInfo.info.icon, fileId != 0 {
                            avatarIconContent = .animation(content: .customEmoji(fileId: fileId), size: CGSize(width: 48.0, height: 48.0), placeholderColor: item.presentationData.theme.list.mediaPlaceholderColor, themeColor: nil, loopMode: .forever)
                        } else {
                            avatarIconContent = .topic(title: String(threadInfo.info.title.prefix(1)), colorIndex: Int(clamping: abs(threadInfo.id)), size: CGSize(width: 32.0, height: 32.0))
                        }
                        
                        let avatarIconComponent = EmojiStatusComponent(
                            context: item.context,
                            animationCache: item.interaction.animationCache,
                            animationRenderer: item.interaction.animationRenderer,
                            content: avatarIconContent,
                            isVisibleForAnimations: strongSelf.visibilityStatus,
                            action: nil
                        )
                        strongSelf.avatarIconComponent = avatarIconComponent
                        
                        let iconSize = avatarIconView.update(
                            transition: .immediate,
                            component: AnyComponent(avatarIconComponent),
                            environment: {},
                            containerSize: CGSize(width: 32.0, height: 32.0)
                        )
                        transition.updateFrame(view: avatarIconView, frame: CGRect(origin: CGPoint(x: params.leftInset + floor((leftInset - params.leftInset - iconSize.width) / 2.0) + revealOffset, y: contentRect.origin.y + 2.0), size: iconSize))
                    } else if let avatarIconView = strongSelf.avatarIconView {
                        strongSelf.avatarIconView = nil
                        avatarIconView.removeFromSuperview()
                    }
                    
                    if case .forum = item.index {
                        strongSelf.avatarNode.isHidden = true
                    } else {
                        strongSelf.avatarNode.isHidden = false
                    }
                    
                    let onlineFrame: CGRect
                    if onlineIsVoiceChat {
                        onlineFrame = CGRect(origin: CGPoint(x: avatarFrame.maxX - onlineLayout.width + 1.0 - UIScreenPixel, y: avatarFrame.maxY - onlineLayout.height + 1.0 - UIScreenPixel), size: onlineLayout)
                    } else {
                        onlineFrame = CGRect(origin: CGPoint(x: avatarFrame.maxX - onlineLayout.width - 2.0, y: avatarFrame.maxY - onlineLayout.height - 2.0), size: onlineLayout)
                    }
                    transition.updateFrame(node: strongSelf.onlineNode, frame: onlineFrame)
                    
                    let onlineIcon: UIImage?
                    if strongSelf.reallyHighlighted {
                        onlineIcon = PresentationResourcesChatList.recentStatusOnlineIcon(item.presentationData.theme, state: .highlighted, voiceChat: onlineIsVoiceChat)
                    } else if case let .chatList(index) = item.index, index.pinningIndex != nil {
                        onlineIcon = PresentationResourcesChatList.recentStatusOnlineIcon(item.presentationData.theme, state: .pinned, voiceChat: onlineIsVoiceChat)
                    } else {
                        onlineIcon = PresentationResourcesChatList.recentStatusOnlineIcon(item.presentationData.theme, state: .regular, voiceChat: onlineIsVoiceChat)
                    }
                    strongSelf.onlineNode.setImage(onlineIcon, color: item.presentationData.theme.list.itemCheckColors.foregroundColor, transition: .immediate)
                                  
                    let _ = measureApply()
                    let _ = dateApply()
                    
                    let _ = textApply(TextNodeWithEntities.Arguments(
                        context: item.context,
                        cache: item.interaction.animationCache,
                        renderer: item.interaction.animationRenderer,
                        placeholderColor: item.presentationData.theme.list.mediaPlaceholderColor,
                        attemptSynchronous: synchronousLoads
                    ))
                    
                    let _ = authorApply()
                    let _ = titleApply()
                    let _ = badgeApply(animateBadges, !isMuted)
                    let _ = mentionBadgeApply(animateBadges, true)
                    let _ = onlineApply(animateContent && animateOnline)
                    
                    transition.updateFrame(node: strongSelf.dateNode, frame: CGRect(origin: CGPoint(x: contentRect.origin.x + contentRect.size.width - dateLayout.size.width, y: contentRect.origin.y + 2.0), size: dateLayout.size))
                    
                    let statusSize = CGSize(width: 24.0, height: 24.0)
                    strongSelf.statusNode.frame = CGRect(origin: CGPoint(x: contentRect.origin.x + contentRect.size.width - dateLayout.size.width - statusSize.width, y: contentRect.origin.y + 2.0 - UIScreenPixel + floor((dateLayout.size.height - statusSize.height) / 2.0)), size: statusSize)
                    strongSelf.statusNode.fontSize = item.presentationData.fontSize.itemListBaseFontSize
                    let _ = strongSelf.statusNode.transitionToState(statusState, animated: animateContent)
                    
                    if let _ = currentBadgeBackgroundImage {
                        let badgeFrame = CGRect(x: contentRect.maxX - badgeLayout.width, y: contentRect.maxY - badgeLayout.height - 2.0, width: badgeLayout.width, height: badgeLayout.height)
                        
                        transition.updateFrame(node: strongSelf.badgeNode, frame: badgeFrame)
                    }
                    
                    if currentMentionBadgeImage != nil || currentBadgeBackgroundImage != nil {
                        let mentionBadgeOffset: CGFloat
                        if badgeLayout.width.isZero {
                            mentionBadgeOffset = contentRect.maxX - mentionBadgeLayout.width
                        } else {
                            mentionBadgeOffset = contentRect.maxX - badgeLayout.width - 6.0 - mentionBadgeLayout.width
                        }
                        
                        let badgeFrame = CGRect(x: mentionBadgeOffset, y: contentRect.maxY - mentionBadgeLayout.height - 2.0, width: mentionBadgeLayout.width, height: mentionBadgeLayout.height)
                        
                        transition.updateFrame(node: strongSelf.mentionBadgeNode, frame: badgeFrame)
                    }
                    
                    if let currentPinnedIconImage = currentPinnedIconImage {
                        strongSelf.pinnedIconNode.image = currentPinnedIconImage
                        strongSelf.pinnedIconNode.isHidden = false
                        
                        let pinnedIconSize = currentPinnedIconImage.size
                        let pinnedIconFrame = CGRect(x: contentRect.maxX - pinnedIconSize.width, y: contentRect.maxY - pinnedIconSize.height - 2.0, width: pinnedIconSize.width, height: pinnedIconSize.height)
                        
                        strongSelf.pinnedIconNode.frame = pinnedIconFrame
                    } else {
                        strongSelf.pinnedIconNode.image = nil
                        strongSelf.pinnedIconNode.isHidden = true
                    }
                    
                    var titleOffset: CGFloat = 0.0
                    if let currentSecretIconImage = currentSecretIconImage {
                        let iconNode: ASImageNode
                        if let current = strongSelf.secretIconNode {
                            iconNode = current
                        } else {
                            iconNode = ASImageNode()
                            iconNode.isLayerBacked = true
                            iconNode.displaysAsynchronously = false
                            iconNode.displayWithoutProcessing = true
                            strongSelf.contextContainer.addSubnode(iconNode)
                            strongSelf.secretIconNode = iconNode
                        }
                        iconNode.image = currentSecretIconImage
                        transition.updateFrame(node: iconNode, frame: CGRect(origin: CGPoint(x: contentRect.origin.x, y: contentRect.origin.y + floor((titleLayout.size.height - currentSecretIconImage.size.height) / 2.0)), size: currentSecretIconImage.size))
                        titleOffset += currentSecretIconImage.size.width + 3.0
                    } else if let secretIconNode = strongSelf.secretIconNode {
                        strongSelf.secretIconNode = nil
                        secretIconNode.removeFromSupernode()
                    }
                                        
                    let contentDelta = CGPoint(x: contentRect.origin.x - (strongSelf.titleNode.frame.minX - titleOffset), y: contentRect.origin.y - (strongSelf.titleNode.frame.minY - UIScreenPixel))
                    let titleFrame = CGRect(origin: CGPoint(x: contentRect.origin.x + titleOffset, y: contentRect.origin.y + UIScreenPixel), size: titleLayout.size)
                    strongSelf.titleNode.frame = titleFrame
                    let authorNodeFrame = CGRect(origin: CGPoint(x: contentRect.origin.x - 1.0, y: contentRect.minY + titleLayout.size.height), size: authorLayout.size)
                    strongSelf.authorNode.frame = authorNodeFrame
                    let textNodeFrame = CGRect(origin: CGPoint(x: contentRect.origin.x - 1.0, y: contentRect.minY + titleLayout.size.height - 1.0 + UIScreenPixel + (authorLayout.size.height.isZero ? 0.0 : (authorLayout.size.height - 3.0))), size: textLayout.size)
                    strongSelf.textNode.textNode.frame = textNodeFrame
                    
                    if !textLayout.spoilers.isEmpty {
                        let dustNode: InvisibleInkDustNode
                        if let current = strongSelf.dustNode {
                            dustNode = current
                        } else {
                            dustNode = InvisibleInkDustNode(textNode: nil)
                            dustNode.isUserInteractionEnabled = false
                            strongSelf.dustNode = dustNode
                            strongSelf.contextContainer.insertSubnode(dustNode, aboveSubnode: strongSelf.textNode.textNode)
                        }
                        dustNode.update(size: textNodeFrame.size, color: theme.messageTextColor, textColor: theme.messageTextColor, rects: textLayout.spoilers.map { $0.1.offsetBy(dx: 3.0, dy: 3.0).insetBy(dx: 0.0, dy: 1.0) }, wordRects: textLayout.spoilerWords.map { $0.1.offsetBy(dx: 3.0, dy: 3.0).insetBy(dx: 0.0, dy: 1.0) })
                        dustNode.frame = textNodeFrame.insetBy(dx: -3.0, dy: -3.0).offsetBy(dx: 0.0, dy: 3.0)
                     
                    } else if let dustNode = strongSelf.dustNode {
                        strongSelf.dustNode = nil
                        dustNode.removeFromSupernode()
                    }
                    
                    var animateInputActivitiesFrame = false
                    let inputActivities = inputActivities?.filter({
                        switch $0.1 {
                            case .speakingInGroupCall, .seeingEmojiInteraction:
                                return false
                            default:
                                return true
                        }
                    })
                    
                    if let inputActivities = inputActivities, !inputActivities.isEmpty {
                        if strongSelf.inputActivitiesNode.supernode == nil {
                            strongSelf.contextContainer.addSubnode(strongSelf.inputActivitiesNode)
                        } else {
                            animateInputActivitiesFrame = true
                        }
                        
                        if strongSelf.inputActivitiesNode.alpha.isZero {
                            strongSelf.inputActivitiesNode.alpha = 1.0
                            strongSelf.textNode.textNode.alpha = 0.0
                            strongSelf.authorNode.alpha = 0.0
                            strongSelf.dustNode?.alpha = 0.0
                            
                            if animated || animateContent {
                                strongSelf.inputActivitiesNode.layer.animateAlpha(from: 0.0, to: 1.0, duration: 0.15)
                                strongSelf.textNode.textNode.layer.animateAlpha(from: 1.0, to: 0.0, duration: 0.15)
                                strongSelf.authorNode.layer.animateAlpha(from: 1.0, to: 0.0, duration: 0.15)
                                strongSelf.dustNode?.layer.animateAlpha(from: 1.0, to: 0.0, duration: 0.15)
                            }
                        }
                    } else {
                        if !strongSelf.inputActivitiesNode.alpha.isZero {
                            strongSelf.inputActivitiesNode.alpha = 0.0
                            strongSelf.textNode.textNode.alpha = 1.0
                            strongSelf.authorNode.alpha = 1.0
                            strongSelf.dustNode?.alpha = 1.0
                            if animated || animateContent {
                                strongSelf.inputActivitiesNode.layer.animateAlpha(from: 1.0, to: 0.0, duration: 0.15, completion: { value in
                                    if let strongSelf = self, value {
                                        strongSelf.inputActivitiesNode.removeFromSupernode()
                                    }
                                })
                                strongSelf.textNode.textNode.layer.animateAlpha(from: 0.0, to: 1.0, duration: 0.15)
                                strongSelf.authorNode.layer.animateAlpha(from: 0.0, to: 1.0, duration: 0.15)
                                strongSelf.dustNode?.layer.animateAlpha(from: 0.0, to: 1.0, duration: 0.15)
                            } else {
                                strongSelf.inputActivitiesNode.removeFromSupernode()
                            }
                        }
                    }
                    if let inputActivitiesSize = inputActivitiesSize {
                        let inputActivitiesFrame = CGRect(origin: CGPoint(x: contentRect.minX, y: authorNodeFrame.minY + UIScreenPixel), size: inputActivitiesSize)
                        if animateInputActivitiesFrame {
                            transition.updateFrame(node: strongSelf.inputActivitiesNode, frame: inputActivitiesFrame)
                        } else {
                            strongSelf.inputActivitiesNode.frame = inputActivitiesFrame
                        }
                    }
                    inputActivitiesApply?()
                    
                    var mediaPreviewOffset = textNodeFrame.origin.offsetBy(dx: 1.0, dy: floor((measureLayout.size.height - contentImageSize.height) / 2.0))
                    var validMediaIds: [EngineMedia.Id] = []
                    for (message, media, mediaSize) in contentImageSpecs {
                        guard let mediaId = media.id else {
                            continue
                        }
                        validMediaIds.append(mediaId)
                        let previewNode: ChatListMediaPreviewNode
                        var previewNodeTransition = transition
                        var previewNodeAlphaTransition: ContainedViewLayoutTransition = .animated(duration: 0.15, curve: .easeInOut)
                        if let current = strongSelf.mediaPreviewNodes[mediaId] {
                            previewNode = current
                        } else {
                            previewNodeTransition = .immediate
                            previewNodeAlphaTransition = .immediate
                            previewNode = ChatListMediaPreviewNode(context: item.context, message: message, media: media)
                            strongSelf.mediaPreviewNodes[mediaId] = previewNode
                            strongSelf.contextContainer.addSubnode(previewNode)
                        }
                        previewNode.updateLayout(size: mediaSize, synchronousLoads: synchronousLoads)
                        previewNodeAlphaTransition.updateAlpha(node: previewNode, alpha: strongSelf.inputActivitiesNode.alpha.isZero ? 1.0 : 0.0)
                        previewNodeTransition.updateFrame(node: previewNode, frame: CGRect(origin: mediaPreviewOffset, size: mediaSize))
                        mediaPreviewOffset.x += mediaSize.width + contentImageSpacing
                    }
                    var removeMediaIds: [EngineMedia.Id] = []
                    for (mediaId, itemNode) in strongSelf.mediaPreviewNodes {
                        if !validMediaIds.contains(mediaId) {
                            removeMediaIds.append(mediaId)
                            itemNode.removeFromSupernode()
                        }
                    }
                    for mediaId in removeMediaIds {
                        strongSelf.mediaPreviewNodes.removeValue(forKey: mediaId)
                    }
                    strongSelf.currentMediaPreviewSpecs = contentImageSpecs
                    strongSelf.currentTextLeftCutout = textLeftCutout
                    
                    if !contentDelta.x.isZero || !contentDelta.y.isZero {
                        let titlePosition = strongSelf.titleNode.position
                        transition.animatePosition(node: strongSelf.titleNode, from: CGPoint(x: titlePosition.x - contentDelta.x, y: titlePosition.y - contentDelta.y))
                        
                        transition.animatePositionAdditive(node: strongSelf.textNode.textNode, offset: CGPoint(x: -contentDelta.x, y: -contentDelta.y))
                        if let dustNode = strongSelf.dustNode {
                            transition.animatePositionAdditive(node: dustNode, offset: CGPoint(x: -contentDelta.x, y: -contentDelta.y))
                        }
                        
                        let authorPosition = strongSelf.authorNode.position
                        transition.animatePosition(node: strongSelf.authorNode, from: CGPoint(x: authorPosition.x - contentDelta.x, y: authorPosition.y - contentDelta.y))
                    }
                    
                    if crossfadeContent {
                        strongSelf.authorNode.recursivelyEnsureDisplaySynchronously(true)
                        strongSelf.titleNode.recursivelyEnsureDisplaySynchronously(true)
                        strongSelf.textNode.textNode.recursivelyEnsureDisplaySynchronously(true)
                    }
                    
                    var nextTitleIconOrigin: CGFloat = contentRect.origin.x + titleLayout.size.width + 3.0 + titleOffset
                    
                    if let currentCredibilityIconContent = currentCredibilityIconContent {
                        let credibilityIconView: ComponentHostView<Empty>
                        if let current = strongSelf.credibilityIconView {
                            credibilityIconView = current
                        } else {
                            credibilityIconView = ComponentHostView<Empty>()
                            strongSelf.credibilityIconView = credibilityIconView
                            strongSelf.contextContainer.view.addSubview(credibilityIconView)
                        }
                        
                        let credibilityIconComponent = EmojiStatusComponent(
                            context: item.context,
                            animationCache: item.interaction.animationCache,
                            animationRenderer: item.interaction.animationRenderer,
                            content: currentCredibilityIconContent,
                            isVisibleForAnimations: strongSelf.visibilityStatus,
                            action: nil
                        )
                        strongSelf.credibilityIconComponent = credibilityIconComponent
                        
                        let iconSize = credibilityIconView.update(
                            transition: .immediate,
                            component: AnyComponent(credibilityIconComponent),
                            environment: {},
                            containerSize: CGSize(width: 20.0, height: 20.0)
                        )
                        transition.updateFrame(view: credibilityIconView, frame: CGRect(origin: CGPoint(x: nextTitleIconOrigin, y: floorToScreenPixels(titleFrame.midY - iconSize.height / 2.0) - UIScreenPixel), size: iconSize))
                        nextTitleIconOrigin += credibilityIconView.bounds.width + 4.0
                    } else if let credibilityIconView = strongSelf.credibilityIconView {
                        strongSelf.credibilityIconView = nil
                        credibilityIconView.removeFromSuperview()
                    }
                    
                    if let currentMutedIconImage = currentMutedIconImage {
                        strongSelf.mutedIconNode.image = currentMutedIconImage
                        strongSelf.mutedIconNode.isHidden = false
                        transition.updateFrame(node: strongSelf.mutedIconNode, frame: CGRect(origin: CGPoint(x: nextTitleIconOrigin - 5.0, y: floorToScreenPixels(titleFrame.midY - currentMutedIconImage.size.height / 2.0) - UIScreenPixel), size: currentMutedIconImage.size))
                        nextTitleIconOrigin += currentMutedIconImage.size.width + 1.0
                    } else {
                        strongSelf.mutedIconNode.image = nil
                        strongSelf.mutedIconNode.isHidden = true
                    }
                    
                    let separatorInset: CGFloat
                    if case let .groupReference(_, _, _, _, hiddenByDefault) = item.content, hiddenByDefault {
                        separatorInset = 0.0
                    } else if (!nextIsPinned && isPinned) || last {
                            separatorInset = 0.0
                    } else {
                        separatorInset = editingOffset + leftInset + rawContentRect.origin.x
                    }
                    
                    transition.updateFrame(node: strongSelf.separatorNode, frame: CGRect(origin: CGPoint(x: separatorInset, y: layoutOffset + itemHeight - separatorHeight), size: CGSize(width: params.width - separatorInset, height: separatorHeight)))
                    
                    transition.updateFrame(node: strongSelf.backgroundNode, frame: CGRect(origin: CGPoint(x: 0.0, y: 0.0), size: CGSize(width: layout.contentSize.width, height: itemHeight)))
                    let backgroundColor: UIColor
                    let highlightedBackgroundColor: UIColor
                    if item.selected {
                        backgroundColor = theme.itemSelectedBackgroundColor
                        highlightedBackgroundColor = theme.itemHighlightedBackgroundColor
                    } else if isPinned {
                        if case let .groupReference(_, _, _, _, hiddenByDefault) = item.content, hiddenByDefault {
                            backgroundColor = theme.itemBackgroundColor
                            highlightedBackgroundColor = theme.itemHighlightedBackgroundColor
                        } else {
                            backgroundColor = theme.pinnedItemBackgroundColor
                            highlightedBackgroundColor = theme.pinnedItemHighlightedBackgroundColor
                        }
                    } else {
                        backgroundColor = theme.itemBackgroundColor
                        highlightedBackgroundColor = theme.itemHighlightedBackgroundColor
                    }
                    if animated {
                        transition.updateBackgroundColor(node: strongSelf.backgroundNode, color: backgroundColor)
                    } else {
                        strongSelf.backgroundNode.backgroundColor = backgroundColor
                    }
                    strongSelf.highlightedBackgroundNode.backgroundColor = highlightedBackgroundColor
                    let topNegativeInset: CGFloat = 0.0
                    strongSelf.highlightedBackgroundNode.frame = CGRect(origin: CGPoint(x: 0.0, y: layoutOffset - separatorHeight - topNegativeInset), size: CGSize(width: layout.contentSize.width, height: layout.contentSize.height + separatorHeight + topNegativeInset))
                    
                    if let peerPresence = peerPresence {
                        strongSelf.peerPresenceManager?.reset(presence: EnginePeer.Presence(status: peerPresence.status, lastActivity: 0), isOnline: online)
                    }
                    
                    strongSelf.updateLayout(size: layout.contentSize, leftInset: params.leftInset, rightInset: params.rightInset)
                    
                    if item.editing {
                        strongSelf.setRevealOptions((left: [], right: []))
                    } else {
                        strongSelf.setRevealOptions((left: peerLeftRevealOptions, right: peerRevealOptions))
                    }
                    strongSelf.setRevealOptionsOpened(item.hasActiveRevealControls, animated: true)
                    
                    strongSelf.view.accessibilityLabel = strongSelf.accessibilityLabel
                    strongSelf.view.accessibilityValue = strongSelf.accessibilityValue
                    
                    if !customActions.isEmpty {
                        strongSelf.view.accessibilityCustomActions = customActions.map({ action -> UIAccessibilityCustomAction in
                            return ChatListItemAccessibilityCustomAction(name: action.name, target: strongSelf, selector: #selector(strongSelf.performLocalAccessibilityCustomAction(_:)), key: action.key)
                        })
                    } else {
                        strongSelf.view.accessibilityCustomActions = nil
                    }
                }
            })
        }
    }
    
    override func animateInsertion(_ currentTimestamp: Double, duration: Double, short: Bool) {
        self.layer.animateAlpha(from: 0.0, to: 1.0, duration: 0.25)
    }
    
    override func animateRemoved(_ currentTimestamp: Double, duration: Double) {
        self.clipsToBounds = true
        if self.skipFadeout {
            self.skipFadeout = false
        } else {
            self.layer.animateAlpha(from: 1.0, to: 0.0, duration: 0.2, removeOnCompletion: false)
        }
    }
    
    override public func headers() -> [ListViewItemHeader]? {
        if let item = self.layoutParams?.0 {
            return item.header.flatMap { [$0] }
        } else {
            return nil
        }
    }
    
    private func updateVideoVisibility() {
        guard let item = self.item else {
            return
        }
        
        let isVisible = self.visibilityStatus && self.trackingIsInHierarchy
        if isVisible, let videoContent = self.videoContent, self.videoLoopCount != maxVideoLoopCount {
            if self.videoNode == nil {
                let context = item.context
                let mediaManager = context.sharedContext.mediaManager
                let videoNode = UniversalVideoNode(postbox: context.account.postbox, audioSession: mediaManager.audioSession, manager: mediaManager.universalVideoManager, decoration: GalleryVideoDecoration(), content: videoContent, priority: .embedded)
                videoNode.clipsToBounds = true
                videoNode.isUserInteractionEnabled = false
                videoNode.isHidden = true
                videoNode.playbackCompleted = { [weak self] in
                    if let strongSelf = self {
                        strongSelf.videoLoopCount += 1
                        if strongSelf.videoLoopCount == maxVideoLoopCount {
                            if let videoNode = strongSelf.videoNode {
                                strongSelf.videoNode = nil
                                videoNode.layer.animateAlpha(from: 1.0, to: 0.0, duration: 0.2, removeOnCompletion: false, completion: { [weak videoNode] _ in
                                    videoNode?.removeFromSupernode()
                                })
                            }
                        }
                    }
                }
                
                if let _ = videoContent.startTimestamp {
                    self.playbackStartDisposable.set((videoNode.status
                    |> map { status -> Bool in
                        if let status = status, case .playing = status.status {
                            return true
                        } else {
                            return false
                        }
                    }
                    |> filter { playing in
                        return playing
                    }
                    |> take(1)
                    |> deliverOnMainQueue).start(completed: { [weak self] in
                        if let strongSelf = self {
                            Queue.mainQueue().after(0.15) {
                                strongSelf.videoNode?.isHidden = false
                            }
                        }
                    }))
                } else {
                    self.playbackStartDisposable.set(nil)
                    videoNode.isHidden = false
                }
                videoNode.layer.cornerRadius = self.avatarNode.frame.size.width / 2.0
                if #available(iOS 13.0, *) {
                    videoNode.layer.cornerCurve = .circular
                }
                
                videoNode.canAttachContent = true
                videoNode.play()
                
//                self.contextContainer.insertSubnode(videoNode, aboveSubnode: self.avatarNode)
                self.avatarNode.addSubnode(videoNode)
                self.videoNode = videoNode
            }
        } else if let videoNode = self.videoNode {
            self.videoNode = nil
            videoNode.removeFromSupernode()
        }
        
        if let videoNode = self.videoNode {
            videoNode.updateLayout(size: self.avatarNode.frame.size, transition: .immediate)
            videoNode.frame = self.avatarNode.bounds
        }
    }
        
    override func updateRevealOffset(offset: CGFloat, transition: ContainedViewLayoutTransition) {
        super.updateRevealOffset(offset: offset, transition: transition)
        
        if let item = self.item, let params = self.layoutParams?.5, let currentItemHeight = self.currentItemHeight, let countersSize = self.layoutParams?.6 {
            let editingOffset: CGFloat
            if let selectableControlNode = self.selectableControlNode {
                editingOffset = selectableControlNode.bounds.size.width
                var selectableControlFrame = selectableControlNode.frame
                selectableControlFrame.origin.x = params.leftInset + offset
                transition.updateFrame(node: selectableControlNode, frame: selectableControlFrame)
            } else {
                editingOffset = 0.0
            }
            
            let layoutOffset: CGFloat = 0.0
            
            if let reorderControlNode = self.reorderControlNode {
                var reorderControlFrame = reorderControlNode.frame
                reorderControlFrame.origin.x = params.width - params.rightInset - reorderControlFrame.size.width + offset
                transition.updateFrame(node: reorderControlNode, frame: reorderControlFrame)
            }
            
            let avatarDiameter = min(60.0, floor(item.presentationData.fontSize.baseDisplaySize * 60.0 / 17.0))
            
            let avatarLeftInset: CGFloat
            if case .forum = item.index {
                avatarLeftInset = 50.0
            } else {
                avatarLeftInset = 18.0 + avatarDiameter
            }
            
            let leftInset: CGFloat = params.leftInset + avatarLeftInset
            
            let rawContentWidth = params.width - leftInset - params.rightInset - 10.0 - editingOffset
            let rawContentRect = CGRect(origin: CGPoint(x: 2.0, y: layoutOffset + 8.0), size: CGSize(width: rawContentWidth, height: currentItemHeight - 12.0 - 9.0))
            
            let contentRect = rawContentRect.offsetBy(dx: editingOffset + leftInset + offset, dy: 0.0)
            
            var avatarFrame = self.avatarNode.frame
            avatarFrame.origin.x = leftInset - avatarLeftInset + editingOffset + 10.0 + offset
            transition.updateFrame(node: self.avatarNode, frame: avatarFrame)
            if let videoNode = self.videoNode {
                transition.updateFrame(node: videoNode, frame: CGRect(origin: .zero, size: avatarFrame.size))
            }
            
            if let avatarIconView = self.avatarIconView {
                var avatarIconFrame = avatarIconView.frame
                avatarIconFrame.origin.x = params.leftInset + floor((leftInset - params.leftInset - avatarIconFrame.width) / 2.0) + offset
                transition.updateFrame(view: avatarIconView, frame: avatarIconFrame)
            }
            
            var onlineFrame = self.onlineNode.frame
            if self.onlineIsVoiceChat {
                onlineFrame.origin.x = avatarFrame.maxX - onlineFrame.width + 1.0 - UIScreenPixel
            } else {
                onlineFrame.origin.x = avatarFrame.maxX - onlineFrame.width - 2.0
            }
            transition.updateFrame(node: self.onlineNode, frame: onlineFrame)
            
            var titleOffset: CGFloat = 0.0
            if let secretIconNode = self.secretIconNode, let image = secretIconNode.image {
                transition.updateFrame(node: secretIconNode, frame: CGRect(origin: CGPoint(x: contentRect.minX, y: secretIconNode.frame.minY), size: image.size))
                titleOffset += image.size.width + 3.0
            }
            
            let titleFrame = self.titleNode.frame
            transition.updateFrameAdditive(node: self.titleNode, frame: CGRect(origin: CGPoint(x: contentRect.origin.x + titleOffset, y: titleFrame.origin.y), size: titleFrame.size))
            
            let authorFrame = self.authorNode.frame
            transition.updateFrame(node: self.authorNode, frame: CGRect(origin: CGPoint(x: contentRect.origin.x - 1.0, y: authorFrame.origin.y), size: authorFrame.size))
            
            transition.updateFrame(node: self.inputActivitiesNode, frame: CGRect(origin: CGPoint(x: contentRect.origin.x, y: self.inputActivitiesNode.frame.minY), size: self.inputActivitiesNode.bounds.size))
            
            var textFrame = self.textNode.textNode.frame
            textFrame.origin.x = contentRect.origin.x
            transition.updateFrameAdditive(node: self.textNode.textNode, frame: textFrame)
            
            if let dustNode = self.dustNode {
                transition.updateFrameAdditive(node: dustNode, frame: textFrame.insetBy(dx: -3.0, dy: -3.0).offsetBy(dx: 0.0, dy: 3.0))
            }
            
            var mediaPreviewOffsetX = textFrame.origin.x
            let contentImageSpacing: CGFloat = 2.0
            for (_, media, mediaSize) in self.currentMediaPreviewSpecs {
                guard let mediaId = media.id else {
                    continue
                }
                if let previewNode = self.mediaPreviewNodes[mediaId] {
                    transition.updateFrameAdditive(node: previewNode, frame: CGRect(origin: CGPoint(x: mediaPreviewOffsetX, y: previewNode.frame.minY), size: mediaSize))
                }
                mediaPreviewOffsetX += mediaSize.width + contentImageSpacing
            }
            
            let dateFrame = self.dateNode.frame
            transition.updateFrame(node: self.dateNode, frame: CGRect(origin: CGPoint(x: contentRect.origin.x + contentRect.size.width - dateFrame.size.width, y: dateFrame.minY), size: dateFrame.size))
            
            let statusFrame = self.statusNode.frame
            transition.updateFrame(node: self.statusNode, frame: CGRect(origin: CGPoint(x: contentRect.origin.x + contentRect.size.width - dateFrame.size.width - statusFrame.size.width, y: statusFrame.minY), size: statusFrame.size))
            
            var nextTitleIconOrigin: CGFloat = contentRect.origin.x + titleFrame.size.width + 3.0 + titleOffset
            
            if let credibilityIconView = self.credibilityIconView {
                transition.updateFrame(view: credibilityIconView, frame: CGRect(origin: CGPoint(x: nextTitleIconOrigin, y: credibilityIconView.frame.origin.y), size: credibilityIconView.bounds.size))
                nextTitleIconOrigin += credibilityIconView.bounds.size.width + 4.0
            }
            
            let mutedIconFrame = self.mutedIconNode.frame
            transition.updateFrameAdditive(node: self.mutedIconNode, frame: CGRect(origin: CGPoint(x: nextTitleIconOrigin - 5.0, y: mutedIconFrame.minY), size: mutedIconFrame.size))
            nextTitleIconOrigin += mutedIconFrame.size.width + 3.0
            
            let badgeFrame = self.badgeNode.frame
            let updatedBadgeFrame = CGRect(origin: CGPoint(x: contentRect.maxX - badgeFrame.size.width, y: contentRect.maxY - badgeFrame.size.height - 2.0), size: badgeFrame.size)
            transition.updateFrame(node: self.badgeNode, frame: updatedBadgeFrame)
            
            var mentionBadgeFrame = self.mentionBadgeNode.frame
            if updatedBadgeFrame.width.isZero || self.badgeNode.isHidden {
                mentionBadgeFrame.origin.x = updatedBadgeFrame.minX - mentionBadgeFrame.width
            } else {
                mentionBadgeFrame.origin.x = updatedBadgeFrame.minX - 6.0 - mentionBadgeFrame.width
            }
            transition.updateFrame(node: self.mentionBadgeNode, frame: mentionBadgeFrame)
            
            let pinnedIconSize = self.pinnedIconNode.bounds.size
            if pinnedIconSize != CGSize.zero {
                let badgeOffset: CGFloat
                if countersSize.isZero {
                    badgeOffset = contentRect.maxX - pinnedIconSize.width
                } else {
                    badgeOffset = contentRect.maxX - updatedBadgeFrame.size.width - 6.0 - pinnedIconSize.width
                }
                
                let badgeBackgroundWidth = pinnedIconSize.width
                let badgeBackgroundFrame = CGRect(x: badgeOffset, y: self.pinnedIconNode.frame.origin.y, width: badgeBackgroundWidth, height: pinnedIconSize.height)
                transition.updateFrame(node: self.pinnedIconNode, frame: badgeBackgroundFrame)
            }
        }
    }
    
    override func touchesToOtherItemsPrevented() {
        super.touchesToOtherItemsPrevented()
        if let item = self.item {
            item.interaction.setPeerIdWithRevealedOptions(nil, nil)
        }
    }
    
    override func revealOptionsInteractivelyOpened() {
        if let item = self.item {
            switch item.index {
            case let .chatList(index):
                item.interaction.setPeerIdWithRevealedOptions(index.messageIndex.id.peerId, nil)
            case .forum:
                break
            }
        }
    }
    
    override func revealOptionsInteractivelyClosed() {
        if let item = self.item {
            switch item.index {
            case let .chatList(index):
                item.interaction.setPeerIdWithRevealedOptions(nil, index.messageIndex.id.peerId)
            case .forum:
                break
            }
        }
    }
    
    override func revealOptionSelected(_ option: ItemListRevealOption, animated: Bool) {
        guard let item = self.item else {
            return
        }
        
        var close = true
        if case let .chatList(index) = item.index {
            switch option.key {
            case RevealOptionKey.pin.rawValue:
                switch item.content {
                case .peer:
                    let itemId: EngineChatList.PinnedItem.Id = .peer(index.messageIndex.id.peerId)
                    item.interaction.setItemPinned(itemId, true)
                case .groupReference:
                    break
                }
            case RevealOptionKey.unpin.rawValue:
                switch item.content {
                case .peer:
                    let itemId: EngineChatList.PinnedItem.Id = .peer(index.messageIndex.id.peerId)
                    item.interaction.setItemPinned(itemId, false)
                case .groupReference:
                    break
                }
            case RevealOptionKey.mute.rawValue:
                item.interaction.setPeerMuted(index.messageIndex.id.peerId, true)
                close = false
            case RevealOptionKey.unmute.rawValue:
                item.interaction.setPeerMuted(index.messageIndex.id.peerId, false)
                close = false
            case RevealOptionKey.delete.rawValue:
                var joined = false
                if case let .peer(messages, _, _, _, _, _, _, _, _, _, _, _, _, _, _) = item.content, let message = messages.first {
                    for media in message.media {
                        if let action = media as? TelegramMediaAction, action.action == .peerJoined {
                            joined = true
                        }
                    }
                }
                item.interaction.deletePeer(index.messageIndex.id.peerId, joined)
            case RevealOptionKey.archive.rawValue:
                item.interaction.updatePeerGrouping(index.messageIndex.id.peerId, true)
                close = false
                self.skipFadeout = true
                self.animateRevealOptionsFill {
                    self.revealOptionsInteractivelyClosed()
                }
            case RevealOptionKey.unarchive.rawValue:
                item.interaction.updatePeerGrouping(index.messageIndex.id.peerId, false)
                close = false
                self.skipFadeout = true
                self.animateRevealOptionsFill {
                    self.revealOptionsInteractivelyClosed()
                }
            case RevealOptionKey.toggleMarkedUnread.rawValue:
                item.interaction.togglePeerMarkedUnread(index.messageIndex.id.peerId, animated)
                close = false
            case RevealOptionKey.hide.rawValue:
                item.interaction.toggleArchivedFolderHiddenByDefault()
                close = false
                self.skipFadeout = true
                self.animateRevealOptionsFill {
                    self.revealOptionsInteractivelyClosed()
                }
            case RevealOptionKey.unhide.rawValue:
                item.interaction.toggleArchivedFolderHiddenByDefault()
                close = false
            case RevealOptionKey.hidePsa.rawValue:
                if let item = self.item, case let .peer(_, peer, _, _, _, _, _, _, _, _, _, _, _, _, _) = item.content {
                    item.interaction.hidePsa(peer.peerId)
                }
                close = false
                self.skipFadeout = true
                self.animateRevealOptionsFill {
                    self.revealOptionsInteractivelyClosed()
                }
            default:
                break
            }
        } else if case let .forum(_, threadId, _, _) = item.index, case let .forum(peerId) = item.chatListLocation {
            switch option.key {
            case RevealOptionKey.delete.rawValue:
                item.interaction.deletePeerThread(peerId, threadId)
<<<<<<< HEAD
            case RevealOptionKey.mute.rawValue:
                item.interaction.setPeerThreadMuted(peerId, threadId, true)
                close = false
            case RevealOptionKey.unmute.rawValue:
                item.interaction.setPeerThreadMuted(peerId, threadId, false)
                close = false
=======
            case RevealOptionKey.open.rawValue:
                break
            case RevealOptionKey.close.rawValue:
                break
>>>>>>> 35e9b2ca
            default:
                break
            }
        }
        if close {
            self.setRevealOptionsOpened(false, animated: true)
            self.revealOptionsInteractivelyClosed()
        }
    }
    
    override func isReorderable(at point: CGPoint) -> Bool {
        if let reorderControlNode = self.reorderControlNode, reorderControlNode.frame.contains(point) {
            return true
        }
        return false
    }
    
    func flashHighlight() {
        if self.highlightedBackgroundNode.supernode == nil {
            self.insertSubnode(self.highlightedBackgroundNode, aboveSubnode: self.separatorNode)
            self.highlightedBackgroundNode.alpha = 0.0
        }
        self.highlightedBackgroundNode.layer.removeAllAnimations()
        self.highlightedBackgroundNode.layer.animate(from: 1.0 as NSNumber, to: 0.0 as NSNumber, keyPath: "opacity", timingFunction: CAMediaTimingFunctionName.easeOut.rawValue, duration: 0.3, delay: 0.7, completion: { [weak self] _ in
            self?.updateIsHighlighted(transition: .immediate)
        })
    }
    
    func playArchiveAnimation() {
        guard let item = self.item, case .groupReference = item.content else {
            return
        }
        self.avatarNode.playArchiveAnimation()
    }
    
    override func animateFrameTransition(_ progress: CGFloat, _ currentValue: CGFloat) {
        super.animateFrameTransition(progress, currentValue)
        
        if let item = self.item {
            if case .groupReference = item.content {
                self.layer.sublayerTransform = CATransform3DMakeTranslation(0.0, currentValue - (self.currentItemHeight ?? 0.0), 0.0)
            } else {
                var separatorFrame = self.separatorNode.frame
                separatorFrame.origin.y = currentValue - UIScreenPixel
                self.separatorNode.frame = separatorFrame
            }
        }
    }
    
    @objc private func performLocalAccessibilityCustomAction(_ action: UIAccessibilityCustomAction) {
        if let action = action as? ChatListItemAccessibilityCustomAction {
            self.revealOptionSelected(ItemListRevealOption(key: action.key, title: "", icon: .none, color: .black, textColor: .white), animated: false)
        }
    }
    
    override func snapshotForReordering() -> UIView? {
        self.backgroundNode.alpha = 0.9
        let result = self.view.snapshotContentTree()
        self.backgroundNode.alpha = 1.0
        return result
    }
}<|MERGE_RESOLUTION|>--- conflicted
+++ resolved
@@ -2684,19 +2684,12 @@
             switch option.key {
             case RevealOptionKey.delete.rawValue:
                 item.interaction.deletePeerThread(peerId, threadId)
-<<<<<<< HEAD
             case RevealOptionKey.mute.rawValue:
                 item.interaction.setPeerThreadMuted(peerId, threadId, true)
                 close = false
             case RevealOptionKey.unmute.rawValue:
                 item.interaction.setPeerThreadMuted(peerId, threadId, false)
                 close = false
-=======
-            case RevealOptionKey.open.rawValue:
-                break
-            case RevealOptionKey.close.rawValue:
-                break
->>>>>>> 35e9b2ca
             default:
                 break
             }
