--- conflicted
+++ resolved
@@ -66,15 +66,7 @@
             }
             
             if (stream.total_out >= output.length) {
-<<<<<<< HEAD
-                NSUInteger length = output.length + data.length / 2;
-                if (sizeLimit > 0 && length > sizeLimit) {
-                    return nil;
-                }
-                output.length = length;
-=======
                 output.length = output.length + data.length / 2;
->>>>>>> 79b9091e
             }
             stream.next_out = (uint8_t *)output.mutableBytes + stream.total_out;
             stream.avail_out = (uInt)(output.length - stream.total_out);
