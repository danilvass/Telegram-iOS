--- conflicted
+++ resolved
@@ -843,11 +843,7 @@
     return value;
 }
 
-<<<<<<< HEAD
-+ (NSArray *)resultSignalsForSelectionContext:(TGMediaSelectionContext *)selectionContext editingContext:(TGMediaEditingContext *)editingContext intent:(TGMediaAssetsControllerIntent)intent currentItem:(TGMediaAsset *)currentItem storeAssets:(bool)storeAssets convertToJpeg:(bool)convertToJpeg descriptionGenerator:(id (^)(id, NSString *, NSArray *, NSString *, NSString *))descriptionGenerator saveEditedPhotos:(bool)saveEditedPhotos
-=======
-+ (NSArray *)resultSignalsForSelectionContext:(TGMediaSelectionContext *)selectionContext editingContext:(TGMediaEditingContext *)editingContext intent:(TGMediaAssetsControllerIntent)intent currentItem:(TGMediaAsset *)currentItem storeAssets:(bool)storeAssets useMediaCache:(bool)__unused useMediaCache descriptionGenerator:(id (^)(id, NSAttributedString *, NSString *, NSString *))descriptionGenerator saveEditedPhotos:(bool)saveEditedPhotos
->>>>>>> 48b6f1bf
++ (NSArray *)resultSignalsForSelectionContext:(TGMediaSelectionContext *)selectionContext editingContext:(TGMediaEditingContext *)editingContext intent:(TGMediaAssetsControllerIntent)intent currentItem:(TGMediaAsset *)currentItem storeAssets:(bool)storeAssets convertToJpeg:(bool)convertToJpeg descriptionGenerator:(id (^)(id, NSAttributedString *, NSString *, NSString *))descriptionGenerator saveEditedPhotos:(bool)saveEditedPhotos
 {
     NSMutableArray *signals = [[NSMutableArray alloc] init];
     NSMutableArray *selectedItems = selectionContext.selectedItems ? [selectionContext.selectedItems mutableCopy] : [[NSMutableArray alloc] init];
@@ -943,12 +939,10 @@
             asset = ((TGCameraCapturedVideo *)asset).originalAsset;
         }
         
-        NSString *caption = [editingContext captionForItem:asset];
-        NSArray *entities = [editingContext entitiesForItem:asset];
+        NSAttributedString *caption = [editingContext captionForItem:asset];
         
         if (editingContext.isForcedCaption && num > 0) {
             caption = nil;
-            entities = nil;
         }
         
         switch (asset.type)
@@ -957,13 +951,7 @@
             {
                 if (intent == TGMediaAssetsControllerSendFileIntent)
                 {
-<<<<<<< HEAD
                     [signals addObject:[[[TGMediaAssetImageSignals imageDataForAsset:asset allowNetworkAccess:false convertToJpeg:convertToJpeg] map:^NSDictionary *(TGMediaAssetImageData *assetData)
-=======
-                    NSAttributedString *caption = [editingContext captionForItem:asset];
-                    
-                    [signals addObject:[[[TGMediaAssetImageSignals imageDataForAsset:asset allowNetworkAccess:false] map:^NSDictionary *(TGMediaAssetImageData *assetData)
->>>>>>> 48b6f1bf
                     {
                         NSString *tempFileName = TGTemporaryFileName(nil);
                         [assetData.imageData writeToURL:[NSURL fileURLWithPath:tempFileName] atomically:true];
@@ -1013,10 +1001,6 @@
                 }
                 else
                 {
-<<<<<<< HEAD
-=======
-                    NSAttributedString *caption = [editingContext captionForItem:asset];
->>>>>>> 48b6f1bf
                     id<TGMediaEditAdjustments> adjustments = [editingContext adjustmentsForItem:asset];
                     NSNumber *timer = [editingContext timerForItem:asset];
                     
@@ -1210,10 +1194,6 @@
             {
                 if (intent == TGMediaAssetsControllerSendFileIntent)
                 {
-<<<<<<< HEAD
-=======
-                    NSAttributedString *caption = [editingContext captionForItem:asset];
->>>>>>> 48b6f1bf
                     id<TGMediaEditAdjustments> adjustments = [editingContext adjustmentsForItem:asset];
                     
                     CGSize dimensions = asset.originalSize;
@@ -1246,10 +1226,6 @@
                 else
                 {
                     TGVideoEditAdjustments *adjustments = (TGVideoEditAdjustments *)[editingContext adjustmentsForItem:asset];
-<<<<<<< HEAD
-=======
-                    NSAttributedString *caption = [editingContext captionForItem:asset];
->>>>>>> 48b6f1bf
                     NSNumber *timer = [editingContext timerForItem:asset];
                     
                     UIImage *(^cropVideoThumbnail)(UIImage *, CGSize, CGSize, bool) = ^UIImage *(UIImage *image, CGSize targetSize, CGSize sourceSize, bool resize)
@@ -1327,10 +1303,6 @@
                 }
                 
                 TGVideoEditAdjustments *adjustments = (TGVideoEditAdjustments *)[editingContext adjustmentsForItem:video];
-<<<<<<< HEAD
-=======
-                NSAttributedString *caption = [editingContext captionForItem:video];
->>>>>>> 48b6f1bf
                 NSNumber *timer = [editingContext timerForItem:video];
                 
                 UIImage *(^cropVideoThumbnail)(UIImage *, CGSize, CGSize, bool) = ^UIImage *(UIImage *image, CGSize targetSize, CGSize sourceSize, bool resize)
