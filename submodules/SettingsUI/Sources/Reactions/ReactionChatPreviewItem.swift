import Foundation
import UIKit
import Display
import AsyncDisplayKit
import SwiftSignalKit
import TelegramCore
import Postbox
import TelegramPresentationData
import TelegramUIPreferences
import ItemListUI
import PresentationDataUtils
import AccountContext
import WallpaperBackgroundNode
import ReactionSelectionNode
import AnimationCache

class ReactionChatPreviewItem: ListViewItem, ItemListItem {
    let context: AccountContext
    let theme: PresentationTheme
    let strings: PresentationStrings
    let sectionId: ItemListSectionId
    let fontSize: PresentationFontSize
    let chatBubbleCorners: PresentationChatBubbleCorners
    let wallpaper: TelegramWallpaper
    let dateTimeFormat: PresentationDateTimeFormat
    let nameDisplayOrder: PresentationPersonNameOrder
    let availableReactions: AvailableReactions?
    let reaction: MessageReaction.Reaction?
    let toggleReaction: () -> Void
    
    init(context: AccountContext, theme: PresentationTheme, strings: PresentationStrings, sectionId: ItemListSectionId, fontSize: PresentationFontSize, chatBubbleCorners: PresentationChatBubbleCorners, wallpaper: TelegramWallpaper, dateTimeFormat: PresentationDateTimeFormat, nameDisplayOrder: PresentationPersonNameOrder, availableReactions: AvailableReactions?, reaction: MessageReaction.Reaction?, toggleReaction: @escaping () -> Void) {
        self.context = context
        self.theme = theme
        self.strings = strings
        self.sectionId = sectionId
        self.fontSize = fontSize
        self.chatBubbleCorners = chatBubbleCorners
        self.wallpaper = wallpaper
        self.dateTimeFormat = dateTimeFormat
        self.nameDisplayOrder = nameDisplayOrder
        self.availableReactions = availableReactions
        self.reaction = reaction
        self.toggleReaction = toggleReaction
    }
    
    func nodeConfiguredForParams(async: @escaping (@escaping () -> Void) -> Void, params: ListViewItemLayoutParams, synchronousLoads: Bool, previousItem: ListViewItem?, nextItem: ListViewItem?, completion: @escaping (ListViewItemNode, @escaping () -> (Signal<Void, NoError>?, (ListViewItemApply) -> Void)) -> Void) {
        async {
            let node = ReactionChatPreviewItemNode()
            let (layout, apply) = node.asyncLayout()(self, params, itemListNeighbors(item: self, topItem: previousItem as? ItemListItem, bottomItem: nextItem as? ItemListItem))
            
            node.contentSize = layout.contentSize
            node.insets = layout.insets
            
            Queue.mainQueue().async {
                completion(node, {
                    return (nil, { _ in apply() })
                })
            }
        }
    }
    
    func updateNode(async: @escaping (@escaping () -> Void) -> Void, node: @escaping () -> ListViewItemNode, params: ListViewItemLayoutParams, previousItem: ListViewItem?, nextItem: ListViewItem?, animation: ListViewItemUpdateAnimation, completion: @escaping (ListViewItemNodeLayout, @escaping (ListViewItemApply) -> Void) -> Void) {
        Queue.mainQueue().async {
            if let nodeValue = node() as? ReactionChatPreviewItemNode {
                let makeLayout = nodeValue.asyncLayout()
                
                async {
                    let (layout, apply) = makeLayout(self, params, itemListNeighbors(item: self, topItem: previousItem as? ItemListItem, bottomItem: nextItem as? ItemListItem))
                    Queue.mainQueue().async {
                        completion(layout, { _ in
                            apply()
                        })
                    }
                }
            }
        }
    }
}

class ReactionChatPreviewItemNode: ListViewItemNode {
    private var backgroundNode: WallpaperBackgroundNode?
    private let topStripeNode: ASDisplayNode
    private let bottomStripeNode: ASDisplayNode
    private let maskNode: ASImageNode
    
    private let containerNode: ASDisplayNode
    
    private var messageNode: ListViewItemNode?
    
    private var item: ReactionChatPreviewItem?
    private(set) weak var standaloneReactionAnimation: StandaloneReactionAnimation?
    
    private var animationCache: AnimationCache?
    
    private var genericReactionEffect: String?
    private var genericReactionEffectDisposable: Disposable?
    
    init() {
        self.topStripeNode = ASDisplayNode()
        self.topStripeNode.isLayerBacked = true
        
        self.bottomStripeNode = ASDisplayNode()
        self.bottomStripeNode.isLayerBacked = true
        
        self.maskNode = ASImageNode()
        
        self.containerNode = ASDisplayNode()
        self.containerNode.subnodeTransform = CATransform3DMakeRotation(CGFloat.pi, 0.0, 0.0, 1.0)
        
        super.init(layerBacked: false, dynamicBounce: false)
        
        self.clipsToBounds = true
        
        self.addSubnode(self.containerNode)
    }
    
    deinit {
        self.genericReactionEffectDisposable?.dispose()
    }
    
    override func didLoad() {
        super.didLoad()
        
        let recognizer = TapLongTapOrDoubleTapGestureRecognizer(target: self, action: #selector(self.tapLongTapOrDoubleTapGesture(_:)))
        recognizer.tapActionAtPoint = { _ in
            return .waitForDoubleTap
        }
        self.view.addGestureRecognizer(recognizer)
    }
    
    @objc private func tapLongTapOrDoubleTapGesture(_ recognizer: TapLongTapOrDoubleTapGestureRecognizer) {
        switch recognizer.state {
        case .ended:
            if let (gesture, _) = recognizer.lastRecognizedGestureAndLocation {
                switch gesture {
                case .doubleTap:
                    self.item?.toggleReaction()
                default:
                    break
                }
            }
        default:
            break
        }
    }
    
    override func hitTest(_ point: CGPoint, with event: UIEvent?) -> UIView? {
        if self.bounds.contains(point) {
            return self.view
        } else {
            return nil
        }
    }
    
    private func beginReactionAnimation() {
        if let item = self.item, let updatedReaction = item.reaction, let availableReactions = item.availableReactions, let messageNode = self.messageNode as? ChatMessageItemNodeProtocol {
            if let _ = messageNode.targetReactionView(value: updatedReaction) {
                switch updatedReaction {
                case .builtin:
                    for reaction in availableReactions.reactions {
                        guard let centerAnimation = reaction.centerAnimation else {
                            continue
                        }
                        guard let aroundAnimation = reaction.aroundAnimation else {
                            continue
                        }
                        
                        if reaction.value == updatedReaction {
                            let reactionItem = ReactionItem(
                                reaction: ReactionItem.Reaction(rawValue: reaction.value),
                                appearAnimation: reaction.appearAnimation,
                                stillAnimation: reaction.selectAnimation,
                                listAnimation: centerAnimation,
                                largeListAnimation: reaction.activateAnimation,
                                applicationAnimation: aroundAnimation,
                                largeApplicationAnimation: reaction.effectAnimation,
                                isCustom: false
                            )
                            self.beginReactionAnimation(reactionItem: reactionItem)
                            
                            break
                        }
                    }
                case let .custom(fileId):
                    let _ = (item.context.engine.stickers.resolveInlineStickers(fileIds: [fileId])
                    |> deliverOnMainQueue).start(next: { [weak self] files in
                        guard let strongSelf = self else {
                            return
                        }
                        if let itemFile = files[fileId] {
                            let reactionItem = ReactionItem(
                                reaction: ReactionItem.Reaction(rawValue: .custom(itemFile.fileId.id)),
                                appearAnimation: itemFile,
                                stillAnimation: itemFile,
                                listAnimation: itemFile,
                                largeListAnimation: itemFile,
                                applicationAnimation: nil,
                                largeApplicationAnimation: nil,
                                isCustom: true
                            )
                            strongSelf.beginReactionAnimation(reactionItem: reactionItem)
                        }
                    })
                }
            }
        }
    }
    
    private func loadNextGenericReactionEffect(context: AccountContext) {
        self.genericReactionEffectDisposable?.dispose()
        self.genericReactionEffectDisposable = (ReactionContextNode.randomGenericReactionEffect(context: context) |> deliverOnMainQueue).start(next: { [weak self] path in
            guard let strongSelf = self else {
                return
            }
            strongSelf.genericReactionEffect = path
        })
    }
    
    private func beginReactionAnimation(reactionItem: ReactionItem) {
        if let item = self.item, let updatedReaction = item.reaction, let messageNode = self.messageNode as? ChatMessageItemNodeProtocol {
            if let targetView = messageNode.targetReactionView(value: updatedReaction) {
                if let standaloneReactionAnimation = self.standaloneReactionAnimation {
                    standaloneReactionAnimation.cancel()
                    standaloneReactionAnimation.layer.animateAlpha(from: 1.0, to: 0.0, duration: 0.2, removeOnCompletion: false, completion: { [weak standaloneReactionAnimation] _ in
                        standaloneReactionAnimation?.removeFromSupernode()
                    })
                    self.standaloneReactionAnimation = nil
                }
                
                if let supernode = self.supernode {
                    let standaloneReactionAnimation = StandaloneReactionAnimation(genericReactionEffect: self.genericReactionEffect)
                    self.loadNextGenericReactionEffect(context: item.context)
                    self.standaloneReactionAnimation = standaloneReactionAnimation
                    
                    let animationCache = item.context.animationCache
                    
                    supernode.addSubnode(standaloneReactionAnimation)
                    standaloneReactionAnimation.frame = supernode.bounds
                    standaloneReactionAnimation.animateReactionSelection(
                        context: item.context, theme: item.theme, animationCache: animationCache, reaction: reactionItem,
                        avatarPeers: [],
                        playHaptic: false,
                        isLarge: false,
                        targetView: targetView,
                        addStandaloneReactionAnimation: nil,
                        completion: { [weak standaloneReactionAnimation] in
                        standaloneReactionAnimation?.removeFromSupernode()
                        }
                    )
                }
            }
        }
    }
    
    func asyncLayout() -> (_ item: ReactionChatPreviewItem, _ params: ListViewItemLayoutParams, _ neighbors: ItemListNeighbors) -> (ListViewItemNodeLayout, () -> Void) {
        let currentNode = self.messageNode

        let previousItem = self.item
        var currentBackgroundNode = self.backgroundNode
        
        return { item, params, neighbors in
            if currentBackgroundNode == nil {
                currentBackgroundNode = createWallpaperBackgroundNode(context: item.context, forChatDisplay: false)
            }
            currentBackgroundNode?.update(wallpaper: item.wallpaper)
            currentBackgroundNode?.updateBubbleTheme(bubbleTheme: item.theme, bubbleCorners: item.chatBubbleCorners)
            
            let insets: UIEdgeInsets
            let separatorHeight = UIScreenPixel
            
            let userPeerId = PeerId(namespace: Namespaces.Peer.CloudUser, id: PeerId.Id._internalFromInt64Value(2))
            let chatPeerId = userPeerId
            
            var peers = SimpleDictionary<PeerId, Peer>()
            let messages = SimpleDictionary<MessageId, Message>()
            
<<<<<<< HEAD
            peers[userPeerId] = TelegramUser(id: userPeerId, accessHash: nil, firstName: item.strings.Settings_QuickReactionSetup_DemoMessageAuthor, lastName: "", username: nil, phone: nil, photo: [], botInfo: nil, restrictionInfo: nil, flags: [], emojiStatus: nil, usernames: nil)
=======
            peers[userPeerId] = TelegramUser(id: userPeerId, accessHash: nil, firstName: item.strings.Settings_QuickReactionSetup_DemoMessageAuthor, lastName: "", username: nil, phone: nil, photo: [], botInfo: nil, restrictionInfo: nil, flags: [], emojiStatus: nil, usernames: [])
>>>>>>> 295bfcaa
            
            let messageText = item.strings.Settings_QuickReactionSetup_DemoMessageText
            
            var attributes: [MessageAttribute] = []
            if let reaction = item.reaction {
                attributes.append(ReactionsMessageAttribute(canViewList: false, reactions: [MessageReaction(value: reaction, count: 1, chosenOrder: 0)], recentPeers: []))
            }
            
            let messageItem = item.context.sharedContext.makeChatMessagePreviewItem(context: item.context, messages: [Message(stableId: 1, stableVersion: 0, id: MessageId(peerId: chatPeerId, namespace: 0, id: 1), globallyUniqueId: nil, groupingKey: nil, groupInfo: nil, threadId: nil, timestamp: 66000, flags: [.Incoming], tags: [], globalTags: [], localTags: [], forwardInfo: nil, author: peers[userPeerId], text: messageText, attributes: attributes, media: [], peers: peers, associatedMessages: messages, associatedMessageIds: [], associatedMedia: [:])], theme: item.theme, strings: item.strings, wallpaper: item.wallpaper, fontSize: item.fontSize, chatBubbleCorners: item.chatBubbleCorners, dateTimeFormat: item.dateTimeFormat, nameOrder: item.nameDisplayOrder, forcedResourceStatus: nil, tapMessage: nil, clickThroughMessage: nil, backgroundNode: currentBackgroundNode, availableReactions: item.availableReactions, isCentered: true)
            
            var node: ListViewItemNode?
            if let current = currentNode {
                node = current
                messageItem.updateNode(async: { $0() }, node: { return current }, params: params, previousItem: nil, nextItem: nil, animation: .System(duration: 0.3, transition: ControlledTransition(duration: 0.3, curve: .easeInOut, interactive: false)), completion: { (layout, apply) in
                    let nodeFrame = CGRect(origin: current.frame.origin, size: CGSize(width: layout.size.width, height: layout.size.height))
                    
                    current.contentSize = layout.contentSize
                    current.insets = layout.insets
                    current.frame = nodeFrame
                    
                    apply(ListViewItemApply(isOnScreen: true))
                })
            } else {
                messageItem.nodeConfiguredForParams(async: { $0() }, params: params, synchronousLoads: false, previousItem: nil, nextItem: nil, completion: { messageNode, apply in
                    node = messageNode
                    apply().1(ListViewItemApply(isOnScreen: true))
                })
                node?.isUserInteractionEnabled = false
            }
            
            var contentSize = CGSize(width: params.width, height: 16.0 + 16.0)
            if let node = node {
                contentSize.height += node.frame.size.height
            }
            insets = itemListNeighborsGroupedInsets(neighbors, params)
            
            let layout = ListViewItemNodeLayout(contentSize: contentSize, insets: insets)
            let layoutSize = layout.size
            
            return (layout, { [weak self] in
                if let strongSelf = self {
                    if let previousItem = strongSelf.item, previousItem.reaction != item.reaction {
                        if let standaloneReactionAnimation = strongSelf.standaloneReactionAnimation {
                            standaloneReactionAnimation.layer.animateAlpha(from: 1.0, to: 0.0, duration: 0.2, removeOnCompletion: false, completion: { [weak standaloneReactionAnimation] _ in
                                standaloneReactionAnimation?.removeFromSupernode()
                            })
                            strongSelf.standaloneReactionAnimation = nil
                        }
                    }
                       
                    strongSelf.item = item
                    
                    if strongSelf.genericReactionEffectDisposable == nil {
                        strongSelf.loadNextGenericReactionEffect(context: item.context)
                    }
                    
                    strongSelf.containerNode.frame = CGRect(origin: CGPoint(), size: contentSize)
                    
                    var topOffset: CGFloat = 16.0
                    if let node = node {
                        strongSelf.messageNode = node
                        if node.supernode == nil {
                            strongSelf.containerNode.addSubnode(node)
                        }
                        node.updateFrame(CGRect(origin: CGPoint(x: 0.0, y: topOffset), size: node.frame.size), within: layout.contentSize)
                        
                        topOffset += node.frame.size.height
                    }

                    strongSelf.topStripeNode.backgroundColor = item.theme.list.itemBlocksSeparatorColor
                    strongSelf.bottomStripeNode.backgroundColor = item.theme.list.itemBlocksSeparatorColor

                    if let currentBackgroundNode = currentBackgroundNode, strongSelf.backgroundNode !== currentBackgroundNode {
                        strongSelf.backgroundNode = currentBackgroundNode
                        strongSelf.insertSubnode(currentBackgroundNode, at: 0)
                    }

                    if strongSelf.topStripeNode.supernode == nil {
                        strongSelf.insertSubnode(strongSelf.topStripeNode, at: 1)
                    }
                    if strongSelf.bottomStripeNode.supernode == nil {
                        strongSelf.insertSubnode(strongSelf.bottomStripeNode, at: 2)
                    }
                    if strongSelf.maskNode.supernode == nil {
                        strongSelf.insertSubnode(strongSelf.maskNode, at: 3)
                    }
                    let hasCorners = itemListHasRoundedBlockLayout(params)
                    var hasTopCorners = false
                    var hasBottomCorners = false
                    switch neighbors.top {
                        case .sameSection(false):
                            strongSelf.topStripeNode.isHidden = true
                        default:
                            hasTopCorners = true
                            strongSelf.topStripeNode.isHidden = hasCorners
                    }
                    let bottomStripeInset: CGFloat
                    let bottomStripeOffset: CGFloat
                    switch neighbors.bottom {
                        case .sameSection(false):
                            bottomStripeInset = 0.0
                            bottomStripeOffset = -separatorHeight
                            strongSelf.bottomStripeNode.isHidden = false
                        default:
                            bottomStripeInset = 0.0
                            bottomStripeOffset = 0.0
                            hasBottomCorners = true
                            strongSelf.bottomStripeNode.isHidden = hasCorners
                    }
                    
                    strongSelf.maskNode.image = hasCorners ? PresentationResourcesItemList.cornersImage(item.theme, top: hasTopCorners, bottom: hasBottomCorners) : nil
                    
                    let backgroundFrame = CGRect(origin: CGPoint(x: 0.0, y: -min(insets.top, separatorHeight)), size: CGSize(width: params.width, height: contentSize.height + min(insets.top, separatorHeight) + min(insets.bottom, separatorHeight)))

                    if let backgroundNode = strongSelf.backgroundNode {
                        backgroundNode.frame = backgroundFrame.insetBy(dx: 0.0, dy: -100.0)
                        backgroundNode.update(wallpaper: item.wallpaper)
                        backgroundNode.updateBubbleTheme(bubbleTheme: item.theme, bubbleCorners: item.chatBubbleCorners)
                        backgroundNode.updateLayout(size: backgroundNode.bounds.size, transition: .immediate)
                    }

                    strongSelf.maskNode.frame = backgroundFrame.insetBy(dx: params.leftInset, dy: 0.0)
                    strongSelf.topStripeNode.frame = CGRect(origin: CGPoint(x: 0.0, y: -min(insets.top, separatorHeight)), size: CGSize(width: layoutSize.width, height: separatorHeight))
                    strongSelf.bottomStripeNode.frame = CGRect(origin: CGPoint(x: bottomStripeInset, y: contentSize.height + bottomStripeOffset), size: CGSize(width: layoutSize.width - bottomStripeInset, height: separatorHeight))
                    
                    if let previousItem = previousItem, previousItem.reaction != item.reaction {
                        strongSelf.beginReactionAnimation()
                    }
                }
            })
        }
    }
    
    override func animateInsertion(_ currentTimestamp: Double, duration: Double, short: Bool) {
        self.layer.animateAlpha(from: 0.0, to: 1.0, duration: 0.4)
    }
    
    override func animateRemoved(_ currentTimestamp: Double, duration: Double) {
        self.layer.animateAlpha(from: 1.0, to: 0.0, duration: 0.15, removeOnCompletion: false)
    }
}<|MERGE_RESOLUTION|>--- conflicted
+++ resolved
@@ -274,11 +274,7 @@
             var peers = SimpleDictionary<PeerId, Peer>()
             let messages = SimpleDictionary<MessageId, Message>()
             
-<<<<<<< HEAD
-            peers[userPeerId] = TelegramUser(id: userPeerId, accessHash: nil, firstName: item.strings.Settings_QuickReactionSetup_DemoMessageAuthor, lastName: "", username: nil, phone: nil, photo: [], botInfo: nil, restrictionInfo: nil, flags: [], emojiStatus: nil, usernames: nil)
-=======
             peers[userPeerId] = TelegramUser(id: userPeerId, accessHash: nil, firstName: item.strings.Settings_QuickReactionSetup_DemoMessageAuthor, lastName: "", username: nil, phone: nil, photo: [], botInfo: nil, restrictionInfo: nil, flags: [], emojiStatus: nil, usernames: [])
->>>>>>> 295bfcaa
             
             let messageText = item.strings.Settings_QuickReactionSetup_DemoMessageText
             
