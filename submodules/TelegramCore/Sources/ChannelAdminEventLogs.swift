--- conflicted
+++ resolved
@@ -247,13 +247,8 @@
                                     case let .channelAdminLogEventActionParticipantVolume(participant):
                                         let parsedParticipant = GroupCallParticipantsContext.Update.StateUpdate.ParticipantUpdate(participant)
                                         action = .groupCallUpdateParticipantVolume(peerId: parsedParticipant.peerId, volume: parsedParticipant.volume ?? 10000)
-<<<<<<< HEAD
-=======
-                                    case let .channelAdminLogEventActionParticipantJoinByInvite(invite):
+                                    case let .channelAdminLogEventActionChangeHistoryTTL(prevValue, newValue):
                                         action = nil
-                                    case .channelAdminLogEventActionChangeHistoryTTL(prevValue: let prevValue, newValue: let newValue):
-                                        action = nil
->>>>>>> 58f04e72
                                 }
                                 let peerId = PeerId(namespace: Namespaces.Peer.CloudUser, id: userId)
                                 if let action = action {
