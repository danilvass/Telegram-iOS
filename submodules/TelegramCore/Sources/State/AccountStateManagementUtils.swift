import Foundation
import Postbox
import SwiftSignalKit
import TelegramApi
import MtProtoKit


private func peerIdsFromUpdateGroups(_ groups: [UpdateGroup]) -> Set<PeerId> {
    var peerIds = Set<PeerId>()
    
    for group in groups {
        for update in group.updates {
            for peerId in update.peerIds {
                peerIds.insert(peerId)
            }
        }
        for user in group.users {
            peerIds.insert(user.peerId)
        }
        for chat in group.chats {
            peerIds.insert(chat.peerId)
        }
        switch group {
            case let .updateChannelPts(channelId, _, _):
                peerIds.insert(PeerId(namespace: Namespaces.Peer.CloudChannel, id: PeerId.Id._internalFromInt64Value(channelId)))
            default:
                break
        }
    }
    
    return peerIds
}

private func activeChannelsFromUpdateGroups(_ groups: [UpdateGroup]) -> Set<PeerId> {
    var peerIds = Set<PeerId>()
    
    for group in groups {
        for chat in group.chats {
            switch chat {
                case .channel:
                    if let channel = parseTelegramGroupOrChannel(chat: chat) as? TelegramChannel {
                        if channel.participationStatus == .member {
                            peerIds.insert(channel.id)
                        }
                    }
                default:
                    break
            }
        }
    }
    
    return peerIds.intersection(peerIdsRequiringLocalChatStateFromUpdateGroups(groups))
}

private func associatedMessageIdsFromUpdateGroups(_ groups: [UpdateGroup]) -> Set<MessageId> {
    var messageIds = Set<MessageId>()
    
    for group in groups {
        for update in group.updates {
            if let associatedMessageIds = update.associatedMessageIds {
                for messageId in associatedMessageIds {
                    messageIds.insert(messageId)
                }
            }
        }
    }
    
    return messageIds
}

private func peerIdsRequiringLocalChatStateFromUpdates(_ updates: [Api.Update]) -> Set<PeerId> {
    var peerIds = Set<PeerId>()
    for update in updates {
        if let messageId = update.messageId {
            peerIds.insert(messageId.peerId)
        }
        switch update {
            case let .updateChannelTooLong(_, channelId, _):
                let peerId = PeerId(namespace: Namespaces.Peer.CloudChannel, id: PeerId.Id._internalFromInt64Value(channelId))
                peerIds.insert(peerId)
            case let .updateFolderPeers(folderPeers, _, _):
                for peer in folderPeers {
                    switch peer {
                        case let .folderPeer(peer, _):
                            peerIds.insert(peer.peerId)
                    }
                }
            case let .updateReadChannelInbox(_, _, channelId, _, _, _):
                peerIds.insert(PeerId(namespace: Namespaces.Peer.CloudChannel, id: PeerId.Id._internalFromInt64Value(channelId)))
            case let .updateReadHistoryInbox(_, _, peer, _, _, _, _):
                peerIds.insert(peer.peerId)
            case let .updateDraftMessage(peer, draft):
                switch draft {
                    case .draftMessage:
                        peerIds.insert(peer.peerId)
                    case .draftMessageEmpty:
                        break
                }
            default:
                break
        }
    }
    return peerIds
}

private func peerIdsRequiringLocalChatStateFromUpdateGroups(_ groups: [UpdateGroup]) -> Set<PeerId> {
    var peerIds = Set<PeerId>()
    
    for group in groups {
        peerIds.formUnion(peerIdsRequiringLocalChatStateFromUpdates(group.updates))

        var channelUpdates = Set<PeerId>()
        for update in group.updates {
            switch update {
            case let .updateChannel(channelId):
                channelUpdates.insert(PeerId(namespace: Namespaces.Peer.CloudChannel, id: PeerId.Id._internalFromInt64Value(channelId)))
            default:
                break
            }
        }
        for chat in group.chats {
            if let channel = parseTelegramGroupOrChannel(chat: chat) as? TelegramChannel, channelUpdates.contains(channel.id) {
                if let accessHash = channel.accessHash, case .personal = accessHash {
                    if case .member = channel.participationStatus {
                        peerIds.insert(channel.id)
                    }
                }
            }
        }
        
        switch group {
        case let .ensurePeerHasLocalState(peerId):
            peerIds.insert(peerId)
        default:
            break
        }
    }
    
    return peerIds
}

private func locallyGeneratedMessageTimestampsFromUpdateGroups(_ groups: [UpdateGroup]) -> [PeerId: [(MessageId.Namespace, Int32)]] {
    var messageTimestamps: [PeerId: [(MessageId.Namespace, Int32)]] = [:]
    for group in groups {
        for update in group.updates {
            switch update {
                case let .updateServiceNotification(_, date, _, _, _, _):
                    if let date = date {
                        let peerId = PeerId(namespace: Namespaces.Peer.CloudUser, id: PeerId.Id._internalFromInt64Value(777000))
                        if messageTimestamps[peerId] == nil {
                            messageTimestamps[peerId] = [(Namespaces.Message.Local, date)]
                        } else {
                            messageTimestamps[peerId]!.append((Namespaces.Message.Local, date))
                        }
                    }
                default:
                    break
            }
        }
    }
    
    return messageTimestamps
}

private func peerIdsFromDifference(_ difference: Api.updates.Difference) -> Set<PeerId> {
    var peerIds = Set<PeerId>()
    
    switch difference {
        case let .difference(newMessages, _, otherUpdates, chats, users, _):
            for message in newMessages {
                for peerId in apiMessagePeerIds(message) {
                    peerIds.insert(peerId)
                }
            }
            for user in users {
                peerIds.insert(user.peerId)
            }
            for chat in chats {
                peerIds.insert(chat.peerId)
            }
            for update in otherUpdates {
                for peerId in update.peerIds {
                    peerIds.insert(peerId)
                }
            }
        case .differenceEmpty:
            break
        case let .differenceSlice(newMessages, _, otherUpdates, chats, users, _):
            for message in newMessages {
                for peerId in apiMessagePeerIds(message) {
                    peerIds.insert(peerId)
                }
            }
            for user in users {
                peerIds.insert(user.peerId)
            }
            for chat in chats {
                peerIds.insert(chat.peerId)
            }
            for update in otherUpdates {
                for peerId in update.peerIds {
                    peerIds.insert(peerId)
                }
            }
        case .differenceTooLong:
            assertionFailure()
            break
    }
    
    return peerIds
}

private func activeChannelsFromDifference(_ difference: Api.updates.Difference) -> Set<PeerId> {
    var peerIds = Set<PeerId>()
    
    var chats: [Api.Chat] = []
    switch difference {
        case let .difference(_, _, _, differenceChats, _, _):
            chats = differenceChats
        case .differenceEmpty:
            break
        case let .differenceSlice(_, _, _, differenceChats, _, _):
            chats = differenceChats
        case .differenceTooLong:
            break
    }
    
    for chat in chats {
        switch chat {
            case .channel:
                if let channel = parseTelegramGroupOrChannel(chat: chat) as? TelegramChannel {
                    if channel.participationStatus == .member {
                        peerIds.insert(channel.id)
                    }
                }
            default:
                break
        }
    }
    
    return peerIds
}

private func associatedMessageIdsFromDifference(_ difference: Api.updates.Difference) -> Set<MessageId> {
    var messageIds = Set<MessageId>()
    
    switch difference {
        case let .difference(newMessages, _, otherUpdates, _, _, _):
            for message in newMessages {
                if let associatedMessageIds = apiMessageAssociatedMessageIds(message) {
                    for messageId in associatedMessageIds {
                        messageIds.insert(messageId)
                    }
                }
            }
            for update in otherUpdates {
                if let associatedMessageIds = update.associatedMessageIds {
                    for messageId in associatedMessageIds {
                        messageIds.insert(messageId)
                    }
                }
            }
        case .differenceEmpty:
            break
        case let .differenceSlice(newMessages, _, otherUpdates, _, _, _):
            for message in newMessages {
                if let associatedMessageIds = apiMessageAssociatedMessageIds(message) {
                    for messageId in associatedMessageIds {
                        messageIds.insert(messageId)
                    }
                }
            }
            
            for update in otherUpdates {
                if let associatedMessageIds = update.associatedMessageIds {
                    for messageId in associatedMessageIds {
                        messageIds.insert(messageId)
                    }
                }
            }
        case .differenceTooLong:
            break
    }
    
    return messageIds
}

private func peerIdsRequiringLocalChatStateFromDifference(_ difference: Api.updates.Difference) -> Set<PeerId> {
    var peerIds = Set<PeerId>()
    
    switch difference {
        case let .difference(newMessages, _, otherUpdates, _, _, _):
            for message in newMessages {
                if let messageId = message.id() {
                    peerIds.insert(messageId.peerId)
                }
            }
            peerIds.formUnion(peerIdsRequiringLocalChatStateFromUpdates(otherUpdates))
            for update in otherUpdates {
                if let messageId = update.messageId {
                    peerIds.insert(messageId.peerId)
                }
                switch update {
                    case let .updateChannelTooLong(_, channelId, _):
                        let peerId = PeerId(namespace: Namespaces.Peer.CloudChannel, id: PeerId.Id._internalFromInt64Value(channelId))
                        peerIds.insert(peerId)
                    default:
                        break
                }
            }
        case .differenceEmpty:
            break
        case let .differenceSlice(newMessages, _, otherUpdates, _, _, _):
            for message in newMessages {
                if let messageId = message.id() {
                    peerIds.insert(messageId.peerId)
                }
            }
            
            peerIds.formUnion(peerIdsRequiringLocalChatStateFromUpdates(otherUpdates))
            for update in otherUpdates {
                if let messageId = update.messageId {
                    peerIds.insert(messageId.peerId)
                }
                switch update {
                    case let .updateChannelTooLong(_, channelId, _):
                        let peerId = PeerId(namespace: Namespaces.Peer.CloudChannel, id: PeerId.Id._internalFromInt64Value(channelId))
                        peerIds.insert(peerId)
                    default:
                        break
                }
            }
        case .differenceTooLong:
            break
    }
    
    return peerIds
}

private func locallyGeneratedMessageTimestampsFromDifference(_ difference: Api.updates.Difference) -> [PeerId: [(MessageId.Namespace, Int32)]] {
    var messageTimestamps: [PeerId: [(MessageId.Namespace, Int32)]] = [:]
    
    var otherUpdates: [Api.Update]?
    switch difference {
        case let .difference(_, _, apiOtherUpdates, _, _, _):
            otherUpdates = apiOtherUpdates
        case .differenceEmpty:
            break
        case let .differenceSlice(_, _, apiOtherUpdates, _, _, _):
            otherUpdates = apiOtherUpdates
        case .differenceTooLong:
            break
    }
    
    if let otherUpdates = otherUpdates {
        for update in otherUpdates {
            switch update {
                case let .updateServiceNotification(_, date, _, _, _, _):
                    if let date = date {
                        let peerId = PeerId(namespace: Namespaces.Peer.CloudUser, id: PeerId.Id._internalFromInt64Value(777000))
                        if messageTimestamps[peerId] == nil {
                            messageTimestamps[peerId] = [(Namespaces.Message.Local, date)]
                        } else {
                            messageTimestamps[peerId]!.append((Namespaces.Message.Local, date))
                        }
                    }
                default:
                    break
            }
        }
    }
    
    return messageTimestamps
}

private func initialStateWithPeerIds(_ transaction: Transaction, peerIds: Set<PeerId>, activeChannelIds: Set<PeerId>, associatedMessageIds: Set<MessageId>, peerIdsRequiringLocalChatState: Set<PeerId>, locallyGeneratedMessageTimestamps: [PeerId: [(MessageId.Namespace, Int32)]]) -> AccountMutableState {
    var peers: [PeerId: Peer] = [:]
    var channelStates: [PeerId: AccountStateChannelState] = [:]
    
    var channelsToPollExplicitely = Set<PeerId>()
    
    for peerId in peerIds {
        if let peer = transaction.getPeer(peerId) {
            peers[peerId] = peer
        }
        
        if peerId.namespace == Namespaces.Peer.CloudChannel {
            if let channelState = transaction.getPeerChatState(peerId) as? ChannelState {
                channelStates[peerId] = AccountStateChannelState(pts: channelState.pts)
            }
        } else if peerId.namespace == Namespaces.Peer.CloudUser || peerId.namespace == Namespaces.Peer.CloudGroup {
            if let _ = transaction.getPeerChatState(peerId) as? RegularChatState {
                //chatStates[peerId] = chatState
            }
        }
    }
    
    for peerId in activeChannelIds {
        if transaction.getTopPeerMessageIndex(peerId: peerId, namespace: Namespaces.Message.Cloud) == nil {
            channelsToPollExplicitely.insert(peerId)
        } else if let channel = transaction.getPeer(peerId) as? TelegramChannel, channel.participationStatus != .member {
            channelsToPollExplicitely.insert(peerId)
        }
    }
    
    let storedMessages = transaction.filterStoredMessageIds(associatedMessageIds)
    var storedMessagesByPeerIdAndTimestamp: [PeerId: Set<MessageIndex>] = [:]
    if !locallyGeneratedMessageTimestamps.isEmpty {
        for (peerId, namespacesAndTimestamps) in locallyGeneratedMessageTimestamps {
            for (namespace, timestamp) in namespacesAndTimestamps {
                if let messageId = transaction.storedMessageId(peerId: peerId, namespace: namespace, timestamp: timestamp) {
                    if storedMessagesByPeerIdAndTimestamp[peerId] == nil {
                        storedMessagesByPeerIdAndTimestamp[peerId] = Set([MessageIndex(id: messageId, timestamp: timestamp)])
                    } else {
                        storedMessagesByPeerIdAndTimestamp[peerId]!.insert(MessageIndex(id: messageId, timestamp: timestamp))
                    }
                }
            }
        }
    }
    
    var peerChatInfos: [PeerId: PeerChatInfo] = [:]
    var readInboxMaxIds: [PeerId: MessageId] = [:]
    var cloudReadStates: [PeerId: PeerReadState] = [:]
    
    for peerId in peerIdsRequiringLocalChatState {
        let inclusion = transaction.getPeerChatListInclusion(peerId)
        var hasValidInclusion = false
        switch inclusion {
            case .ifHasMessagesOrOneOf:
                hasValidInclusion = true
            case .notIncluded:
                hasValidInclusion = false
        }
        if hasValidInclusion {
            if let notificationSettings = transaction.getPeerNotificationSettings(peerId) {
                peerChatInfos[peerId] = PeerChatInfo(notificationSettings: notificationSettings)
            }
        } else {
            if let peer = transaction.getPeer(peerId) {
                if let channel = peer as? TelegramChannel, channel.participationStatus != .member {
                    if let notificationSettings = transaction.getPeerNotificationSettings(peerId) {
                        peerChatInfos[peerId] = PeerChatInfo(notificationSettings: notificationSettings)
                        Logger.shared.log("State", "Peer \(peerId) (\(peer.debugDisplayTitle) has no stored inclusion, using synthesized one")
                    }
                } else {
                    Logger.shared.log("State", "Peer \(peerId) has no valid inclusion")
                }
            } else {
                Logger.shared.log("State", "Peer \(peerId) has no valid inclusion")
            }
        }
        if let readStates = transaction.getPeerReadStates(peerId) {
            for (namespace, state) in readStates {
                if namespace == Namespaces.Message.Cloud {
                    cloudReadStates[peerId] = state
                    switch state {
                        case let .idBased(maxIncomingReadId, _, _, _, _):
                            readInboxMaxIds[peerId] = MessageId(peerId: peerId, namespace: Namespaces.Message.Cloud, id: maxIncomingReadId)
                        case .indexBased:
                            break
                    }
                    break
                }
            }
        }
    }
    
    let state = AccountMutableState(initialState: AccountInitialState(state: (transaction.getState() as? AuthorizedAccountState)!.state!, peerIds: peerIds, peerIdsRequiringLocalChatState: peerIdsRequiringLocalChatState, channelStates: channelStates, peerChatInfos: peerChatInfos, locallyGeneratedMessageTimestamps: locallyGeneratedMessageTimestamps, cloudReadStates: cloudReadStates, channelsToPollExplicitely: channelsToPollExplicitely), initialPeers: peers, initialReferencedMessageIds: associatedMessageIds, initialStoredMessages: storedMessages, initialReadInboxMaxIds: readInboxMaxIds, storedMessagesByPeerIdAndTimestamp: storedMessagesByPeerIdAndTimestamp)
    return state
}

func initialStateWithUpdateGroups(postbox: Postbox, groups: [UpdateGroup]) -> Signal<AccountMutableState, NoError> {
    return postbox.transaction { transaction -> AccountMutableState in
        let peerIds = peerIdsFromUpdateGroups(groups)
        let activeChannelIds = activeChannelsFromUpdateGroups(groups)
        let associatedMessageIds = associatedMessageIdsFromUpdateGroups(groups)
        let peerIdsRequiringLocalChatState = peerIdsRequiringLocalChatStateFromUpdateGroups(groups)
        
        return initialStateWithPeerIds(transaction, peerIds: peerIds, activeChannelIds: activeChannelIds, associatedMessageIds: associatedMessageIds, peerIdsRequiringLocalChatState: peerIdsRequiringLocalChatState, locallyGeneratedMessageTimestamps: locallyGeneratedMessageTimestampsFromUpdateGroups(groups))
    }
}

func initialStateWithDifference(postbox: Postbox, difference: Api.updates.Difference) -> Signal<AccountMutableState, NoError> {
    return postbox.transaction { transaction -> AccountMutableState in
        let peerIds = peerIdsFromDifference(difference)
        let activeChannelIds = activeChannelsFromDifference(difference)
        let associatedMessageIds = associatedMessageIdsFromDifference(difference)
        let peerIdsRequiringLocalChatState = peerIdsRequiringLocalChatStateFromDifference(difference)
        return initialStateWithPeerIds(transaction, peerIds: peerIds, activeChannelIds: activeChannelIds, associatedMessageIds: associatedMessageIds, peerIdsRequiringLocalChatState: peerIdsRequiringLocalChatState, locallyGeneratedMessageTimestamps: locallyGeneratedMessageTimestampsFromDifference(difference))
    }
}

func finalStateWithUpdateGroups(postbox: Postbox, network: Network, state: AccountMutableState, groups: [UpdateGroup]) -> Signal<AccountFinalState, NoError> {
    var updatedState = state
    
    var hadReset = false
    var ptsUpdatesAfterHole: [PtsUpdate] = []
    var qtsUpdatesAfterHole: [QtsUpdate] = []
    var seqGroupsAfterHole: [SeqUpdates] = []
    
    for case .reset in groups {
        hadReset = true
        break
    }
    
    var currentPtsUpdates = ptsUpdates(groups)
    currentPtsUpdates.sort(by: { $0.ptsRange.0 < $1.ptsRange.0 })
    
    var currentQtsUpdates = qtsUpdates(groups)
    currentQtsUpdates.sort(by: { $0.qtsRange.0 < $1.qtsRange.0 })
    
    var currentSeqGroups = seqGroups(groups)
    currentSeqGroups.sort(by: { $0.seqRange.0 < $1.seqRange.0 })
    
    var collectedUpdates: [Api.Update] = []
    
    for update in currentPtsUpdates {
        if updatedState.state.pts >= update.ptsRange.0 {
            if let update = update.update, case .updateWebPage = update {
                collectedUpdates.append(update)
            }
            //skip old update
        }
        else if ptsUpdatesAfterHole.count == 0 && updatedState.state.pts == update.ptsRange.0 - update.ptsRange.1 {
            //TODO: apply pts update
            
            updatedState.mergeChats(update.chats)
            updatedState.mergeUsers(update.users)
            
            if let ptsUpdate = update.update {
                collectedUpdates.append(ptsUpdate)
            }
            
            updatedState.updateState(AuthorizedAccountState.State(pts: update.ptsRange.0, qts: updatedState.state.qts, date: updatedState.state.date, seq: updatedState.state.seq))
        } else {
            if ptsUpdatesAfterHole.count == 0 {
                Logger.shared.log("State", "update pts hole: \(update.ptsRange.0) != \(updatedState.state.pts) + \(update.ptsRange.1)")
            }
            ptsUpdatesAfterHole.append(update)
        }
    }
    
    for update in currentQtsUpdates {
        if updatedState.state.qts >= update.qtsRange.0 + update.qtsRange.1 {
            //skip old update
        } else if qtsUpdatesAfterHole.count == 0 && updatedState.state.qts == update.qtsRange.0 - update.qtsRange.1 {
            //TODO apply qts update
            
            updatedState.mergeChats(update.chats)
            updatedState.mergeUsers(update.users)
            
            collectedUpdates.append(update.update)
            
            updatedState.updateState(AuthorizedAccountState.State(pts: updatedState.state.pts, qts: update.qtsRange.0, date: updatedState.state.date, seq: updatedState.state.seq))
        } else {
            if qtsUpdatesAfterHole.count == 0 {
                Logger.shared.log("State", "update qts hole: \(update.qtsRange.0) != \(updatedState.state.qts) + \(update.qtsRange.1)")
            }
            qtsUpdatesAfterHole.append(update)
        }
    }
    
    for group in currentSeqGroups {
        if updatedState.state.seq >= group.seqRange.0 + group.seqRange.1 {
            //skip old update
        } else if seqGroupsAfterHole.count == 0 && updatedState.state.seq == group.seqRange.0 - group.seqRange.1 {
            collectedUpdates.append(contentsOf: group.updates)
            
            updatedState.mergeChats(group.chats)
            updatedState.mergeUsers(group.users)
            
            updatedState.updateState(AuthorizedAccountState.State(pts: updatedState.state.pts, qts: updatedState.state.qts, date: group.date, seq: group.seqRange.0))
        } else {
            if seqGroupsAfterHole.count == 0 {
                Logger.shared.log("State", "update seq hole: \(group.seqRange.0) != \(updatedState.state.seq) + \(group.seqRange.1)")
            }
            seqGroupsAfterHole.append(group)
        }
    }
    
    var currentDateGroups = dateGroups(groups)
    currentDateGroups.sort(by: { group1, group2 -> Bool in
        switch group1 {
            case let .withDate(_, date1, _, _):
                switch group2 {
                    case let .withDate(_, date2, _, _):
                        return date1 < date2
                    default:
                        return false
                }
            default:
                return false
        }
    })
    
    var updatesDate: Int32?
    
    for group in currentDateGroups {
        switch group {
            case let .withDate(updates, date, users, chats):
                collectedUpdates.append(contentsOf: updates)
                
                updatedState.mergeChats(chats)
                updatedState.mergeUsers(users)
                if updatesDate == nil {
                    updatesDate = date
                }
            default:
                break
        }
    }
    
    for case let .updateChannelPts(channelId, pts, ptsCount) in groups {
        collectedUpdates.append(Api.Update.updateDeleteChannelMessages(channelId: channelId, messages: [], pts: pts, ptsCount: ptsCount))
    }
    
    return finalStateWithUpdates(postbox: postbox, network: network, state: updatedState, updates: collectedUpdates, shouldPoll: hadReset, missingUpdates: !ptsUpdatesAfterHole.isEmpty || !qtsUpdatesAfterHole.isEmpty || !seqGroupsAfterHole.isEmpty, shouldResetChannels: false, updatesDate: updatesDate)
}

func finalStateWithDifference(postbox: Postbox, network: Network, state: AccountMutableState, difference: Api.updates.Difference) -> Signal<AccountFinalState, NoError> {
    var updatedState = state
    
    var messages: [Api.Message] = []
    var encryptedMessages: [Api.EncryptedMessage] = []
    var updates: [Api.Update] = []
    var chats: [Api.Chat] = []
    var users: [Api.User] = []
    
    switch difference {
        case let .difference(newMessages, newEncryptedMessages, otherUpdates, apiChats, apiUsers, apiState):
            messages = newMessages
            encryptedMessages = newEncryptedMessages
            updates = otherUpdates
            chats = apiChats
            users = apiUsers
            switch apiState {
                case let .state(pts, qts, date, seq, _):
                    updatedState.updateState(AuthorizedAccountState.State(pts: pts, qts: qts, date: date, seq: seq))
            }
        case let .differenceEmpty(date, seq):
            updatedState.updateState(AuthorizedAccountState.State(pts: updatedState.state.pts, qts: updatedState.state.qts, date: date, seq: seq))
        case let .differenceSlice(newMessages, newEncryptedMessages, otherUpdates, apiChats, apiUsers, apiState):
            messages = newMessages
            encryptedMessages = newEncryptedMessages
            updates = otherUpdates
            chats = apiChats
            users = apiUsers
            switch apiState {
                case let .state(pts, qts, date, seq, _):
                    updatedState.updateState(AuthorizedAccountState.State(pts: pts, qts: qts, date: date, seq: seq))
            }
        case .differenceTooLong:
            assertionFailure()
            break
    }
    
    updatedState.mergeChats(chats)
    updatedState.mergeUsers(users)
    
    for message in messages {
        if let preCachedResources = message.preCachedResources {
            for (resource, data) in preCachedResources {
                updatedState.addPreCachedResource(resource, data: data)
            }
        }
        if let message = StoreMessage(apiMessage: message) {
            updatedState.addMessages([message], location: .UpperHistoryBlock)
        }
    }
    
    if !encryptedMessages.isEmpty {
        updatedState.addSecretMessages(encryptedMessages)
    }
    
    return finalStateWithUpdates(postbox: postbox, network: network, state: updatedState, updates: updates, shouldPoll: false, missingUpdates: false, shouldResetChannels: true, updatesDate: nil)
}

private func sortedUpdates(_ updates: [Api.Update]) -> [Api.Update] {
    var otherUpdates: [Api.Update] = []
    var updatesByChannel: [PeerId: [Api.Update]] = [:]
    
    for update in updates {
        switch update {
            case let .updateChannelTooLong(_, channelId, _):
                let peerId = PeerId(namespace: Namespaces.Peer.CloudChannel, id: PeerId.Id._internalFromInt64Value(channelId))
                if updatesByChannel[peerId] == nil {
                    updatesByChannel[peerId] = [update]
                } else {
                    updatesByChannel[peerId]!.append(update)
                }
            case let .updateDeleteChannelMessages(channelId, _, _, _):
                let peerId = PeerId(namespace: Namespaces.Peer.CloudChannel, id: PeerId.Id._internalFromInt64Value(channelId))
                if updatesByChannel[peerId] == nil {
                    updatesByChannel[peerId] = [update]
                } else {
                    updatesByChannel[peerId]!.append(update)
                }
            case let .updatePinnedChannelMessages(_, channelId, _, _, _):
                let peerId = PeerId(namespace: Namespaces.Peer.CloudChannel, id: PeerId.Id._internalFromInt64Value(channelId))
                if updatesByChannel[peerId] == nil {
                    updatesByChannel[peerId] = [update]
                } else {
                    updatesByChannel[peerId]!.append(update)
                }
            case let .updateNewChannelMessage(message, _, _):
                if let peerId = apiMessagePeerId(message) {
                    if updatesByChannel[peerId] == nil {
                        updatesByChannel[peerId] = [update]
                    } else {
                        updatesByChannel[peerId]!.append(update)
                    }
                } else {
                    otherUpdates.append(update)
                }
            case let .updateEditChannelMessage(message, _, _):
                if let peerId = apiMessagePeerId(message) {
                    if updatesByChannel[peerId] == nil {
                        updatesByChannel[peerId] = [update]
                    } else {
                        updatesByChannel[peerId]!.append(update)
                    }
                } else {
                    otherUpdates.append(update)
                }
            case let .updateChannelWebPage(channelId, _, _, _):
                let peerId = PeerId(namespace: Namespaces.Peer.CloudChannel, id: PeerId.Id._internalFromInt64Value(channelId))
                if updatesByChannel[peerId] == nil {
                    updatesByChannel[peerId] = [update]
                } else {
                    updatesByChannel[peerId]!.append(update)
                }
            case let .updateChannelAvailableMessages(channelId, _):
                let peerId = PeerId(namespace: Namespaces.Peer.CloudChannel, id: PeerId.Id._internalFromInt64Value(channelId))
                if updatesByChannel[peerId] == nil {
                    updatesByChannel[peerId] = [update]
                } else {
                    updatesByChannel[peerId]!.append(update)
                }
            default:
                otherUpdates.append(update)
        }
    }
    
    var result: [Api.Update] = []
    
    for (_, updates) in updatesByChannel {
        let sortedUpdates = updates.sorted(by: { lhs, rhs in
            var lhsPts: Int32?
            var rhsPts: Int32?
            
            switch lhs {
                case let .updateDeleteChannelMessages(_, _, pts, _):
                    lhsPts = pts
                case let .updateNewChannelMessage(_, pts, _):
                    lhsPts = pts
                case let .updateChannelWebPage(_, _, pts, _):
                    lhsPts = pts
                case let .updateEditChannelMessage(_, pts, _):
                    lhsPts = pts
                case let .updatePinnedChannelMessages(_, _, _, pts, _):
                    lhsPts = pts
                default:
                    break
            }
            
            switch rhs {
                case let .updateDeleteChannelMessages(_, _, pts, _):
                    rhsPts = pts
                case let .updateNewChannelMessage(_, pts, _):
                    rhsPts = pts
                case let .updateChannelWebPage(_, _, pts, _):
                    rhsPts = pts
                case let .updateEditChannelMessage(_, pts, _):
                    rhsPts = pts
                case let .updatePinnedChannelMessages(_, _, _, pts, _):
                    rhsPts = pts
                default:
                    break
            }
            
            if let lhsPts = lhsPts, let rhsPts = rhsPts {
                return lhsPts < rhsPts
            } else if let _ = lhsPts {
                return true
            } else {
                return false
            }
        })
        result.append(contentsOf: sortedUpdates)
    }
    result.append(contentsOf: otherUpdates)
    
    return result
}

private func finalStateWithUpdates(postbox: Postbox, network: Network, state: AccountMutableState, updates: [Api.Update], shouldPoll: Bool, missingUpdates: Bool, shouldResetChannels: Bool, updatesDate: Int32?) -> Signal<AccountFinalState, NoError> {
    return network.currentGlobalTime
    |> take(1)
    |> mapToSignal { serverTime -> Signal<AccountFinalState, NoError> in
        return finalStateWithUpdatesAndServerTime(postbox: postbox, network: network, state: state, updates: updates, shouldPoll: shouldPoll, missingUpdates: missingUpdates, shouldResetChannels: shouldResetChannels, updatesDate: updatesDate, serverTime: Int32(serverTime))
    }
}
    
private func finalStateWithUpdatesAndServerTime(postbox: Postbox, network: Network, state: AccountMutableState, updates: [Api.Update], shouldPoll: Bool, missingUpdates: Bool, shouldResetChannels: Bool, updatesDate: Int32?, serverTime: Int32) -> Signal<AccountFinalState, NoError> {
    var updatedState = state
    
    var channelsToPoll = Set<PeerId>()
    
    if !updatedState.initialState.channelsToPollExplicitely.isEmpty {
        channelsToPoll.formUnion(updatedState.initialState.channelsToPollExplicitely)
    }
    
    var missingUpdatesFromChannels = Set<PeerId>()
    
    for update in sortedUpdates(updates) {
        switch update {
            case let .updateChannelTooLong(_, channelId, channelPts):
                let peerId = PeerId(namespace: Namespaces.Peer.CloudChannel, id: PeerId.Id._internalFromInt64Value(channelId))
                if !channelsToPoll.contains(peerId) {
                    if let channelPts = channelPts, let channelState = state.channelStates[peerId], channelState.pts >= channelPts {
                        Logger.shared.log("State", "channel \(peerId) (\((updatedState.peers[peerId] as? TelegramChannel)?.title ?? "nil")) skip updateChannelTooLong by pts")
                    } else {
                        channelsToPoll.insert(peerId)
                    }
                }
            case let .updateDeleteChannelMessages(channelId, messages, pts: pts, ptsCount):
                let peerId = PeerId(namespace: Namespaces.Peer.CloudChannel, id: PeerId.Id._internalFromInt64Value(channelId))
                if let previousState = updatedState.channelStates[peerId] {
                    if previousState.pts >= pts {
                        Logger.shared.log("State", "channel \(peerId) (\((updatedState.peers[peerId] as? TelegramChannel)?.title ?? "nil")) skip old delete update")
                    } else if previousState.pts + ptsCount == pts {
                        updatedState.deleteMessages(messages.map({ MessageId(peerId: peerId, namespace: Namespaces.Message.Cloud, id: $0) }))
                        updatedState.updateChannelState(peerId, pts: pts)
                    } else {
                        if !missingUpdatesFromChannels.contains(peerId) {
                            Logger.shared.log("State", "channel \(peerId) (\((updatedState.peers[peerId] as? TelegramChannel)?.title ?? "nil")) delete pts hole \(previousState.pts) + \(ptsCount) != \(pts)")
                            missingUpdatesFromChannels.insert(peerId)
                        }
                    }
                } else {
                    if !channelsToPoll.contains(peerId) {
                        //Logger.shared.log("State", "channel \(peerId) (\((updatedState.peers[peerId] as? TelegramChannel)?.title ?? "nil")) state unknown")
                        channelsToPoll.insert(peerId)
                    }
                }
            case let .updateEditChannelMessage(apiMessage, pts, ptsCount):
                if let message = StoreMessage(apiMessage: apiMessage), case let .Id(messageId) = message.id {
                    let peerId = messageId.peerId
                    if let previousState = updatedState.channelStates[peerId] {
                        if previousState.pts >= pts {
                            Logger.shared.log("State", "channel \(peerId) (\((updatedState.peers[peerId] as? TelegramChannel)?.title ?? "nil")) skip old edit update")
                        } else if previousState.pts + ptsCount == pts {
                            if let preCachedResources = apiMessage.preCachedResources {
                                for (resource, data) in preCachedResources {
                                    updatedState.addPreCachedResource(resource, data: data)
                                }
                            }
                            var attributes = message.attributes
                            attributes.append(ChannelMessageStateVersionAttribute(pts: pts))
                            updatedState.editMessage(messageId, message: message.withUpdatedAttributes(attributes))
                            updatedState.updateChannelState(peerId, pts: pts)
                        } else {
                            if !missingUpdatesFromChannels.contains(peerId) {
                                Logger.shared.log("State", "channel \(peerId) (\((updatedState.peers[peerId] as? TelegramChannel)?.title ?? "nil")) edit message pts hole \(previousState.pts) + \(ptsCount) != \(pts)")
                                missingUpdatesFromChannels.insert(peerId)
                            }
                        }
                    } else {
                        if !channelsToPoll.contains(peerId) {
                            //Logger.shared.log("State", "channel \(peerId) (\((updatedState.peers[peerId] as? TelegramChannel)?.title ?? "nil")) state unknown")
                            channelsToPoll.insert(peerId)
                        }
                    }
                } else {
                    Logger.shared.log("State", "Invalid updateEditChannelMessage")
                }
            case let .updateChannelWebPage(channelId, apiWebpage, pts, ptsCount):
                let peerId = PeerId(namespace: Namespaces.Peer.CloudChannel, id: PeerId.Id._internalFromInt64Value(channelId))
                if let previousState = updatedState.channelStates[peerId] {
                    if previousState.pts >= pts {
                    } else if previousState.pts + ptsCount == pts {
                        switch apiWebpage {
                            case let .webPageEmpty(id):
                                updatedState.updateMedia(MediaId(namespace: Namespaces.Media.CloudWebpage, id: id), media: nil)
                            default:
                                if let webpage = telegramMediaWebpageFromApiWebpage(apiWebpage, url: nil) {
                                    updatedState.updateMedia(webpage.webpageId, media: webpage)
                                }
                        }
                        
                        updatedState.updateChannelState(peerId, pts: pts)
                    } else {
                        if !channelsToPoll.contains(peerId) {
                            Logger.shared.log("State", "channel \(peerId) (\((updatedState.peers[peerId] as? TelegramChannel)?.title ?? "nil")) updateWebPage pts hole \(previousState.pts) + \(ptsCount) != \(pts)")
                            channelsToPoll.insert(peerId)
                        }
                    }
                } else {
                    if !channelsToPoll.contains(peerId) {
                        channelsToPoll.insert(peerId)
                    }
                }
            case let .updateChannelAvailableMessages(channelId, minId):
                let peerId = PeerId(namespace: Namespaces.Peer.CloudChannel, id: PeerId.Id._internalFromInt64Value(channelId))
                updatedState.updateMinAvailableMessage(MessageId(peerId: peerId, namespace: Namespaces.Message.Cloud, id: minId))
            case let .updateDeleteMessages(messages, _, _):
                updatedState.deleteMessagesWithGlobalIds(messages)
            case let .updatePinnedMessages(flags, peer, messages, _, _):
                let peerId = peer.peerId
                updatedState.updateMessagesPinned(ids: messages.map { id in
                    MessageId(peerId: peerId, namespace: Namespaces.Message.Cloud, id: id)
                }, pinned: (flags & (1 << 0)) != 0)
            case let .updateEditMessage(apiMessage, _, _):
                if let message = StoreMessage(apiMessage: apiMessage), case let .Id(messageId) = message.id {
                    if let preCachedResources = apiMessage.preCachedResources {
                        for (resource, data) in preCachedResources {
                            updatedState.addPreCachedResource(resource, data: data)
                        }
                    }
                    updatedState.editMessage(messageId, message: message)
                    for media in message.media {
                        if let media = media as? TelegramMediaAction {
                            if case .historyCleared = media.action {
                                updatedState.readInbox(messageId)
                            }
                        }
                    }
                }
            case let .updateNewChannelMessage(apiMessage, pts, ptsCount):
                if let message = StoreMessage(apiMessage: apiMessage) {
                    if let previousState = updatedState.channelStates[message.id.peerId] {
                        if previousState.pts >= pts {
                            let messageText: String
                            if Logger.shared.redactSensitiveData {
                                messageText = "[[redacted]]"
                            } else {
                                messageText = message.text
                            }
                        Logger.shared.log("State", "channel \(message.id.peerId) (\((updatedState.peers[message.id.peerId] as? TelegramChannel)?.title ?? "nil")) skip old message \(message.id) (\(messageText))")
                        } else if previousState.pts + ptsCount == pts {
                            if let preCachedResources = apiMessage.preCachedResources {
                                for (resource, data) in preCachedResources {
                                    updatedState.addPreCachedResource(resource, data: data)
                                }
                            }
                            var attributes = message.attributes
                            attributes.append(ChannelMessageStateVersionAttribute(pts: pts))
                            updatedState.addMessages([message.withUpdatedAttributes(attributes)], location: .UpperHistoryBlock)
                            updatedState.updateChannelState(message.id.peerId, pts: pts)
                            if case let .Id(id) = message.id {
                                updatedState.updateChannelSynchronizedUntilMessage(id.peerId, id: id.id)
                            }
                        } else {
                            if !missingUpdatesFromChannels.contains(message.id.peerId) {
                                Logger.shared.log("State", "channel \(message.id.peerId) (\((updatedState.peers[message.id.peerId] as? TelegramChannel)?.title ?? "nil")) message pts hole \(previousState.pts) + \(ptsCount) != \(pts)")
                                ;
                                missingUpdatesFromChannels.insert(message.id.peerId)
                            }
                        }
                    } else {
                        if !channelsToPoll.contains(message.id.peerId) {
                            Logger.shared.log("State", "channel \(message.id.peerId) (\((updatedState.peers[message.id.peerId] as? TelegramChannel)?.title ?? "nil")) state unknown")
                            channelsToPoll.insert(message.id.peerId)
                        }
                    }
                }
            case let .updateNewMessage(apiMessage, _, _):
                if let message = StoreMessage(apiMessage: apiMessage) {
                    if let preCachedResources = apiMessage.preCachedResources {
                        for (resource, data) in preCachedResources {
                            updatedState.addPreCachedResource(resource, data: data)
                        }
                    }
                    updatedState.addMessages([message], location: .UpperHistoryBlock)
                }
            case let .updateServiceNotification(flags, date, type, text, media, entities):
                let popup = (flags & (1 << 0)) != 0
                if popup {
                    updatedState.addDisplayAlert(text, isDropAuth: type.hasPrefix("AUTH_KEY_DROP_"))
                } else if let date = date {
                    let peerId = PeerId(namespace: Namespaces.Peer.CloudUser, id: PeerId.Id._internalFromInt64Value(777000))
                    
                    if updatedState.peers[peerId] == nil {
                        updatedState.updatePeer(peerId, { peer in
                            if peer == nil {
                                return TelegramUser(id: peerId, accessHash: nil, firstName: "Telegram Notifications", lastName: nil, username: nil, phone: nil, photo: [], botInfo: BotUserInfo(flags: [], inlinePlaceholder: nil), restrictionInfo: nil, flags: [.isVerified])
                            } else {
                                return peer
                            }
                        })
                    }
                    
                    var alreadyStored = false
                    if let storedMessages = updatedState.storedMessagesByPeerIdAndTimestamp[peerId] {
                        for index in storedMessages {
                            if index.timestamp == date {
                                alreadyStored = true
                                break
                            }
                        }
                    }
                    
                    if alreadyStored {
                        Logger.shared.log("State", "skipping message at \(date) for \(peerId): already stored")
                    } else {
                        var attributes: [MessageAttribute] = []
                        if !entities.isEmpty {
                            attributes.append(TextEntitiesMessageAttribute(entities: messageTextEntitiesFromApiEntities(entities)))
                        }
                        let messageText = text
                        var medias: [Media] = []
                        
                        let (mediaValue, expirationTimer) = textMediaAndExpirationTimerFromApiMedia(media, peerId)
                        if let mediaValue = mediaValue {
                            medias.append(mediaValue)
                        }
                        if let expirationTimer = expirationTimer {
                            attributes.append(AutoclearTimeoutMessageAttribute(timeout: expirationTimer, countdownBeginTime: nil))
                        }
                        
                        if type.hasPrefix("auth") {
                            updatedState.authorizationListUpdated = true
                        }
                        
                        let message = StoreMessage(peerId: peerId, namespace: Namespaces.Message.Local, globallyUniqueId: nil, groupingKey: nil, threadId: nil, timestamp: date, flags: [.Incoming], tags: [], globalTags: [], localTags: [], forwardInfo: nil, authorId: peerId, text: messageText, attributes: attributes, media: medias)
                        updatedState.addMessages([message], location: .UpperHistoryBlock)
                    }
                }
            case let .updateReadChannelInbox(_, folderId, channelId, maxId, stillUnreadCount, pts):
                updatedState.resetIncomingReadState(groupId: PeerGroupId(rawValue: folderId ?? 0), peerId: PeerId(namespace: Namespaces.Peer.CloudChannel, id: PeerId.Id._internalFromInt64Value(channelId)), namespace: Namespaces.Message.Cloud, maxIncomingReadId: maxId, count: stillUnreadCount, pts: pts)
            case let .updateReadChannelOutbox(channelId, maxId):
                updatedState.readOutbox(MessageId(peerId: PeerId(namespace: Namespaces.Peer.CloudChannel, id: PeerId.Id._internalFromInt64Value(channelId)), namespace: Namespaces.Message.Cloud, id: maxId), timestamp: nil)
            case let .updateChannel(channelId):
                updatedState.addExternallyUpdatedPeerId(PeerId(namespace: Namespaces.Peer.CloudChannel, id: PeerId.Id._internalFromInt64Value(channelId)))
            case let .updateChat(chatId):
                updatedState.addExternallyUpdatedPeerId(PeerId(namespace: Namespaces.Peer.CloudGroup, id: PeerId.Id._internalFromInt64Value(chatId)))
            case let .updateReadHistoryInbox(_, folderId, peer, maxId, stillUnreadCount, pts, _):
                updatedState.resetIncomingReadState(groupId: PeerGroupId(rawValue: folderId ?? 0), peerId: peer.peerId, namespace: Namespaces.Message.Cloud, maxIncomingReadId: maxId, count: stillUnreadCount, pts: pts)
            case let .updateReadHistoryOutbox(peer, maxId, _, _):
                updatedState.readOutbox(MessageId(peerId: peer.peerId, namespace: Namespaces.Message.Cloud, id: maxId), timestamp: updatesDate)
            case let .updateReadChannelDiscussionInbox(_, channelId, topMsgId, readMaxId, mainChannelId, mainChannelPost):
                var mainChannelMessage: MessageId?
                if let mainChannelId = mainChannelId, let mainChannelPost = mainChannelPost {
                    mainChannelMessage = MessageId(peerId: PeerId(namespace: Namespaces.Peer.CloudChannel, id: PeerId.Id._internalFromInt64Value(mainChannelId)), namespace: Namespaces.Message.Cloud, id: mainChannelPost)
                }
                updatedState.readThread(threadMessageId: MessageId(peerId: PeerId(namespace: Namespaces.Peer.CloudChannel, id: PeerId.Id._internalFromInt64Value(channelId)), namespace: Namespaces.Message.Cloud, id: topMsgId), readMaxId: readMaxId, isIncoming: true, mainChannelMessage: mainChannelMessage)
            case let .updateReadChannelDiscussionOutbox(channelId, topMsgId, readMaxId):
                updatedState.readThread(threadMessageId: MessageId(peerId: PeerId(namespace: Namespaces.Peer.CloudChannel, id: PeerId.Id._internalFromInt64Value(channelId)), namespace: Namespaces.Message.Cloud, id: topMsgId), readMaxId: readMaxId, isIncoming: false, mainChannelMessage: nil)
            case let .updateDialogUnreadMark(flags, peer):
                switch peer {
                    case let .dialogPeer(peer):
                        let peerId = peer.peerId
                        updatedState.updatePeerChatUnreadMark(peerId, namespace: Namespaces.Message.Cloud, value: (flags & (1 << 0)) != 0)
                    case .dialogPeerFolder:
                        break
                }
            case let .updateWebPage(apiWebpage, _, _):
                switch apiWebpage {
                    case let .webPageEmpty(id):
                        updatedState.updateMedia(MediaId(namespace: Namespaces.Media.CloudWebpage, id: id), media: nil)
                    default:
                        if let webpage = telegramMediaWebpageFromApiWebpage(apiWebpage, url: nil) {
                            updatedState.updateMedia(webpage.webpageId, media: webpage)
                        }
                }
            case let .updateNotifySettings(apiPeer, apiNotificationSettings):
                switch apiPeer {
                    case let .notifyPeer(peer):
                        let notificationSettings = TelegramPeerNotificationSettings(apiSettings: apiNotificationSettings)
                        updatedState.updateNotificationSettings(.peer(peer.peerId), notificationSettings: notificationSettings)
                    case .notifyUsers:
                        updatedState.updateGlobalNotificationSettings(.privateChats, notificationSettings: MessageNotificationSettings(apiSettings: apiNotificationSettings))
                    case .notifyChats:
                        updatedState.updateGlobalNotificationSettings(.groups, notificationSettings: MessageNotificationSettings(apiSettings: apiNotificationSettings))
                    case .notifyBroadcasts:
                        updatedState.updateGlobalNotificationSettings(.channels, notificationSettings: MessageNotificationSettings(apiSettings: apiNotificationSettings))
                }
            case let .updateChatParticipants(participants):
                let groupPeerId: PeerId
                switch participants {
                    case let .chatParticipants(chatId, _, _):
                        groupPeerId = PeerId(namespace: Namespaces.Peer.CloudGroup, id: PeerId.Id._internalFromInt64Value(chatId))
                    case let .chatParticipantsForbidden(_, chatId, _):
                        groupPeerId = PeerId(namespace: Namespaces.Peer.CloudGroup, id: PeerId.Id._internalFromInt64Value(chatId))
                }
                updatedState.updateCachedPeerData(groupPeerId, { current in
                    let previous: CachedGroupData
                    if let current = current as? CachedGroupData {
                        previous = current
                    } else {
                        previous = CachedGroupData()
                    }
                    return previous.withUpdatedParticipants(CachedGroupParticipants(apiParticipants: participants))
                })
            case let .updateChatParticipantAdd(chatId, userId, inviterId, date, _):
                let groupPeerId = PeerId(namespace: Namespaces.Peer.CloudGroup, id: PeerId.Id._internalFromInt64Value(chatId))
                let userPeerId = PeerId(namespace: Namespaces.Peer.CloudUser, id: PeerId.Id._internalFromInt64Value(userId))
                let inviterPeerId = PeerId(namespace: Namespaces.Peer.CloudUser, id: PeerId.Id._internalFromInt64Value(inviterId))
                updatedState.updateCachedPeerData(groupPeerId, { current in
                    if let current = current as? CachedGroupData, let participants = current.participants {
                        var updatedParticipants = participants.participants
                        if updatedParticipants.firstIndex(where: { $0.peerId == userPeerId }) == nil {
                            updatedParticipants.append(.member(id: userPeerId, invitedBy: inviterPeerId, invitedAt: date))
                        }
                        return current.withUpdatedParticipants(CachedGroupParticipants(participants: updatedParticipants, version: participants.version))
                    } else {
                        return current
                    }
                })
            case let .updateChatParticipantDelete(chatId, userId, _):
                let groupPeerId = PeerId(namespace: Namespaces.Peer.CloudGroup, id: PeerId.Id._internalFromInt64Value(chatId))
                let userPeerId = PeerId(namespace: Namespaces.Peer.CloudUser, id: PeerId.Id._internalFromInt64Value(userId))
                updatedState.updateCachedPeerData(groupPeerId, { current in
                    if let current = current as? CachedGroupData, let participants = current.participants {
                        var updatedParticipants = participants.participants
                        if let index = updatedParticipants.firstIndex(where: { $0.peerId == userPeerId }) {
                            updatedParticipants.remove(at: index)
                        }
                        return current.withUpdatedParticipants(CachedGroupParticipants(participants: updatedParticipants, version: participants.version))
                    } else {
                        return current
                    }
                })
            case let .updateChatParticipantAdmin(chatId, userId, isAdmin, _):
                let groupPeerId = PeerId(namespace: Namespaces.Peer.CloudGroup, id: PeerId.Id._internalFromInt64Value(chatId))
                let userPeerId = PeerId(namespace: Namespaces.Peer.CloudUser, id: PeerId.Id._internalFromInt64Value(userId))
                updatedState.updateCachedPeerData(groupPeerId, { current in
                    if let current = current as? CachedGroupData, let participants = current.participants {
                        var updatedParticipants = participants.participants
                        if let index = updatedParticipants.firstIndex(where: { $0.peerId == userPeerId }) {
                            if isAdmin == .boolTrue {
                                if case let .member(id, invitedBy, invitedAt) = updatedParticipants[index] {
                                    updatedParticipants[index] = .admin(id: id, invitedBy: invitedBy, invitedAt: invitedAt)
                                }
                            } else {
                                if case let .admin(id, invitedBy, invitedAt) = updatedParticipants[index] {
                                    updatedParticipants[index] = .member(id: id, invitedBy: invitedBy, invitedAt: invitedAt)
                                }
                            }
                        }
                        return current.withUpdatedParticipants(CachedGroupParticipants(participants: updatedParticipants, version: participants.version))
                    } else {
                        return current
                    }
                })
            case let .updateChatDefaultBannedRights(peer, defaultBannedRights, version):
                updatedState.updatePeer(peer.peerId, { peer in
                    if let group = peer as? TelegramGroup {//, group.version == version - 1 {
                        return group.updateDefaultBannedRights(TelegramChatBannedRights(apiBannedRights: defaultBannedRights), version: max(group.version, Int(version)))
                    } else if let channel = peer as? TelegramChannel {//, group.version == version - 1 {
                        return channel.withUpdatedDefaultBannedRights(TelegramChatBannedRights(apiBannedRights: defaultBannedRights))
                    } else {
                        return peer
                    }
                })
            case let .updatePinnedChannelMessages(flags, channelId, messages, pts, ptsCount):
                let peerId = PeerId(namespace: Namespaces.Peer.CloudChannel, id: PeerId.Id._internalFromInt64Value(channelId))
                if let previousState = updatedState.channelStates[peerId] {
                    if previousState.pts >= pts {
                        Logger.shared.log("State", "channel \(peerId) (\((updatedState.peers[peerId] as? TelegramChannel)?.title ?? "nil")) skip old pinned messages update")
                    } else if previousState.pts + ptsCount == pts {
                        let channelPeerId = PeerId(namespace: Namespaces.Peer.CloudChannel, id: PeerId.Id._internalFromInt64Value(channelId))
                        updatedState.updateMessagesPinned(ids: messages.map { id in
                            MessageId(peerId: channelPeerId, namespace: Namespaces.Message.Cloud, id: id)
                        }, pinned: (flags & (1 << 0)) != 0)
                        updatedState.updateChannelState(peerId, pts: pts)
                    } else {
                        if !missingUpdatesFromChannels.contains(peerId) {
                            Logger.shared.log("State", "channel \(peerId) (\((updatedState.peers[peerId] as? TelegramChannel)?.title ?? "nil")) pinned messages pts hole \(previousState.pts) + \(ptsCount) != \(pts)")
                            missingUpdatesFromChannels.insert(peerId)
                        }
                    }
                } else {
                    if !channelsToPoll.contains(peerId) {
                        //Logger.shared.log("State", "channel \(peerId) (\((updatedState.peers[peerId] as? TelegramChannel)?.title ?? "nil")) state unknown")
                        channelsToPoll.insert(peerId)
                    }
                }
            case let .updatePeerBlocked(peerId, blocked):
                let userPeerId = peerId.peerId
                updatedState.updateCachedPeerData(userPeerId, { current in
                    let previous: CachedUserData
                    if let current = current as? CachedUserData {
                        previous = current
                    } else {
                        previous = CachedUserData()
                    }
                    return previous.withUpdatedIsBlocked(blocked == .boolTrue)
                })
            case let .updateUserStatus(userId, status):
                updatedState.mergePeerPresences([PeerId(namespace: Namespaces.Peer.CloudUser, id: PeerId.Id._internalFromInt64Value(userId)): status], explicit: true)
            case let .updateUserName(userId, _, _, username):
                //TODO add contact checking for apply first and last name
                updatedState.updatePeer(PeerId(namespace: Namespaces.Peer.CloudUser, id: PeerId.Id._internalFromInt64Value(userId)), { peer in
                    if let user = peer as? TelegramUser {
                        return user.withUpdatedUsername(username)
                    } else {
                        return peer
                    }
                })
            case let .updateUserPhoto(userId, _, photo, _):
                updatedState.updatePeer(PeerId(namespace: Namespaces.Peer.CloudUser, id: PeerId.Id._internalFromInt64Value(userId)), { peer in
                    if let user = peer as? TelegramUser {
                        return user.withUpdatedPhoto(parsedTelegramProfilePhoto(photo))
                    } else {
                        return peer
                    }
                })
            case let .updateUserPhone(userId, phone):
                updatedState.updatePeer(PeerId(namespace: Namespaces.Peer.CloudUser, id: PeerId.Id._internalFromInt64Value(userId)), { peer in
                    if let user = peer as? TelegramUser {
                        return user.withUpdatedPhone(phone.isEmpty ? nil : phone)
                    } else {
                        return peer
                    }
                })
            case let .updatePeerSettings(peer, settings):
                let peerStatusSettings = PeerStatusSettings(apiSettings: settings)
                updatedState.updateCachedPeerData(peer.peerId, { current in
                    if peer.peerId.namespace == Namespaces.Peer.CloudUser {
                        let previous: CachedUserData
                        if let current = current as? CachedUserData {
                            previous = current
                        } else {
                            previous = CachedUserData()
                        }
                        return previous.withUpdatedPeerStatusSettings(peerStatusSettings)
                    } else if peer.peerId.namespace == Namespaces.Peer.CloudGroup {
                        let previous: CachedGroupData
                        if let current = current as? CachedGroupData {
                            previous = current
                        } else {
                            previous = CachedGroupData()
                        }
                        return previous.withUpdatedPeerStatusSettings(peerStatusSettings)
                    } else if peer.peerId.namespace == Namespaces.Peer.CloudChannel {
                        let previous: CachedChannelData
                        if let current = current as? CachedChannelData {
                            previous = current
                        } else {
                            previous = CachedChannelData()
                        }
                        return previous.withUpdatedPeerStatusSettings(peerStatusSettings)
                    } else {
                        return current
                    }
                })
            case let .updateEncryption(chat, date):
                updatedState.updateSecretChat(chat: chat, timestamp: date)
            case let .updateNewEncryptedMessage(message, _):
                updatedState.addSecretMessages([message])
            case let .updateEncryptedMessagesRead(chatId, maxDate, date):
                updatedState.readSecretOutbox(peerId: PeerId(namespace: Namespaces.Peer.SecretChat, id: PeerId.Id._internalFromInt64Value(Int64(chatId))), timestamp: maxDate, actionTimestamp: date)
            case let .updateUserTyping(userId, type):
                if let date = updatesDate, date + 60 > serverTime {
                    let activity = PeerInputActivity(apiType: type, peerId: PeerId(namespace: Namespaces.Peer.CloudUser, id: PeerId.Id._internalFromInt64Value(userId)), timestamp: date)
                    var category: PeerActivitySpace.Category = .global
                    if case .speakingInGroupCall = activity {
                        category = .voiceChat
                    }
                    
                    updatedState.addPeerInputActivity(chatPeerId: PeerActivitySpace(peerId: PeerId(namespace: Namespaces.Peer.CloudUser, id: PeerId.Id._internalFromInt64Value(userId)), category: category), peerId: PeerId(namespace: Namespaces.Peer.CloudUser, id: PeerId.Id._internalFromInt64Value(userId)), activity: activity)
                }
            case let .updateChatUserTyping(chatId, userId, type):
                if let date = updatesDate, date + 60 > serverTime {
                    let activity = PeerInputActivity(apiType: type, peerId: nil, timestamp: date)
                    var category: PeerActivitySpace.Category = .global
                    if case .speakingInGroupCall = activity {
                        category = .voiceChat
                    }
                    
                    updatedState.addPeerInputActivity(chatPeerId: PeerActivitySpace(peerId: PeerId(namespace: Namespaces.Peer.CloudGroup, id: PeerId.Id._internalFromInt64Value(chatId)), category: category), peerId: userId.peerId, activity: activity)
                }
            case let .updateChannelUserTyping(_, channelId, topMsgId, userId, type):
                if let date = updatesDate, date + 60 > serverTime {
                    let channelPeerId = PeerId(namespace: Namespaces.Peer.CloudChannel, id: PeerId.Id._internalFromInt64Value(channelId))
                    let threadId = topMsgId.flatMap { makeMessageThreadId(MessageId(peerId: channelPeerId, namespace: Namespaces.Message.Cloud, id: $0)) }
                    
                    let activity = PeerInputActivity(apiType: type, peerId: nil, timestamp: date)
                    var category: PeerActivitySpace.Category = .global
                    if case .speakingInGroupCall = activity {
                        category = .voiceChat
                    } else if let threadId = threadId {
                        category = .thread(threadId)
                    }
                    
                    updatedState.addPeerInputActivity(chatPeerId: PeerActivitySpace(peerId: channelPeerId, category: category), peerId: userId.peerId, activity: activity)
                }
            case let .updateEncryptedChatTyping(chatId):
                if let date = updatesDate, date + 60 > serverTime {
                    updatedState.addPeerInputActivity(chatPeerId: PeerActivitySpace(peerId: PeerId(namespace: Namespaces.Peer.SecretChat, id: PeerId.Id._internalFromInt64Value(Int64(chatId))), category: .global), peerId: nil, activity: .typingText)
                }
            case let .updateDialogPinned(flags, folderId, peer):
                let groupId: PeerGroupId = folderId.flatMap(PeerGroupId.init(rawValue:)) ?? .root
                let item: PinnedItemId
                switch peer {
                    case let .dialogPeer(peer):
                        item = .peer(peer.peerId)
                    case .dialogPeerFolder:
                        preconditionFailure()
                }
                if (flags & (1 << 0)) != 0 {
                    updatedState.addUpdatePinnedItemIds(groupId: groupId, operation: .pin(item))
                } else {
                    updatedState.addUpdatePinnedItemIds(groupId: groupId, operation: .unpin(item))
                }
            case let .updatePinnedDialogs(_, folderId, order):
                let groupId: PeerGroupId = folderId.flatMap(PeerGroupId.init(rawValue:)) ?? .root
                if let order = order {
                    updatedState.addUpdatePinnedItemIds(groupId: groupId, operation: .reorder(order.map {
                        let item: PinnedItemId
                        switch $0 {
                            case let .dialogPeer(peer):
                                item = .peer(peer.peerId)
                            case .dialogPeerFolder:
                                preconditionFailure()
                        }
                        return item
                    }))
                } else {
                    updatedState.addUpdatePinnedItemIds(groupId: groupId, operation: .sync)
                }
            case let .updateReadMessagesContents(messages, _, _):
                updatedState.addReadMessagesContents((nil, messages))
            case let .updateChannelReadMessagesContents(channelId, messages):
                updatedState.addReadMessagesContents((PeerId(namespace: Namespaces.Peer.CloudChannel, id: PeerId.Id._internalFromInt64Value(channelId)), messages))
            case let .updateChannelMessageViews(channelId, id, views):
                updatedState.addUpdateMessageImpressionCount(id: MessageId(peerId: PeerId(namespace: Namespaces.Peer.CloudChannel, id: PeerId.Id._internalFromInt64Value(channelId)), namespace: Namespaces.Message.Cloud, id: id), count: views)
            /*case let .updateChannelMessageForwards(channelId, id, forwards):
                updatedState.addUpdateMessageForwardsCount(id: MessageId(peerId: PeerId(namespace: Namespaces.Peer.CloudChannel, id: channelId), namespace: Namespaces.Message.Cloud, id: id), count: forwards)*/
            case let .updateNewStickerSet(stickerset):
                updatedState.addUpdateInstalledStickerPacks(.add(stickerset))
            case let .updateStickerSetsOrder(flags, order):
                let namespace: SynchronizeInstalledStickerPacksOperationNamespace
                if (flags & (1 << 0)) != 0 {
                    namespace = .masks
                } else {
                    namespace = .stickers
                }
                updatedState.addUpdateInstalledStickerPacks(.reorder(namespace, order))
            case .updateStickerSets:
                updatedState.addUpdateInstalledStickerPacks(.sync)
            case .updateSavedGifs:
                updatedState.addUpdateRecentGifs()
            case let .updateDraftMessage(peer, draft):
                let inputState: SynchronizeableChatInputState?
                switch draft {
                    case .draftMessageEmpty:
                        inputState = nil
                    case let .draftMessage(_, replyToMsgId, message, entities, date):
                        var replyToMessageId: MessageId?
                        if let replyToMsgId = replyToMsgId {
                            replyToMessageId = MessageId(peerId: peer.peerId, namespace: Namespaces.Message.Cloud, id: replyToMsgId)
                        }
                        inputState = SynchronizeableChatInputState(replyToMessageId: replyToMessageId, text: message, entities: messageTextEntitiesFromApiEntities(entities ?? []), timestamp: date, textSelection: nil)
                }
                updatedState.addUpdateChatInputState(peerId: peer.peerId, state: inputState)
            case let .updatePhoneCall(phoneCall):
                updatedState.addUpdateCall(phoneCall)
            case let .updatePhoneCallSignalingData(phoneCallId, data):
                updatedState.addCallSignalingData(callId: phoneCallId, data: data.makeData())
            case let .updateGroupCallParticipants(call, participants, version):
                switch call {
                case let .inputGroupCall(id, accessHash):
                    updatedState.updateGroupCallParticipants(id: id, accessHash: accessHash, participants: participants, version: version)
                }
            case let .updateGroupCall(channelId, call):
                updatedState.updateGroupCall(peerId: PeerId(namespace: Namespaces.Peer.CloudChannel, id: PeerId.Id._internalFromInt64Value(channelId)), call: call)
                updatedState.updateGroupCall(peerId: PeerId(namespace: Namespaces.Peer.CloudGroup, id: PeerId.Id._internalFromInt64Value(channelId)), call: call)
            case let .updatePeerHistoryTTL(_, peer, ttl):
                updatedState.updateAutoremoveTimeout(peer: peer, value: CachedPeerAutoremoveTimeout.Value(ttl))
            case let .updateLangPackTooLong(langCode):
                updatedState.updateLangPack(langCode: langCode, difference: nil)
            case let .updateLangPack(difference):
                let langCode: String
                switch difference {
                    case let .langPackDifference(langCodeValue, _, _, _):
                        langCode = langCodeValue
                }
                updatedState.updateLangPack(langCode: langCode, difference: difference)
            case let .updateMessagePoll(_, pollId, poll, results):
                updatedState.updateMessagePoll(MediaId(namespace: Namespaces.Media.CloudPoll, id: pollId), poll: poll, results: results)
            case let .updateFolderPeers(folderPeers, _, _):
                for folderPeer in folderPeers {
                    switch folderPeer {
                        case let .folderPeer(peer, folderId):
                            updatedState.updatePeerChatInclusion(peerId: peer.peerId, groupId: PeerGroupId(rawValue: folderId), changedGroup: true)
                    }
                }
            case let .updatePeerLocated(peers):
                var peersNearby: [PeerNearby] = []
                for peer in peers {
                    switch peer {
                        case let .peerLocated(peer, expires, distance):
                            peersNearby.append(.peer(id: peer.peerId, expires: expires, distance: distance))
                        case let .peerSelfLocated(expires):
                            peersNearby.append(.selfPeer(expires: expires))
                    }
                }
                updatedState.updatePeersNearby(peersNearby)
            case let .updateNewScheduledMessage(apiMessage):
                if let message = StoreMessage(apiMessage: apiMessage, namespace: Namespaces.Message.ScheduledCloud) {
                    updatedState.addScheduledMessages([message])
                }
            case let .updateDeleteScheduledMessages(peer, messages):
                var messageIds: [MessageId] = []
                for message in messages {
                    messageIds.append(MessageId(peerId: peer.peerId, namespace: Namespaces.Message.ScheduledCloud, id: message))
                }
                updatedState.deleteMessages(messageIds)
            case let .updateTheme(theme):
                updatedState.updateTheme(TelegramTheme(apiTheme: theme))
            case let .updateMessageID(id, randomId):
                updatedState.updatedOutgoingUniqueMessageIds[randomId] = id
            case .updateDialogFilters:
                updatedState.addSyncChatListFilters()
            case let .updateDialogFilterOrder(order):
                updatedState.addUpdateChatListFilterOrder(order: order)
            case let .updateDialogFilter(_, id, filter):
                updatedState.addUpdateChatListFilter(id: id, filter: filter)
            case let .updateBotCommands(peer, botId, apiCommands):
                let botPeerId = PeerId(namespace: Namespaces.Peer.CloudUser, id: PeerId.Id._internalFromInt64Value(botId))
                let commands: [BotCommand] = apiCommands.map { command in
                    switch command {
                    case let .botCommand(command, description):
                        return BotCommand(text: command, description: description)
                    }
                }
                updatedState.updateCachedPeerData(peer.peerId, { current in
                    if peer.peerId.namespace == Namespaces.Peer.CloudUser, let previous = current as? CachedUserData {
                        if let botInfo = previous.botInfo {
                            return previous.withUpdatedBotInfo(BotInfo(description: botInfo.description, commands: commands))
                        }
                    } else if peer.peerId.namespace == Namespaces.Peer.CloudGroup, let previous = current as? CachedGroupData {
                        if let index = previous.botInfos.firstIndex(where: { $0.peerId == botPeerId }) {
                            var updatedBotInfos = previous.botInfos
                            let previousBotInfo = updatedBotInfos[index]
                            updatedBotInfos.remove(at: index)
                            updatedBotInfos.insert(CachedPeerBotInfo(peerId: botPeerId, botInfo: BotInfo(description: previousBotInfo.botInfo.description, commands: commands)), at: index)
                            return previous.withUpdatedBotInfos(updatedBotInfos)
                        }
                    } else if peer.peerId.namespace == Namespaces.Peer.CloudChannel, let previous = current as? CachedChannelData {
                        if let index = previous.botInfos.firstIndex(where: { $0.peerId == botPeerId }) {
                            var updatedBotInfos = previous.botInfos
                            let previousBotInfo = updatedBotInfos[index]
                            updatedBotInfos.remove(at: index)
                            updatedBotInfos.insert(CachedPeerBotInfo(peerId: botPeerId, botInfo: BotInfo(description: previousBotInfo.botInfo.description, commands: commands)), at: index)
                            return previous.withUpdatedBotInfos(updatedBotInfos)
                        }
                    }
                    return current
                })
            case let .updatePendingJoinRequests(peer, requestsPending, _):
                updatedState.updateCachedPeerData(peer.peerId, { current in
                    if peer.peerId.namespace == Namespaces.Peer.CloudGroup {
                        let previous: CachedGroupData
                        if let current = current as? CachedGroupData {
                            previous = current
                        } else {
                            previous = CachedGroupData()
                        }
                        return previous.withUpdatedInviteRequestsPending(requestsPending)
                    } else if peer.peerId.namespace == Namespaces.Peer.CloudChannel {
                        let previous: CachedChannelData
                        if let current = current as? CachedChannelData {
                            previous = current
                        } else {
                            previous = CachedChannelData()
                        }
                        return previous.withUpdatedInviteRequestsPending(requestsPending)
                    } else {
                        return current
                    }
                })
            default:
                break
        }
    }
    
    var pollChannelSignals: [Signal<(AccountMutableState, Bool, Int32?), NoError>] = []
    if channelsToPoll.isEmpty && missingUpdatesFromChannels.isEmpty {
        pollChannelSignals = []
    } else if shouldResetChannels {
        var channelPeers: [Peer] = []
        for peerId in channelsToPoll.union(missingUpdatesFromChannels) {
            if let peer = updatedState.peers[peerId] {
                channelPeers.append(peer)
            } else {
                Logger.shared.log("State", "can't reset channel \(peerId): no peer found")
            }
        }
        if !channelPeers.isEmpty {
            let resetSignal = resetChannels(network: network, peers: channelPeers, state: updatedState)
            |> map { resultState -> (AccountMutableState, Bool, Int32?) in
                return (resultState, true, nil)
            }
            pollChannelSignals = [resetSignal]
        } else {
            pollChannelSignals = []
        }
    } else {
        for peerId in channelsToPoll.union(missingUpdatesFromChannels) {
            if let peer = updatedState.peers[peerId] {
                pollChannelSignals.append(pollChannel(network: network, peer: peer, state: updatedState.branch()))
            } else {
                Logger.shared.log("State", "can't poll channel \(peerId): no peer found")
            }
        }
    }
    
    return combineLatest(pollChannelSignals) |> mapToSignal { states -> Signal<AccountFinalState, NoError> in
        var finalState: AccountMutableState = updatedState
        var hadError = false
        
        if shouldResetChannels && states.count != 0 {
            assert(states.count == 1)
            finalState = states[0].0
        } else {
            for (state, success, _) in states {
                finalState.merge(state)
                if !success {
                    hadError = true
                }
            }
        }
        return resolveAssociatedMessages(network: network, state: finalState)
        |> mapToSignal { resultingState -> Signal<AccountFinalState, NoError> in
            return resolveMissingPeerChatInfos(network: network, state: resultingState)
            |> map { resultingState, resolveError -> AccountFinalState in
                return AccountFinalState(state: resultingState, shouldPoll: shouldPoll || hadError || resolveError, incomplete: missingUpdates, missingUpdatesFromChannels: Set(), discard: resolveError)
            }
        }
    }
}


private func resolveAssociatedMessages(network: Network, state: AccountMutableState) -> Signal<AccountMutableState, NoError> {
    let missingMessageIds = state.referencedMessageIds.subtracting(state.storedMessages)
    if missingMessageIds.isEmpty {
        return .single(state)
    } else {
        var missingPeers = false
        let _ = missingPeers
        
        var signals: [Signal<([Api.Message], [Api.Chat], [Api.User]), NoError>] = []
        for (peerId, messageIds) in messagesIdsGroupedByPeerId(missingMessageIds) {
            if let peer = state.peers[peerId] {
                var signal: Signal<Api.messages.Messages, MTRpcError>?
                if peerId.namespace == Namespaces.Peer.CloudUser || peerId.namespace == Namespaces.Peer.CloudGroup {
                    signal = network.request(Api.functions.messages.getMessages(id: messageIds.map({ Api.InputMessage.inputMessageID(id: $0.id) })))
                } else if peerId.namespace == Namespaces.Peer.CloudChannel {
                    if let inputChannel = apiInputChannel(peer) {
                        signal = network.request(Api.functions.channels.getMessages(channel: inputChannel, id: messageIds.map({ Api.InputMessage.inputMessageID(id: $0.id) })))
                    }
                }
                if let signal = signal {
                    signals.append(signal |> map { result in
                        switch result {
                            case let .messages(messages, chats, users):
                                return (messages, chats, users)
                            case let .messagesSlice(_, _, _, _, messages, chats, users):
                                return (messages, chats, users)
                            case let .channelMessages(_, _, _, _, messages, chats, users):
                                return (messages, chats, users)
                            case .messagesNotModified:
                                return ([], [], [])
                        }
                    } |> `catch` { _ in
                        return Signal<([Api.Message], [Api.Chat], [Api.User]), NoError>.single(([], [], []))
                    })
                }
            } else {
                missingPeers = true
            }
        }
        
        let fetchMessages = combineLatest(signals)
        
        return fetchMessages |> map { results in
            var updatedState = state
            for (messages, chats, users) in results {
                if !messages.isEmpty {
                    var storeMessages: [StoreMessage] = []
                    for message in messages {
                        if let message = StoreMessage(apiMessage: message) {
                            storeMessages.append(message)
                        }
                    }
                    updatedState.addMessages(storeMessages, location: .Random)
                }
                if !chats.isEmpty {
                    updatedState.mergeChats(chats)
                }
                if !users.isEmpty {
                    updatedState.mergeUsers(users)
                }
            }
            return updatedState
        }
    }
}

private func resolveMissingPeerChatInfos(network: Network, state: AccountMutableState) -> Signal<(AccountMutableState, Bool), NoError> {
    var missingPeers: [PeerId: Api.InputPeer] = [:]
    var hadError = false
    
    for peerId in state.initialState.peerIdsRequiringLocalChatState {
        if state.peerChatInfos[peerId] == nil {
            if let peer = state.peers[peerId], let inputPeer = apiInputPeer(peer) {
                missingPeers[peerId] = inputPeer
            } else {
                hadError = true
                Logger.shared.log("State", "can't fetch chat info for peer \(peerId): can't create inputPeer")
            }
        }
    }
    
    if missingPeers.isEmpty {
        return .single((state, hadError))
    } else {
        Logger.shared.log("State", "will fetch chat info for \(missingPeers.count) peers")
        let signal = network.request(Api.functions.messages.getPeerDialogs(peers: missingPeers.values.map(Api.InputDialogPeer.inputDialogPeer(peer:))))
        |> map(Optional.init)
        
        return signal
        |> `catch` { _ -> Signal<Api.messages.PeerDialogs?, NoError> in
            return .single(nil)
        }
        |> map { result -> (AccountMutableState, Bool) in
            guard let result = result else {
                return (state, hadError)
            }
            
            var channelStates: [PeerId: ChannelState] = [:]
            
            var updatedState = state
            switch result {
                case let .peerDialogs(dialogs, messages, chats, users, _):
                    updatedState.mergeChats(chats)
                    updatedState.mergeUsers(users)
                    
                    var topMessageIds = Set<MessageId>()
                    
                    for dialog in dialogs {
                        switch dialog {
                            case let .dialog(_, peer, topMessage, readInboxMaxId, readOutboxMaxId, unreadCount, unreadMentionsCount, notifySettings, pts, _, folderId):
                                let peerId = peer.peerId
                                
                                updatedState.setNeedsHoleFromPreviousState(peerId: peerId, namespace: Namespaces.Message.Cloud, validateChannelPts: pts)
                                
                                if topMessage != 0 {
                                    topMessageIds.insert(MessageId(peerId: peerId, namespace: Namespaces.Message.Cloud, id: topMessage))
                                }
                                
                                var isExcludedFromChatList = false
                                for chat in chats {
                                    if chat.peerId == peerId {
                                        if let groupOrChannel = parseTelegramGroupOrChannel(chat: chat) {
                                            if let group = groupOrChannel as? TelegramGroup {
                                                if group.flags.contains(.deactivated) {
                                                    isExcludedFromChatList = true
                                                } else {
                                                    switch group.membership {
                                                        case .Member:
                                                            break
                                                        default:
                                                            isExcludedFromChatList = true
                                                    }
                                                }
                                            } else if let channel = groupOrChannel as? TelegramChannel {
                                                switch channel.participationStatus {
                                                    case .member:
                                                        break
                                                    default:
                                                        isExcludedFromChatList = true
                                                }
                                            }
                                        }
                                        break
                                    }
                                }
                                
                                if !isExcludedFromChatList {
                                    updatedState.updatePeerChatInclusion(peerId: peerId, groupId: PeerGroupId(rawValue: folderId ?? 0), changedGroup: false)
                                }
                                
                                let notificationSettings = TelegramPeerNotificationSettings(apiSettings: notifySettings)
                                updatedState.updateNotificationSettings(.peer(peer.peerId), notificationSettings: notificationSettings)
                                
                                updatedState.resetReadState(peer.peerId, namespace: Namespaces.Message.Cloud, maxIncomingReadId: readInboxMaxId, maxOutgoingReadId: readOutboxMaxId, maxKnownId: topMessage, count: unreadCount, markedUnread: nil)
                                updatedState.resetMessageTagSummary(peer.peerId, namespace: Namespaces.Message.Cloud, count: unreadMentionsCount, range: MessageHistoryTagNamespaceCountValidityRange(maxId: topMessage))
                                updatedState.peerChatInfos[peer.peerId] = PeerChatInfo(notificationSettings: notificationSettings)
                                if let pts = pts {
                                    channelStates[peer.peerId] = ChannelState(pts: pts, invalidatedPts: pts, synchronizedUntilMessageId: nil)
                                }
                            case .dialogFolder:
                                assertionFailure()
                                break
                        }
                    }
                    
                    var storeMessages: [StoreMessage] = []
                    for message in messages {
                        if let storeMessage = StoreMessage(apiMessage: message) {
                            var updatedStoreMessage = storeMessage
                            if case let .Id(id) = storeMessage.id {
                                if let channelState = channelStates[id.peerId] {
                                    var updatedAttributes = storeMessage.attributes
                                    updatedAttributes.append(ChannelMessageStateVersionAttribute(pts: channelState.pts))
                                    updatedStoreMessage = updatedStoreMessage.withUpdatedAttributes(updatedAttributes)
                                }
                            }
                            storeMessages.append(updatedStoreMessage)
                        }
                    }
                
                    for message in storeMessages {
                        if case let .Id(id) = message.id {
                            updatedState.addMessages([message], location: topMessageIds.contains(id) ? .UpperHistoryBlock : .Random)
                        }
                    }
            }
            return (updatedState, hadError)
        }
    }
}

func pollChannelOnce(postbox: Postbox, network: Network, peerId: PeerId, stateManager: AccountStateManager, delayCompletion: Bool) -> Signal<Int32, NoError> {
    return postbox.transaction { transaction -> Signal<Int32, NoError> in
        guard let accountState = (transaction.getState() as? AuthorizedAccountState)?.state, let peer = transaction.getPeer(peerId) else {
            if delayCompletion {
                return .complete()
                |> delay(30.0, queue: Queue.concurrentDefaultQueue())
            } else {
                return .complete()
            }
        }

        var channelStates: [PeerId: AccountStateChannelState] = [:]
        if let channelState = transaction.getPeerChatState(peerId) as? ChannelState {
            channelStates[peerId] = AccountStateChannelState(pts: channelState.pts)
        }
        let initialPeers: [PeerId: Peer] = [peerId: peer]
        var peerChatInfos: [PeerId: PeerChatInfo] = [:]
        let inclusion = transaction.getPeerChatListInclusion(peerId)
        var hasValidInclusion = false
        switch inclusion {
            case .ifHasMessagesOrOneOf:
                hasValidInclusion = true
            case .notIncluded:
                hasValidInclusion = false
        }
        if hasValidInclusion {
            if let notificationSettings = transaction.getPeerNotificationSettings(peerId) as? TelegramPeerNotificationSettings {
                peerChatInfos[peerId] = PeerChatInfo(notificationSettings: notificationSettings)
            }
        }
        let initialState = AccountMutableState(initialState: AccountInitialState(state: accountState, peerIds: Set(), peerIdsRequiringLocalChatState: Set(), channelStates: channelStates, peerChatInfos: peerChatInfos, locallyGeneratedMessageTimestamps: [:], cloudReadStates: [:], channelsToPollExplicitely: Set()), initialPeers: initialPeers, initialReferencedMessageIds: Set(), initialStoredMessages: Set(), initialReadInboxMaxIds: [:], storedMessagesByPeerIdAndTimestamp: [:])
        return pollChannel(network: network, peer: peer, state: initialState)
        |> mapToSignal { (finalState, _, timeout) -> Signal<Int32, NoError> in
            return resolveAssociatedMessages(network: network, state: finalState)
            |> mapToSignal { resultingState -> Signal<AccountFinalState, NoError> in
                return resolveMissingPeerChatInfos(network: network, state: resultingState)
                |> map { resultingState, _ -> AccountFinalState in
                    return AccountFinalState(state: resultingState, shouldPoll: false, incomplete: false, missingUpdatesFromChannels: Set(), discard: false)
                }
            }
            |> mapToSignal { finalState -> Signal<Int32, NoError> in
                return stateManager.addReplayAsynchronouslyBuiltFinalState(finalState)
                |> mapToSignal { _ -> Signal<Int32, NoError> in
                    if delayCompletion {
                        return .single(timeout ?? 30)
                        |> then(
                            .complete()
                            |> delay(Double(timeout ?? 30), queue: Queue.concurrentDefaultQueue())
                        )
                    } else {
                        return .single(timeout ?? 30)
                    }
                }
            }
        }
    }
    |> switchToLatest
}

public func standalonePollChannelOnce(postbox: Postbox, network: Network, peerId: PeerId, stateManager: AccountStateManager) -> Signal<Never, NoError> {
    return postbox.transaction { transaction -> Signal<Never, NoError> in
        guard let accountState = (transaction.getState() as? AuthorizedAccountState)?.state, let peer = transaction.getPeer(peerId) else {
            return .complete()
        }

        var channelStates: [PeerId: AccountStateChannelState] = [:]
        if let channelState = transaction.getPeerChatState(peerId) as? ChannelState {
            channelStates[peerId] = AccountStateChannelState(pts: channelState.pts)
        }
        let initialPeers: [PeerId: Peer] = [peerId: peer]
        var peerChatInfos: [PeerId: PeerChatInfo] = [:]
        let inclusion = transaction.getPeerChatListInclusion(peerId)
        var hasValidInclusion = false
        switch inclusion {
        case .ifHasMessagesOrOneOf:
            hasValidInclusion = true
        case .notIncluded:
            hasValidInclusion = false
        }
        if hasValidInclusion {
            if let notificationSettings = transaction.getPeerNotificationSettings(peerId) as? TelegramPeerNotificationSettings {
                peerChatInfos[peerId] = PeerChatInfo(notificationSettings: notificationSettings)
            }
        }
        let initialState = AccountMutableState(initialState: AccountInitialState(state: accountState, peerIds: Set(), peerIdsRequiringLocalChatState: Set(), channelStates: channelStates, peerChatInfos: peerChatInfos, locallyGeneratedMessageTimestamps: [:], cloudReadStates: [:], channelsToPollExplicitely: Set()), initialPeers: initialPeers, initialReferencedMessageIds: Set(), initialStoredMessages: Set(), initialReadInboxMaxIds: [:], storedMessagesByPeerIdAndTimestamp: [:])
        return pollChannel(network: network, peer: peer, state: initialState)
        |> mapToSignal { (finalState, _, timeout) -> Signal<Never, NoError> in
            return resolveAssociatedMessages(network: network, state: finalState)
            |> mapToSignal { resultingState -> Signal<AccountFinalState, NoError> in
                return resolveMissingPeerChatInfos(network: network, state: resultingState)
                |> map { resultingState, _ -> AccountFinalState in
                    return AccountFinalState(state: resultingState, shouldPoll: false, incomplete: false, missingUpdatesFromChannels: Set(), discard: false)
                }
            }
            |> mapToSignal { finalState -> Signal<Never, NoError> in
                return stateManager.standaloneReplayAsynchronouslyBuiltFinalState(finalState: finalState)
            }
        }
    }
    |> switchToLatest
}

func keepPollingChannel(postbox: Postbox, network: Network, peerId: PeerId, stateManager: AccountStateManager) -> Signal<Int32, NoError> {
    return pollChannelOnce(postbox: postbox, network: network, peerId: peerId, stateManager: stateManager, delayCompletion: true)
    |> restart
    |> delay(1.0, queue: .concurrentDefaultQueue())
}

private func resetChannels(network: Network, peers: [Peer], state: AccountMutableState) -> Signal<AccountMutableState, NoError> {
    var inputPeers: [Api.InputDialogPeer] = []
    for peer in peers {
        if let inputPeer = apiInputPeer(peer) {
            inputPeers.append(.inputDialogPeer(peer: inputPeer))
        }
    }
    return network.request(Api.functions.messages.getPeerDialogs(peers: inputPeers))
    |> map(Optional.init)
    |> `catch` { error -> Signal<Api.messages.PeerDialogs?, NoError> in
        if error.errorDescription == "CHANNEL_PRIVATE" && inputPeers.count == 1 {
            return .single(nil)
        } else {
            return .single(nil)
        }
    }
    |> mapToSignal { result -> Signal<AccountMutableState, NoError> in
        var updatedState = state
        
        var dialogsChats: [Api.Chat] = []
        var dialogsUsers: [Api.User] = []
        
        var storeMessages: [StoreMessage] = []
        var readStates: [PeerId: [MessageId.Namespace: PeerReadState]] = [:]
        var mentionTagSummaries: [PeerId: MessageHistoryTagNamespaceSummary] = [:]
        var channelStates: [PeerId: AccountStateChannelState] = [:]
        var invalidateChannelStates: [PeerId: Int32] = [:]
        var channelSynchronizedUntilMessage: [PeerId: MessageId.Id] = [:]
        var notificationSettings: [PeerId: PeerNotificationSettings] = [:]
        
        if let result = result {
            switch result {
                case let .peerDialogs(dialogs, messages, chats, users, _):
                    dialogsChats.append(contentsOf: chats)
                    dialogsUsers.append(contentsOf: users)
                    
                    loop: for dialog in dialogs {
                        let apiPeer: Api.Peer
                        let apiReadInboxMaxId: Int32
                        let apiReadOutboxMaxId: Int32
                        let apiTopMessage: Int32
                        let apiUnreadCount: Int32
                        let apiUnreadMentionsCount: Int32
                        var apiChannelPts: Int32?
                        let apiNotificationSettings: Api.PeerNotifySettings
                        let apiMarkedUnread: Bool
                        let groupId: PeerGroupId
                        switch dialog {
                            case let .dialog(flags, peer, topMessage, readInboxMaxId, readOutboxMaxId, unreadCount, unreadMentionsCount, peerNotificationSettings, pts, _, folderId):
                                apiPeer = peer
                                apiTopMessage = topMessage
                                apiReadInboxMaxId = readInboxMaxId
                                apiReadOutboxMaxId = readOutboxMaxId
                                apiUnreadCount = unreadCount
                                apiMarkedUnread = (flags & (1 << 3)) != 0
                                apiUnreadMentionsCount = unreadMentionsCount
                                apiNotificationSettings = peerNotificationSettings
                                apiChannelPts = pts
                                groupId = PeerGroupId(rawValue: folderId ?? 0)
                            case .dialogFolder:
                                assertionFailure()
                                continue loop
                        }
                        
                        let peerId: PeerId = apiPeer.peerId
                        
                        if readStates[peerId] == nil {
                            readStates[peerId] = [:]
                        }
                        readStates[peerId]![Namespaces.Message.Cloud] = .idBased(maxIncomingReadId: apiReadInboxMaxId, maxOutgoingReadId: apiReadOutboxMaxId, maxKnownId: apiTopMessage, count: apiUnreadCount, markedUnread: apiMarkedUnread)
                        
                        if apiTopMessage != 0 {
                            mentionTagSummaries[peerId] = MessageHistoryTagNamespaceSummary(version: 1, count: apiUnreadMentionsCount, range: MessageHistoryTagNamespaceCountValidityRange(maxId: apiTopMessage))
                        }
                        
                        if let apiChannelPts = apiChannelPts {
                            channelStates[peerId] = AccountStateChannelState(pts: apiChannelPts)
                            invalidateChannelStates[peerId] = apiChannelPts
                        }
                        
                        notificationSettings[peerId] = TelegramPeerNotificationSettings(apiSettings: apiNotificationSettings)
                        
                        updatedState.updatePeerChatInclusion(peerId: peerId, groupId: groupId, changedGroup: false)
                    }
                    
                    for message in messages {
                        if let storeMessage = StoreMessage(apiMessage: message) {
                            var updatedStoreMessage = storeMessage
                            if case let .Id(id) = storeMessage.id {
                                if let channelState = channelStates[id.peerId] {
                                    var updatedAttributes = storeMessage.attributes
                                    updatedAttributes.append(ChannelMessageStateVersionAttribute(pts: channelState.pts))
                                    updatedStoreMessage = updatedStoreMessage.withUpdatedAttributes(updatedAttributes)
                                }
                            }
                            storeMessages.append(updatedStoreMessage)
                        }
                    }
            }
        }
        
        updatedState.mergeChats(dialogsChats)
        updatedState.mergeUsers(dialogsUsers)
        
        for message in storeMessages {
            if case let .Id(id) = message.id, id.namespace == Namespaces.Message.Cloud {
                var channelPts: Int32?
                if let state = channelStates[id.peerId] {
                    channelPts = state.pts
                }
                updatedState.setNeedsHoleFromPreviousState(peerId: id.peerId, namespace: id.namespace, validateChannelPts: channelPts)
                channelSynchronizedUntilMessage[id.peerId] = id.id
            }
        }
        
        updatedState.addMessages(storeMessages, location: .UpperHistoryBlock)
        
        for (peerId, peerReadStates) in readStates {
            for (namespace, state) in peerReadStates {
                switch state {
                    case let .idBased(maxIncomingReadId, maxOutgoingReadId, maxKnownId, count, markedUnread):
                        updatedState.resetReadState(peerId, namespace: namespace, maxIncomingReadId: maxIncomingReadId, maxOutgoingReadId: maxOutgoingReadId, maxKnownId: maxKnownId, count: count, markedUnread: markedUnread)
                    default:
                        assertionFailure()
                        break
                }
            }
        }
        
        for (peerId, tagSummary) in mentionTagSummaries {
            updatedState.resetMessageTagSummary(peerId, namespace: Namespaces.Message.Cloud, count: tagSummary.count, range: tagSummary.range)
        }
        
        for (peerId, channelState) in channelStates {
            updatedState.updateChannelState(peerId, pts: channelState.pts)
        }
        for (peerId, pts) in invalidateChannelStates {
            updatedState.updateChannelInvalidationPts(peerId, invalidationPts: pts)
        }
        for (peerId, id) in channelSynchronizedUntilMessage {
            updatedState.updateChannelSynchronizedUntilMessage(peerId, id: id)
        }
        
        for (peerId, settings) in notificationSettings {
            updatedState.updateNotificationSettings(.peer(peerId), notificationSettings: settings)
        }
        
        // TODO: delete messages later than top
        
        return resolveAssociatedMessages(network: network, state: updatedState)
        |> mapToSignal { resultingState -> Signal<AccountMutableState, NoError> in
            return .single(resultingState)
        }
    }
}

private func pollChannel(network: Network, peer: Peer, state: AccountMutableState) -> Signal<(AccountMutableState, Bool, Int32?), NoError> {
    if let inputChannel = apiInputChannel(peer) {
        let limit: Int32
        limit = 100
        
        let pollPts: Int32
        if let channelState = state.channelStates[peer.id] {
            pollPts = channelState.pts
        } else {
            pollPts = 1
        }
        return (network.request(Api.functions.updates.getChannelDifference(flags: 0, channel: inputChannel, filter: .channelMessagesFilterEmpty, pts: max(pollPts, 1), limit: limit))
        |> map(Optional.init)
        |> `catch` { error -> Signal<Api.updates.ChannelDifference?, MTRpcError> in
            switch error.errorDescription {
            case "CHANNEL_PRIVATE", "CHANNEL_INVALID":
                return .single(nil)
            default:
                return .fail(error)
            }
        })
        |> retryRequest
        |> map { difference -> (AccountMutableState, Bool, Int32?) in
            var updatedState = state
            var apiTimeout: Int32?
            if let difference = difference {
                switch difference {
                    case let .channelDifference(_, pts, timeout, newMessages, otherUpdates, chats, users):
                        apiTimeout = timeout
                        let channelPts: Int32
                        if let _ = updatedState.channelStates[peer.id] {
                            channelPts = pts
                        } else {
                            channelPts = pts
                        }
                        updatedState.updateChannelState(peer.id, pts: channelPts)
                        
                        updatedState.mergeChats(chats)
                        updatedState.mergeUsers(users)
                        
                        for apiMessage in newMessages {
                            if var message = StoreMessage(apiMessage: apiMessage) {
                                var attributes = message.attributes
                                attributes.append(ChannelMessageStateVersionAttribute(pts: pts))
                                message = message.withUpdatedAttributes(attributes)
                                
                                if let preCachedResources = apiMessage.preCachedResources {
                                    for (resource, data) in preCachedResources {
                                        updatedState.addPreCachedResource(resource, data: data)
                                    }
                                }
                                updatedState.addMessages([message], location: .UpperHistoryBlock)
                                if case let .Id(id) = message.id {
                                    updatedState.updateChannelSynchronizedUntilMessage(id.peerId, id: id.id)
                                }
                            }
                        }
                        for update in otherUpdates {
                            switch update {
                                case let .updateDeleteChannelMessages(_, messages, _, _):
                                    let peerId = peer.id
                                    updatedState.deleteMessages(messages.map({ MessageId(peerId: peerId, namespace: Namespaces.Message.Cloud, id: $0) }))
                                case let .updateEditChannelMessage(apiMessage, _, _):
                                    if let message = StoreMessage(apiMessage: apiMessage), case let .Id(messageId) = message.id, messageId.peerId == peer.id {
                                        if let preCachedResources = apiMessage.preCachedResources {
                                            for (resource, data) in preCachedResources {
                                                updatedState.addPreCachedResource(resource, data: data)
                                            }
                                        }
                                        var attributes = message.attributes
                                        attributes.append(ChannelMessageStateVersionAttribute(pts: pts))
                                        updatedState.editMessage(messageId, message: message.withUpdatedAttributes(attributes))
                                    } else {
                                        Logger.shared.log("State", "Invalid updateEditChannelMessage")
                                    }
                                case let .updatePinnedChannelMessages(flags, channelId, messages, _, _):
                                    let channelPeerId = PeerId(namespace: Namespaces.Peer.CloudChannel, id: PeerId.Id._internalFromInt64Value(channelId))
                                    updatedState.updateMessagesPinned(ids: messages.map { id in
                                        MessageId(peerId: channelPeerId, namespace: Namespaces.Message.Cloud, id: id)
                                    }, pinned: (flags & (1 << 0)) != 0)
                                case let .updateChannelReadMessagesContents(_, messages):
                                    updatedState.addReadMessagesContents((peer.id, messages))
                                case let .updateChannelMessageViews(_, id, views):
                                    updatedState.addUpdateMessageImpressionCount(id: MessageId(peerId: peer.id, namespace: Namespaces.Message.Cloud, id: id), count: views)
                                /*case let .updateChannelMessageForwards(_, id, views):
                                    updatedState.addUpdateMessageForwardsCount(id: MessageId(peerId: peer.id, namespace: Namespaces.Message.Cloud, id: id), count: views)*/
                                case let .updateChannelWebPage(_, apiWebpage, _, _):
                                    switch apiWebpage {
                                        case let .webPageEmpty(id):
                                            updatedState.updateMedia(MediaId(namespace: Namespaces.Media.CloudWebpage, id: id), media: nil)
                                        default:
                                            if let webpage = telegramMediaWebpageFromApiWebpage(apiWebpage, url: nil) {
                                                updatedState.updateMedia(webpage.webpageId, media: webpage)
                                            }
                                    }
                                case let .updateChannelAvailableMessages(_, minId):
                                    let messageId = MessageId(peerId: peer.id, namespace: Namespaces.Message.Cloud, id: minId)
                                    updatedState.updateMinAvailableMessage(messageId)
                                    updatedState.updateCachedPeerData(peer.id, { current in
                                        let previous: CachedChannelData
                                        if let current = current as? CachedChannelData {
                                            previous = current
                                        } else {
                                            previous = CachedChannelData()
                                        }
                                        return previous.withUpdatedMinAvailableMessageId(messageId)
                                    })
                                default:
                                    break
                            }
                        }
                    case let .channelDifferenceEmpty(_, pts, timeout):
                        apiTimeout = timeout
                        
                        let channelPts: Int32
                        if let _ = updatedState.channelStates[peer.id] {
                            channelPts = pts
                        } else {
                            channelPts = pts
                        }
                        updatedState.updateChannelState(peer.id, pts: channelPts)
                    case let .channelDifferenceTooLong(_, timeout, dialog, messages, chats, users):
                        apiTimeout = timeout
                        
                        var parameters: (peer: Api.Peer, pts: Int32, topMessage: Int32, readInboxMaxId: Int32, readOutboxMaxId: Int32, unreadCount: Int32, unreadMentionsCount: Int32)?
                        
                        switch dialog {
                            case let .dialog(_, peer, topMessage, readInboxMaxId, readOutboxMaxId, unreadCount, unreadMentionsCount, _, pts, _, _):
                                if let pts = pts {
                                    parameters = (peer, pts, topMessage, readInboxMaxId, readOutboxMaxId, unreadCount, unreadMentionsCount)
                                }
                            case .dialogFolder:
                                break
                        }
                        
                        if let (peer, pts, topMessage, readInboxMaxId, readOutboxMaxId, unreadCount, unreadMentionsCount) = parameters {
                            updatedState.updateChannelState(peer.peerId, pts: pts)
                            updatedState.updateChannelInvalidationPts(peer.peerId, invalidationPts: pts)
                            
                            updatedState.mergeChats(chats)
                            updatedState.mergeUsers(users)
                            
                            updatedState.setNeedsHoleFromPreviousState(peerId: peer.peerId, namespace: Namespaces.Message.Cloud, validateChannelPts: pts)
                        
                            for apiMessage in messages {
                                if var message = StoreMessage(apiMessage: apiMessage) {
                                    var attributes = message.attributes
                                    attributes.append(ChannelMessageStateVersionAttribute(pts: pts))
                                    message = message.withUpdatedAttributes(attributes)
                                    
                                    if let preCachedResources = apiMessage.preCachedResources {
                                        for (resource, data) in preCachedResources {
                                            updatedState.addPreCachedResource(resource, data: data)
                                        }
                                    }
                                    
                                    let location: AddMessagesLocation
                                    if case let .Id(id) = message.id, id.id == topMessage {
                                        location = .UpperHistoryBlock
                                        updatedState.updateChannelSynchronizedUntilMessage(id.peerId, id: id.id)
                                    } else {
                                        location = .Random
                                    }
                                    updatedState.addMessages([message], location: location)
                                }
                            }
                        
                            updatedState.resetReadState(peer.peerId, namespace: Namespaces.Message.Cloud, maxIncomingReadId: readInboxMaxId, maxOutgoingReadId: readOutboxMaxId, maxKnownId: topMessage, count: unreadCount, markedUnread: nil)
                        
                            updatedState.resetMessageTagSummary(peer.peerId, namespace: Namespaces.Message.Cloud, count: unreadMentionsCount, range: MessageHistoryTagNamespaceCountValidityRange(maxId: topMessage))
                        } else {
                            assertionFailure()
                        }
                }
            }
            return (updatedState, difference != nil, apiTimeout)
        }
    } else {
        Logger.shared.log("State", "can't poll channel \(peer.id): can't create inputChannel")
        return single((state, true, nil), NoError.self)
    }
}

private func verifyTransaction(_ transaction: Transaction, finalState: AccountMutableState) -> Bool {
    var hadUpdateState = false
    var channelsWithUpdatedStates = Set<PeerId>()
    
    var missingPeerIds: [PeerId] = []
    for peerId in finalState.initialState.peerIds {
        if finalState.peers[peerId] == nil {
            missingPeerIds.append(peerId)
        }
    }
    
    if !missingPeerIds.isEmpty {
        Logger.shared.log("State", "missing peers \(missingPeerIds)")
        return false
    }
    
    for operation in finalState.operations {
        switch operation {
            case let .UpdateChannelState(peerId, _):
                channelsWithUpdatedStates.insert(peerId)
            case .UpdateState:
                hadUpdateState = true
            default:
                break
        }
    }
    
    var failed = false
    
    if hadUpdateState {
        var previousStateMatches = false
        let currentState = (transaction.getState() as? AuthorizedAccountState)?.state
        let previousState = finalState.initialState.state
        if let currentState = currentState {
            previousStateMatches = previousState == currentState
        } else {
            previousStateMatches = false
        }
        
        if !previousStateMatches {
            Logger.shared.log("State", ".UpdateState previous state \(previousState) doesn't match current state \(String(describing: currentState))")
            failed = true
        }
    }
    
    for peerId in channelsWithUpdatedStates {
        let currentState = transaction.getPeerChatState(peerId)
        var previousStateMatches = false
        let previousState = finalState.initialState.channelStates[peerId]
        if let currentState = currentState as? ChannelState, let previousState = previousState {
            if currentState.pts == previousState.pts {
                previousStateMatches = true
            }
        } else if currentState == nil && previousState == nil {
            previousStateMatches = true
        }
        if !previousStateMatches {
            Logger.shared.log("State", ".UpdateChannelState for \(peerId), previous state \(String(describing: previousState)) doesn't match current state \(String(describing: currentState))")
            failed = true
        }
    }
    
    return !failed
}

private final class OptimizeAddMessagesState {
    var messages: [StoreMessage]
    var location: AddMessagesLocation
    
    init(messages: [StoreMessage], location: AddMessagesLocation) {
        self.messages = messages
        self.location = location
    }
}

private func optimizedOperations(_ operations: [AccountStateMutationOperation]) -> [AccountStateMutationOperation] {
    var result: [AccountStateMutationOperation] = []
    
    var updatedState: AuthorizedAccountState.State?
    var updatedChannelStates: [PeerId: AccountStateChannelState] = [:]
    var invalidateChannelPts: [PeerId: Int32] = [:]
    var updateChannelSynchronizedUntilMessage: [PeerId: MessageId.Id] = [:]
    
    var currentAddMessages: OptimizeAddMessagesState?
    var currentAddScheduledMessages: OptimizeAddMessagesState?
    for operation in operations {
        switch operation {
        case .DeleteMessages, .DeleteMessagesWithGlobalIds, .EditMessage, .UpdateMessagePoll/*, .UpdateMessageReactions*/, .UpdateMedia, .MergeApiChats, .MergeApiUsers, .MergePeerPresences, .UpdatePeer, .ReadInbox, .ReadOutbox, .ReadGroupFeedInbox, .ResetReadState, .ResetIncomingReadState, .UpdatePeerChatUnreadMark, .ResetMessageTagSummary, .UpdateNotificationSettings, .UpdateGlobalNotificationSettings, .UpdateSecretChat, .AddSecretMessages, .ReadSecretOutbox, .AddPeerInputActivity, .UpdateCachedPeerData, .UpdatePinnedItemIds, .ReadMessageContents, .UpdateMessageImpressionCount, .UpdateMessageForwardsCount, .UpdateInstalledStickerPacks, .UpdateRecentGifs, .UpdateChatInputState, .UpdateCall, .AddCallSignalingData, .UpdateLangPack, .UpdateMinAvailableMessage, .UpdateIsContact, .UpdatePeerChatInclusion, .UpdatePeersNearby, .UpdateTheme, .SyncChatListFilters, .UpdateChatListFilter, .UpdateChatListFilterOrder, .UpdateReadThread, .UpdateMessagesPinned, .UpdateGroupCallParticipants, .UpdateGroupCall, .UpdateAutoremoveTimeout:
                if let currentAddMessages = currentAddMessages, !currentAddMessages.messages.isEmpty {
                    result.append(.AddMessages(currentAddMessages.messages, currentAddMessages.location))
                }
                if let currentAddScheduledMessages = currentAddScheduledMessages, !currentAddScheduledMessages.messages.isEmpty {
                    result.append(.AddScheduledMessages(currentAddScheduledMessages.messages))
                }
                currentAddMessages = nil
                result.append(operation)
            case let .UpdateState(state):
                updatedState = state
            case let .UpdateChannelState(peerId, pts):
                updatedChannelStates[peerId] = AccountStateChannelState(pts: pts)
            case let .UpdateChannelInvalidationPts(peerId, pts):
                invalidateChannelPts[peerId] = pts
            case let .UpdateChannelSynchronizedUntilMessage(peerId, id):
                updateChannelSynchronizedUntilMessage[peerId] = id
            case let .AddMessages(messages, location):
                if let currentAddMessages = currentAddMessages, currentAddMessages.location == location {
                    currentAddMessages.messages.append(contentsOf: messages)
                } else {
                    if let currentAddMessages = currentAddMessages, !currentAddMessages.messages.isEmpty {
                        result.append(.AddMessages(currentAddMessages.messages, currentAddMessages.location))
                    }
                    currentAddMessages = OptimizeAddMessagesState(messages: messages, location: location)
                }
            case let .AddScheduledMessages(messages):
                if let currentAddScheduledMessages = currentAddScheduledMessages {
                    currentAddScheduledMessages.messages.append(contentsOf: messages)
                } else {
                    currentAddScheduledMessages = OptimizeAddMessagesState(messages: messages, location: .Random)
                }
        }
    }
    if let currentAddMessages = currentAddMessages, !currentAddMessages.messages.isEmpty {
        result.append(.AddMessages(currentAddMessages.messages, currentAddMessages.location))
    }
    
    if let currentAddScheduledMessages = currentAddScheduledMessages, !currentAddScheduledMessages.messages.isEmpty {
        result.append(.AddScheduledMessages(currentAddScheduledMessages.messages))
    }
    
    if let updatedState = updatedState {
        result.append(.UpdateState(updatedState))
    }
    
    for (peerId, state) in updatedChannelStates {
        result.append(.UpdateChannelState(peerId, state.pts))
    }
    
    for (peerId, pts) in invalidateChannelPts {
        result.append(.UpdateChannelInvalidationPts(peerId, pts))
    }
    
    for (peerId, id) in updateChannelSynchronizedUntilMessage {
        result.append(.UpdateChannelSynchronizedUntilMessage(peerId, id))
    }
    
    return result
}

private func recordPeerActivityTimestamp(peerId: PeerId, timestamp: Int32, into timestamps: inout [PeerId: Int32]) {
    if let current = timestamps[peerId] {
        if current < timestamp {
            timestamps[peerId] = timestamp
        }
    } else {
        timestamps[peerId] = timestamp
    }
}

func replayFinalState(
    accountManager: AccountManager<TelegramAccountManagerTypes>,
    postbox: Postbox,
    accountPeerId: PeerId,
    mediaBox: MediaBox,
    encryptionProvider: EncryptionProvider,
    transaction: Transaction,
    auxiliaryMethods: AccountAuxiliaryMethods,
    finalState: AccountFinalState,
    removePossiblyDeliveredMessagesUniqueIds: [Int64: PeerId],
    ignoreDate: Bool
) -> AccountReplayedFinalState? {
    let verified = verifyTransaction(transaction, finalState: finalState.state)
    if !verified {
        Logger.shared.log("State", "failed to verify final state")
        return nil
    }
    
    var peerIdsWithAddedSecretMessages = Set<PeerId>()
    
    var updatedTypingActivities: [PeerActivitySpace: [PeerId: PeerInputActivity?]] = [:]
    var updatedIncomingThreadReadStates: [MessageId: MessageId.Id] = [:]
    var updatedOutgoingThreadReadStates: [MessageId: MessageId.Id] = [:]
    var updatedSecretChatTypingActivities = Set<PeerId>()
    var updatedWebpages: [MediaId: TelegramMediaWebpage] = [:]
    var updatedCalls: [Api.PhoneCall] = []
    var addedCallSignalingData: [(Int64, Data)] = []
    var updatedGroupCallParticipants: [(Int64, GroupCallParticipantsContext.Update)] = []
    var updatedPeersNearby: [PeerNearby]?
    var isContactUpdates: [(PeerId, Bool)] = []
    var stickerPackOperations: [AccountStateUpdateStickerPacksOperation] = []
    var recentlyUsedStickers: [MediaId: (MessageIndex, TelegramMediaFile)] = [:]
    var slowModeLastMessageTimeouts:[PeerId : Int32] = [:]
    var recentlyUsedGifs: [MediaId: (MessageIndex, TelegramMediaFile)] = [:]
    var syncRecentGifs = false
    var langPackDifferences: [String: [Api.LangPackDifference]] = [:]
    var pollLangPacks = Set<String>()
    var updatedThemes: [Int64: TelegramTheme] = [:]
    var delayNotificatonsUntil: Int32?
    var peerActivityTimestamps: [PeerId: Int32] = [:]
    var syncChatListFilters = false
    var deletedMessageIds: [DeletedMessageId] = []
    
    var holesFromPreviousStateMessageIds: [MessageId] = []
    var clearHolesFromPreviousStateForChannelMessagesWithPts: [PeerIdAndMessageNamespace: Int32] = [:]
    
    for (peerId, namespaces) in finalState.state.namespacesWithHolesFromPreviousState {
        for (namespace, namespaceState) in namespaces {
            if let pts = namespaceState.validateChannelPts {
                clearHolesFromPreviousStateForChannelMessagesWithPts[PeerIdAndMessageNamespace(peerId: peerId, namespace: namespace)] = pts
            }
            
            var topId: Int32?
            if namespace == Namespaces.Message.Cloud, let channelState = transaction.getPeerChatState(peerId) as? ChannelState {
                if let synchronizedUntilMessageId = channelState.synchronizedUntilMessageId {
                    topId = synchronizedUntilMessageId
                }
            }
            if topId == nil {
                topId = transaction.getTopPeerMessageId(peerId: peerId, namespace: namespace)?.id
            }
            
            if let id = topId {
                holesFromPreviousStateMessageIds.append(MessageId(peerId: peerId, namespace: namespace, id: id + 1))
            } else {
                holesFromPreviousStateMessageIds.append(MessageId(peerId: peerId, namespace: namespace, id: 1))
            }
        }
    }
    
    var wasOperationScheduledMessageIds: [MessageId] = []
    
    var addedOperationIncomingMessageIds: [MessageId] = []
    for operation in finalState.state.operations {
        switch operation {
            case let .AddMessages(messages, location):
                if case .UpperHistoryBlock = location {
                    for message in messages {
                        if case let .Id(id) = message.id {
                            if message.flags.contains(.Incoming) {
                                addedOperationIncomingMessageIds.append(id)
                                if let authorId = message.authorId {
                                    recordPeerActivityTimestamp(peerId: authorId, timestamp: message.timestamp, into: &peerActivityTimestamps)
                                }
                            }
                            if message.flags.contains(.WasScheduled) {
                                wasOperationScheduledMessageIds.append(id)
                            }
                        }
                    }
                }
            default:
                break
        }
    }
    var wasScheduledMessageIds:[MessageId] = []
    var addedIncomingMessageIds: [MessageId] = []
    
    if !wasOperationScheduledMessageIds.isEmpty {
        let existingIds = transaction.filterStoredMessageIds(Set(wasOperationScheduledMessageIds))
        for id in wasOperationScheduledMessageIds {
            if !existingIds.contains(id) {
                wasScheduledMessageIds.append(id)
            }
        }
    }
    if !addedOperationIncomingMessageIds.isEmpty {
        let existingIds = transaction.filterStoredMessageIds(Set(addedOperationIncomingMessageIds))
        for id in addedOperationIncomingMessageIds {
            if !existingIds.contains(id) {
                addedIncomingMessageIds.append(id)
            }
        }
    }
    
    var invalidateGroupStats = Set<PeerGroupId>()
    
    struct PeerIdAndMessageNamespace: Hashable {
        let peerId: PeerId
        let namespace: MessageId.Namespace
    }
    
    var topUpperHistoryBlockMessages: [PeerIdAndMessageNamespace: MessageId.Id] = [:]
    
    final class MessageThreadStatsRecord {
        var removedCount: Int = 0
        var peers: [ReplyThreadUserMessage] = []
    }
    var messageThreadStatsDifferences: [MessageId: MessageThreadStatsRecord] = [:]
    func addMessageThreadStatsDifference(threadMessageId: MessageId, remove: Int, addedMessagePeer: PeerId?, addedMessageId: MessageId?, isOutgoing: Bool) {
        if let value = messageThreadStatsDifferences[threadMessageId] {
            value.removedCount += remove
            if let addedMessagePeer = addedMessagePeer, let addedMessageId = addedMessageId {
                value.peers.append(ReplyThreadUserMessage(id: addedMessagePeer, messageId: addedMessageId, isOutgoing: isOutgoing))
            }
        } else {
            let value = MessageThreadStatsRecord()
            messageThreadStatsDifferences[threadMessageId] = value
            value.removedCount = remove
            if let addedMessagePeer = addedMessagePeer, let addedMessageId = addedMessageId {
                value.peers.append(ReplyThreadUserMessage(id: addedMessagePeer, messageId: addedMessageId, isOutgoing: isOutgoing))
            }
        }
    }
    
    for operation in optimizedOperations(finalState.state.operations) {
        switch operation {
            case let .AddMessages(messages, location):
                if case .UpperHistoryBlock = location {
                    for message in messages {
                        if case let .Id(id) = message.id {
                            if let threadId = message.threadId {
                                let messageThreadId = makeThreadIdMessageId(peerId: message.id.peerId, threadId: threadId)
                                if id.peerId.namespace == Namespaces.Peer.CloudChannel {
                                    if !transaction.messageExists(id: id) {
                                        addMessageThreadStatsDifference(threadMessageId: messageThreadId, remove: 0, addedMessagePeer: message.authorId, addedMessageId: id, isOutgoing: !message.flags.contains(.Incoming))
                                    }
                                }
                            }
                        }
                    }
                }
                let _ = transaction.addMessages(messages, location: location)
                if case .UpperHistoryBlock = location {
                    for message in messages {
                        let chatPeerId = message.id.peerId
                        if let authorId = message.authorId {
                            let activityValue: PeerInputActivity? = nil
                            if updatedTypingActivities[PeerActivitySpace(peerId: chatPeerId, category: .global)] == nil {
                                updatedTypingActivities[PeerActivitySpace(peerId: chatPeerId, category: .global)] = [authorId: activityValue]
                            } else {
                                updatedTypingActivities[PeerActivitySpace(peerId: chatPeerId, category: .global)]![authorId] = activityValue
                            }
                            if let threadId = message.threadId {
                                if updatedTypingActivities[PeerActivitySpace(peerId: chatPeerId, category: .thread(threadId))] == nil {
                                    updatedTypingActivities[PeerActivitySpace(peerId: chatPeerId, category: .thread(threadId))] = [authorId: activityValue]
                                } else {
                                    updatedTypingActivities[PeerActivitySpace(peerId: chatPeerId, category: .thread(threadId))]![authorId] = activityValue
                                }
                            }
                        }
                        
                        if case let .Id(id) = message.id {
                            let peerIdAndMessageNamespace = PeerIdAndMessageNamespace(peerId: id.peerId, namespace: id.namespace)
                            
                            if let currentId = topUpperHistoryBlockMessages[peerIdAndMessageNamespace] {
                                if currentId < id.id {
                                    topUpperHistoryBlockMessages[peerIdAndMessageNamespace] = id.id
                                }
                            } else {
                                topUpperHistoryBlockMessages[peerIdAndMessageNamespace] = id.id
                            }
                            
                            for media in message.media {
                                if let action = media as? TelegramMediaAction {
                                    if message.id.peerId.namespace == Namespaces.Peer.CloudGroup, case let .groupMigratedToChannel(channelId) = action.action {
                                        transaction.updatePeerCachedData(peerIds: [channelId], update: { peerId, current in
                                            var current = current as? CachedChannelData ?? CachedChannelData()
                                            if current.associatedHistoryMessageId == nil {
                                                current = current.withUpdatedMigrationReference(ChannelMigrationReference(maxMessageId: id))
                                            }
                                            return current
                                        })
                                    }
                                    switch action.action {
                                        case let .setChatTheme(emoticon):
                                            transaction.updatePeerCachedData(peerIds: [message.id.peerId], update: { peerId, current in
                                                var current = current
                                                if current == nil {
                                                    if peerId.namespace == Namespaces.Peer.CloudUser {
                                                        current = CachedUserData()
                                                    } else if peerId.namespace == Namespaces.Peer.CloudGroup {
                                                        current = CachedGroupData()
                                                    } else if peerId.namespace == Namespaces.Peer.CloudChannel {
                                                        current = CachedChannelData()
                                                    }
                                                }
                                                if let cachedData = current as? CachedUserData {
                                                    return cachedData.withUpdatedThemeEmoticon(!emoticon.isEmpty ? emoticon : nil)
                                                } else if let cachedData = current as? CachedGroupData {
                                                    return cachedData.withUpdatedThemeEmoticon(!emoticon.isEmpty ? emoticon : nil)
                                                } else if let cachedData = current as? CachedChannelData {
                                                    return cachedData.withUpdatedThemeEmoticon(!emoticon.isEmpty ? emoticon : nil)
                                                } else {
                                                    return current
                                                }
                                            })
                                        case .groupCreated, .channelMigratedFromGroup:
                                            let holesAtHistoryStart = transaction.getHole(containing: MessageId(peerId: chatPeerId, namespace: Namespaces.Message.Cloud, id: id.id - 1))
                                            for (space, _) in holesAtHistoryStart {
                                                transaction.removeHole(peerId: chatPeerId, namespace: Namespaces.Message.Cloud, space: space, range: 1 ... id.id)
                                            }
                                        default:
                                            break
                                    }
                                }
                            }
                        }
                        if !message.flags.contains(.Incoming) && !message.flags.contains(.Unsent) {
                            if message.id.peerId.namespace == Namespaces.Peer.CloudChannel {
                                slowModeLastMessageTimeouts[message.id.peerId] = max(slowModeLastMessageTimeouts[message.id.peerId] ?? 0, message.timestamp)
                            }
                        }
                        
                        if !message.flags.contains(.Incoming), message.forwardInfo == nil {
                            inner: for media in message.media {
                                if let file = media as? TelegramMediaFile {
                                    for attribute in file.attributes {
                                        switch attribute {
                                            case let .Sticker(_, packReference, _):
                                                if let index = message.index, packReference != nil {
                                                    if let (currentIndex, _) = recentlyUsedStickers[file.fileId] {
                                                        if currentIndex < index {
                                                            recentlyUsedStickers[file.fileId] = (index, file)
                                                        }
                                                    } else {
                                                        recentlyUsedStickers[file.fileId] = (index, file)
                                                    }
                                                }
                                            case .Animated:
                                                if let index = message.index {
                                                    if let (currentIndex, _) = recentlyUsedGifs[file.fileId] {
                                                        if currentIndex < index {
                                                            recentlyUsedGifs[file.fileId] = (index, file)
                                                        }
                                                    } else {
                                                        recentlyUsedGifs[file.fileId] = (index, file)
                                                    }
                                                }
                                            default:
                                                break
                                        }
                                    }
                                    break inner
                                }
                            }
                        }
                    }
                }
            case let .AddScheduledMessages(messages):
                for message in messages {
                    if case let .Id(id) = message.id, let _ = transaction.getMessage(id) {
                        transaction.updateMessage(id) { _ -> PostboxUpdateMessage in
                            return .update(message)
                        }
                    } else {
                        let _ = transaction.addMessages(messages, location: .Random)
                    }
                }
            case let .DeleteMessagesWithGlobalIds(ids):
                var resourceIds: [MediaResourceId] = []
                transaction.deleteMessagesWithGlobalIds(ids, forEachMedia: { media in
                    addMessageMediaResourceIdsToRemove(media: media, resourceIds: &resourceIds)
                })
                if !resourceIds.isEmpty {
                    let _ = mediaBox.removeCachedResources(Set(resourceIds), force: true).start()
                }
                deletedMessageIds.append(contentsOf: ids.map { .global($0) })
            case let .DeleteMessages(ids):
                _internal_deleteMessages(transaction: transaction, mediaBox: mediaBox, ids: ids, manualAddMessageThreadStatsDifference: { id, add, remove in
                    addMessageThreadStatsDifference(threadMessageId: id, remove: remove, addedMessagePeer: nil, addedMessageId: nil, isOutgoing: false)
                })
                deletedMessageIds.append(contentsOf: ids.map { .messageId($0) })
            case let .UpdateMinAvailableMessage(id):
                if let message = transaction.getMessage(id) {
                    updatePeerChatInclusionWithMinTimestamp(transaction: transaction, id: id.peerId, minTimestamp: message.timestamp, forceRootGroupIfNotExists: false)
                }
                var resourceIds: [MediaResourceId] = []
                transaction.deleteMessagesInRange(peerId: id.peerId, namespace: id.namespace, minId: 1, maxId: id.id, forEachMedia: { media in
                    addMessageMediaResourceIdsToRemove(media: media, resourceIds: &resourceIds)
                })
                if !resourceIds.isEmpty {
                    let _ = mediaBox.removeCachedResources(Set(resourceIds), force: true).start()
                }
            case let .UpdatePeerChatInclusion(peerId, groupId, changedGroup):
                let currentInclusion = transaction.getPeerChatListInclusion(peerId)
                var currentPinningIndex: UInt16?
                var currentMinTimestamp: Int32?
                switch currentInclusion {
                    case let .ifHasMessagesOrOneOf(currentGroupId, pinningIndex, minTimestamp):
                        if currentGroupId == groupId {
                            currentPinningIndex = pinningIndex
                        }
                        currentMinTimestamp = minTimestamp
                    default:
                        break
                }
                transaction.updatePeerChatListInclusion(peerId, inclusion: .ifHasMessagesOrOneOf(groupId: groupId, pinningIndex: currentPinningIndex, minTimestamp: currentMinTimestamp))
                if changedGroup {
                    invalidateGroupStats.insert(Namespaces.PeerGroup.archive)
                }
            case let .EditMessage(id, message):
                transaction.updateMessage(id, update: { previousMessage in
                    var updatedFlags = message.flags
                    var updatedLocalTags = message.localTags
                    if previousMessage.localTags.contains(.OutgoingLiveLocation) {
                        updatedLocalTags.insert(.OutgoingLiveLocation)
                    }
                    if previousMessage.flags.contains(.Incoming) {
                        updatedFlags.insert(.Incoming)
                    } else {
                        updatedFlags.remove(.Incoming)
                    }
                    return .update(message.withUpdatedLocalTags(updatedLocalTags).withUpdatedFlags(updatedFlags))
                })
            case let .UpdateMessagePoll(pollId, apiPoll, results):
                if let poll = transaction.getMedia(pollId) as? TelegramMediaPoll {
                    var updatedPoll = poll
                    let resultsMin: Bool
                    switch results {
                    case let .pollResults(flags, _, _, _, _, _):
                        resultsMin = (flags & (1 << 0)) != 0
                    }
                    if let apiPoll = apiPoll {
                        switch apiPoll {
                        case let .poll(id, flags, question, answers, closePeriod, _):
                            let publicity: TelegramMediaPollPublicity
                            if (flags & (1 << 1)) != 0 {
                                publicity = .public
                            } else {
                                publicity = .anonymous
                            }
                            let kind: TelegramMediaPollKind
                            if (flags & (1 << 3)) != 0 {
                                kind = .quiz
                            } else {
                                kind = .poll(multipleAnswers: (flags & (1 << 2)) != 0)
                            }
                            updatedPoll = TelegramMediaPoll(pollId: MediaId(namespace: Namespaces.Media.CloudPoll, id: id), publicity: publicity, kind: kind, text: question, options: answers.map(TelegramMediaPollOption.init(apiOption:)), correctAnswers: nil, results: poll.results, isClosed: (flags & (1 << 0)) != 0, deadlineTimeout: closePeriod)
                        }
                    }
                    updatedPoll = updatedPoll.withUpdatedResults(TelegramMediaPollResults(apiResults: results), min: resultsMin)
                    updateMessageMedia(transaction: transaction, id: pollId, media: updatedPoll)
                }
            case let .UpdateMedia(id, media):
                if let media = media as? TelegramMediaWebpage {
                    updatedWebpages[id] = media
                }
                updateMessageMedia(transaction: transaction, id: id, media: media)
            case let .ReadInbox(messageId):
                transaction.applyIncomingReadMaxId(messageId)
            case let .ReadOutbox(messageId, timestamp):
                transaction.applyOutgoingReadMaxId(messageId)
                if messageId.peerId != accountPeerId, messageId.peerId.namespace == Namespaces.Peer.CloudUser, let timestamp = timestamp {
                    recordPeerActivityTimestamp(peerId: messageId.peerId, timestamp: timestamp, into: &peerActivityTimestamps)
                }
            case .ReadGroupFeedInbox:
                break
                //transaction.applyGroupFeedReadMaxIndex(groupId: groupId, index: index)
            case let .UpdateReadThread(threadMessageId, readMaxId, isIncoming, mainChannelMessage):
                if isIncoming {
                    if let currentId = updatedIncomingThreadReadStates[threadMessageId] {
                        if currentId < readMaxId {
                            updatedIncomingThreadReadStates[threadMessageId] = readMaxId
                        }
                    } else {
                        updatedIncomingThreadReadStates[threadMessageId] = readMaxId
                    }
                    if let mainChannelMessage = mainChannelMessage {
                        transaction.updateMessage(mainChannelMessage, update: { currentMessage in
                            let storeForwardInfo = currentMessage.forwardInfo.flatMap(StoreMessageForwardInfo.init)
                            var attributes = currentMessage.attributes
                            loop: for j in 0 ..< attributes.count {
                                if let attribute = attributes[j] as? ReplyThreadMessageAttribute {
                                    if let maxReadMessageId = attribute.maxReadMessageId, maxReadMessageId > readMaxId {
                                        return .skip
                                    }
                                    attributes[j] = ReplyThreadMessageAttribute(count: attribute.count, latestUsers: attribute.latestUsers, commentsPeerId: attribute.commentsPeerId, maxMessageId: attribute.maxMessageId, maxReadMessageId: readMaxId)
                                    return .update(StoreMessage(id: currentMessage.id, globallyUniqueId: currentMessage.globallyUniqueId, groupingKey: currentMessage.groupingKey, threadId: currentMessage.threadId, timestamp: currentMessage.timestamp, flags: StoreMessageFlags(currentMessage.flags), tags: currentMessage.tags, globalTags: currentMessage.globalTags, localTags: currentMessage.localTags, forwardInfo: storeForwardInfo, authorId: currentMessage.author?.id, text: currentMessage.text, attributes: attributes, media: currentMessage.media))
                                }
                            }
                            return .skip
                        })
                    }
                } else {
                    if let currentId = updatedOutgoingThreadReadStates[threadMessageId] {
                        if currentId < readMaxId {
                            updatedOutgoingThreadReadStates[threadMessageId] = readMaxId
                        }
                    } else {
                        updatedOutgoingThreadReadStates[threadMessageId] = readMaxId
                    }
                }
            case let .ResetReadState(peerId, namespace, maxIncomingReadId, maxOutgoingReadId, maxKnownId, count, markedUnread):
                var markedUnreadValue: Bool = false
                if let markedUnread = markedUnread {
                    markedUnreadValue = markedUnread
                } else if let states = transaction.getPeerReadStates(peerId) {
                    inner: for (stateNamespace, stateValue) in states {
                        if stateNamespace == namespace {
                            markedUnreadValue = stateValue.markedUnread
                            break inner
                        }
                    }
                }
                
                var ignore = false
                if let currentReadState = transaction.getCombinedPeerReadState(peerId) {
                    loop: for (currentNamespace, currentState) in currentReadState.states {
                        if namespace == currentNamespace {
                            switch currentState {
                            case let .idBased(localMaxIncomingReadId, _, _, localCount, localMarkedUnread):
                                if count != 0 || markedUnreadValue {
                                    if localMaxIncomingReadId > maxIncomingReadId {
                                        transaction.setNeedsIncomingReadStateSynchronization(peerId)
                                        
                                        transaction.resetIncomingReadStates([peerId: [namespace: .idBased(maxIncomingReadId: localMaxIncomingReadId, maxOutgoingReadId: maxOutgoingReadId, maxKnownId: maxKnownId, count: localCount, markedUnread: localMarkedUnread)]])
                                        
                                        Logger.shared.log("State", "not applying incoming read state for \(peerId): \(localMaxIncomingReadId) > \(maxIncomingReadId)")
                                        ignore = true
                                    }
                                }
                            default:
                                break
                            }
                            break loop
                        }
                    }
                }
                if !ignore {
                    transaction.resetIncomingReadStates([peerId: [namespace: .idBased(maxIncomingReadId: maxIncomingReadId, maxOutgoingReadId: maxOutgoingReadId, maxKnownId: maxKnownId, count: count, markedUnread: markedUnreadValue)]])
                }
            case let .ResetIncomingReadState(groupId, peerId, namespace, maxIncomingReadId, count, pts):
                var ptsMatchesState = false
                if peerId.namespace == Namespaces.Peer.CloudUser || peerId.namespace == Namespaces.Peer.CloudGroup {
                    if let state = transaction.getState() as? AuthorizedAccountState {
                        if state.state?.pts == pts {
                            ptsMatchesState = true
                        }
                    }
                } else if peerId.namespace == Namespaces.Peer.CloudChannel {
                    if let state = transaction.getPeerChatState(peerId) as? ChannelState {
                        if state.pts == pts {
                            ptsMatchesState = true
                        }
                    }
                }
                
                if ptsMatchesState {
                    var updatedStates: [(MessageId.Namespace, PeerReadState)] = transaction.getPeerReadStates(peerId) ?? []
                    var foundState = false
                    for i in 0 ..< updatedStates.count {
                        if updatedStates[i].0 == namespace {
                            switch updatedStates[i].1 {
                                case let .idBased(currentMaxIncomingReadId, maxOutgoingReadId, maxKnownId, _, markedUnread):
                                    updatedStates[i].1 = .idBased(maxIncomingReadId: max(currentMaxIncomingReadId, maxIncomingReadId), maxOutgoingReadId: maxOutgoingReadId, maxKnownId: max(maxKnownId, maxIncomingReadId), count: count, markedUnread: markedUnread)
                                    foundState = true
                                case .indexBased:
                                    assertionFailure()
                                    break
                            }
                            break
                        }
                    }
                    if !foundState {
                        updatedStates.append((namespace, .idBased(maxIncomingReadId: maxIncomingReadId, maxOutgoingReadId: maxIncomingReadId, maxKnownId: maxIncomingReadId, count: count, markedUnread: false)))
                        invalidateGroupStats.insert(groupId)
                    }
                    let stateDict = Dictionary(updatedStates, uniquingKeysWith: { lhs, _ in lhs })
                    transaction.resetIncomingReadStates([peerId: stateDict])
                } else {
                    transaction.applyIncomingReadMaxId(MessageId(peerId: peerId, namespace: namespace, id: maxIncomingReadId))
                    transaction.setNeedsIncomingReadStateSynchronization(peerId)
                    invalidateGroupStats.insert(groupId)
                }
            case let .UpdatePeerChatUnreadMark(peerId, namespace, value):
                transaction.applyMarkUnread(peerId: peerId, namespace: namespace, value: value, interactive: false)
            case let .ResetMessageTagSummary(peerId, namespace, count, range):
                transaction.replaceMessageTagSummary(peerId: peerId, tagMask: .unseenPersonalMessage, namespace: namespace, count: count, maxId: range.maxId)
                if count == 0 {
                    transaction.removeHole(peerId: peerId, namespace: namespace, space: .tag(.unseenPersonalMessage), range: 1 ... (Int32.max - 1))
                    let ids = transaction.getMessageIndicesWithTag(peerId: peerId, namespace: namespace, tag: .unseenPersonalMessage).map({ $0.id })
                    Logger.shared.log("State", "will call markUnseenPersonalMessage for \(ids.count) messages")
                    for id in ids {
                        markUnseenPersonalMessage(transaction: transaction, id: id, addSynchronizeAction: false)
                    }
                }
            case let .UpdateState(innerState):
                let currentState = transaction.getState() as! AuthorizedAccountState
                var updatedInnerState = innerState
                if ignoreDate, let previousInnerState = currentState.state {
                    updatedInnerState = AuthorizedAccountState.State(pts: updatedInnerState.pts, qts: updatedInnerState.qts, date: previousInnerState.date, seq: updatedInnerState.seq)
                }
                transaction.setState(currentState.changedState(updatedInnerState))
                Logger.shared.log("State", "apply state \(updatedInnerState)")
            case let .UpdateChannelState(peerId, pts):
                var state = (transaction.getPeerChatState(peerId) as? ChannelState) ?? ChannelState(pts: pts, invalidatedPts: nil, synchronizedUntilMessageId: nil)
                state = state.withUpdatedPts(pts)
                transaction.setPeerChatState(peerId, state: state)
                Logger.shared.log("State", "apply channel state \(peerId): \(state)")
            case let .UpdateChannelInvalidationPts(peerId, pts):
                var state = (transaction.getPeerChatState(peerId) as? ChannelState) ?? ChannelState(pts: 0, invalidatedPts: pts, synchronizedUntilMessageId: nil)
                state = state.withUpdatedInvalidatedPts(pts)
                transaction.setPeerChatState(peerId, state: state)
                Logger.shared.log("State", "apply channel invalidation pts \(peerId): \(state)")
            case let .UpdateChannelSynchronizedUntilMessage(peerId, id):
                var state = (transaction.getPeerChatState(peerId) as? ChannelState) ?? ChannelState(pts: 0, invalidatedPts: nil, synchronizedUntilMessageId: id)
                state = state.withUpdatedSynchronizedUntilMessageId(id)
                transaction.setPeerChatState(peerId, state: state)
                Logger.shared.log("State", "apply channel synchronized until message \(peerId): \(state)")
            case let .UpdateNotificationSettings(subject, notificationSettings):
                switch subject {
                    case let .peer(peerId):
                        transaction.updateCurrentPeerNotificationSettings([peerId: notificationSettings])
                }
            case let .UpdateGlobalNotificationSettings(subject, notificationSettings):
                switch subject {
                    case .privateChats:
                        transaction.updatePreferencesEntry(key: PreferencesKeys.globalNotifications, { current in
                            var updated: GlobalNotificationSettings
                            if let current = current?.get(GlobalNotificationSettings.self) {
                                updated = current
                            } else {
                                updated = GlobalNotificationSettings.defaultSettings
                            }
                            updated.remote.privateChats = notificationSettings
                            return PreferencesEntry(updated)
                        })
                        transaction.globalNotificationSettingsUpdated()
                    case .groups:
                        transaction.updatePreferencesEntry(key: PreferencesKeys.globalNotifications, { current in
                            var updated: GlobalNotificationSettings
                            if let current = current?.get(GlobalNotificationSettings.self) {
                                updated = current
                            } else {
                                updated = GlobalNotificationSettings.defaultSettings
                            }
                            updated.remote.groupChats = notificationSettings
                            return PreferencesEntry(updated)
                        })
                        transaction.globalNotificationSettingsUpdated()
                    case .channels:
                        transaction.updatePreferencesEntry(key: PreferencesKeys.globalNotifications, { current in
                            var updated: GlobalNotificationSettings
                            if let current = current?.get(GlobalNotificationSettings.self) {
                                updated = current
                            } else {
                                updated = GlobalNotificationSettings.defaultSettings
                            }
                            updated.remote.channels = notificationSettings
                            return PreferencesEntry(updated)
                        })
                        transaction.globalNotificationSettingsUpdated()
                }
            case let .MergeApiChats(chats):
                var peers: [Peer] = []
                for chat in chats {
                    if let groupOrChannel = mergeGroupOrChannel(lhs: transaction.getPeer(chat.peerId), rhs: chat) {
                        peers.append(groupOrChannel)
                    }
                }
                updatePeers(transaction: transaction, peers: peers, update: { _, updated in
                    return updated
                })
            case let .MergeApiUsers(users):
                var peers: [Peer] = []
                for user in users {
                    if let telegramUser = TelegramUser.merge(transaction.getPeer(user.peerId) as? TelegramUser, rhs: user) {
                        peers.append(telegramUser)
                    }
                }
                updatePeers(transaction: transaction, peers: peers, update: { _, updated in
                    return updated
                })
                updateContacts(transaction: transaction, apiUsers: users)
            case let .UpdatePeer(id, f):
                if let peer = f(transaction.getPeer(id)) {
                    updatePeers(transaction: transaction, peers: [peer], update: { _, updated in
                        return updated
                    })
                }
            case let .UpdateCachedPeerData(id, f):
                transaction.updatePeerCachedData(peerIds: Set([id]), update: { _, current in
                    return f(current)
                })
            case let .UpdateMessagesPinned(messageIds, pinned):
                for id in messageIds {
                    transaction.updateMessage(id, update: { currentMessage in
                        var storeForwardInfo: StoreMessageForwardInfo?
                        if let forwardInfo = currentMessage.forwardInfo {
                            storeForwardInfo = StoreMessageForwardInfo(forwardInfo)
                        }
                        
                        var tags = currentMessage.tags
                        let attributes = currentMessage.attributes
                        if pinned {
                            tags.insert(.pinned)
                        } else {
                            tags.remove(.pinned)
                        }
                        
                        if tags == currentMessage.tags {
                            return .skip
                        }
                        
                        return .update(StoreMessage(id: currentMessage.id, globallyUniqueId: currentMessage.globallyUniqueId, groupingKey: currentMessage.groupingKey, threadId: currentMessage.threadId, timestamp: currentMessage.timestamp, flags: StoreMessageFlags(currentMessage.flags), tags: tags, globalTags: currentMessage.globalTags, localTags: currentMessage.localTags, forwardInfo: storeForwardInfo, authorId: currentMessage.author?.id, text: currentMessage.text, attributes: attributes, media: currentMessage.media))
                    })
                }
            case let .MergePeerPresences(statuses, explicit):
                var presences: [PeerId: PeerPresence] = [:]
                for (peerId, status) in statuses {
                    if peerId == accountPeerId {
                        if explicit {
                            switch status {
                                case let .userStatusOnline(timestamp):
                                    delayNotificatonsUntil = timestamp + 30
                                case let .userStatusOffline(timestamp):
                                    delayNotificatonsUntil = timestamp
                                default:
                                    break
                            }
                        }
                    } else {
                        let presence = TelegramUserPresence(apiStatus: status)
                        presences[peerId] = presence
                    }
                    
                }
                updatePeerPresences(transaction: transaction, accountPeerId: accountPeerId, peerPresences: presences)
            case let .UpdateSecretChat(chat, _):
                updateSecretChat(encryptionProvider: encryptionProvider, accountPeerId: accountPeerId, transaction: transaction, mediaBox: mediaBox, chat: chat, requestData: nil)
            case let .AddSecretMessages(messages):
                for message in messages {
                    let peerId = message.peerId
                    transaction.operationLogAddEntry(peerId: peerId, tag: OperationLogTags.SecretIncomingEncrypted, tagLocalIndex: .automatic, tagMergedIndex: .none, contents: SecretChatIncomingEncryptedOperation(message: message))
                    peerIdsWithAddedSecretMessages.insert(peerId)
                }
            case let .ReadSecretOutbox(peerId, maxTimestamp, actionTimestamp):
                applyOutgoingReadMaxIndex(transaction: transaction, index: MessageIndex.upperBound(peerId: peerId, timestamp: maxTimestamp, namespace: Namespaces.Message.Local), beginCountdownAt: actionTimestamp)
            case let .AddPeerInputActivity(chatPeerId, peerId, activity):
                if let peerId = peerId {
                    if updatedTypingActivities[chatPeerId] == nil {
                        updatedTypingActivities[chatPeerId] = [peerId: activity]
                    } else {
                        updatedTypingActivities[chatPeerId]![peerId] = activity
                    }
                } else if chatPeerId.peerId.namespace == Namespaces.Peer.SecretChat {
                    updatedSecretChatTypingActivities.insert(chatPeerId.peerId)
                }
            case let .UpdatePinnedItemIds(groupId, pinnedOperation):
                switch pinnedOperation {
                    case let .pin(itemId):
                        switch itemId {
                            case let .peer(peerId):
                                if transaction.getPeer(peerId) == nil || transaction.getPeerChatListInclusion(peerId) == .notIncluded {
                                    addSynchronizePinnedChatsOperation(transaction: transaction, groupId: groupId)
                                } else {
                                    var currentItemIds = transaction.getPinnedItemIds(groupId: groupId)
                                    if !currentItemIds.contains(.peer(peerId)) {
                                        currentItemIds.insert(.peer(peerId), at: 0)
                                        transaction.setPinnedItemIds(groupId: groupId, itemIds: currentItemIds)
                                    }
                                }
                        }
                    case let .unpin(itemId):
                        switch itemId {
                            case let .peer(peerId):
                                var currentItemIds = transaction.getPinnedItemIds(groupId: groupId)
                                if let index = currentItemIds.firstIndex(of: .peer(peerId)) {
                                    currentItemIds.remove(at: index)
                                    transaction.setPinnedItemIds(groupId: groupId, itemIds: currentItemIds)
                                } else {
                                    addSynchronizePinnedChatsOperation(transaction: transaction, groupId: groupId)
                                }
                        }
                    case let .reorder(itemIds):
                        let currentItemIds = transaction.getPinnedItemIds(groupId: groupId)
                        if Set(itemIds) == Set(currentItemIds) {
                            transaction.setPinnedItemIds(groupId: groupId, itemIds: itemIds)
                        } else {
                            addSynchronizePinnedChatsOperation(transaction: transaction, groupId: groupId)
                        }
                    case .sync:
                        addSynchronizePinnedChatsOperation(transaction: transaction, groupId: groupId)
                }
            case let .ReadMessageContents(peerIdAndMessageIds):
                let (peerId, messageIds) = peerIdAndMessageIds

                if let peerId = peerId {
                    for id in messageIds {
                        markMessageContentAsConsumedRemotely(transaction: transaction, messageId: MessageId(peerId: peerId, namespace: Namespaces.Message.Cloud, id: id))
                    }
                } else {
                    for messageId in transaction.messageIdsForGlobalIds(messageIds) {
                        markMessageContentAsConsumedRemotely(transaction: transaction, messageId: messageId)
                    }
                }
            case let .UpdateMessageImpressionCount(id, count):
                transaction.updateMessage(id, update: { currentMessage in
                    var storeForwardInfo: StoreMessageForwardInfo?
                    if let forwardInfo = currentMessage.forwardInfo {
                        storeForwardInfo = StoreMessageForwardInfo(authorId: forwardInfo.author?.id, sourceId: forwardInfo.source?.id, sourceMessageId: forwardInfo.sourceMessageId, date: forwardInfo.date, authorSignature: forwardInfo.authorSignature, psaType: forwardInfo.psaType, flags: forwardInfo.flags)
                    }
                    var attributes = currentMessage.attributes
                    loop: for j in 0 ..< attributes.count {
                        if let attribute = attributes[j] as? ViewCountMessageAttribute {
                            attributes[j] = ViewCountMessageAttribute(count: max(attribute.count, Int(count)))
                            break loop
                        }
                    }
                    return .update(StoreMessage(id: currentMessage.id, globallyUniqueId: currentMessage.globallyUniqueId, groupingKey: currentMessage.groupingKey, threadId: currentMessage.threadId, timestamp: currentMessage.timestamp, flags: StoreMessageFlags(currentMessage.flags), tags: currentMessage.tags, globalTags: currentMessage.globalTags, localTags: currentMessage.localTags, forwardInfo: storeForwardInfo, authorId: currentMessage.author?.id, text: currentMessage.text, attributes: attributes, media: currentMessage.media))
                })
            case let .UpdateMessageForwardsCount(id, count):
                transaction.updateMessage(id, update: { currentMessage in
                    var storeForwardInfo: StoreMessageForwardInfo?
                    if let forwardInfo = currentMessage.forwardInfo {
                        storeForwardInfo = StoreMessageForwardInfo(authorId: forwardInfo.author?.id, sourceId: forwardInfo.source?.id, sourceMessageId: forwardInfo.sourceMessageId, date: forwardInfo.date, authorSignature: forwardInfo.authorSignature, psaType: forwardInfo.psaType, flags: forwardInfo.flags)
                    }
                    var attributes = currentMessage.attributes
                    loop: for j in 0 ..< attributes.count {
                        if let attribute = attributes[j] as? ForwardCountMessageAttribute {
                            attributes[j] = ForwardCountMessageAttribute(count: max(attribute.count, Int(count)))
                            break loop
                        }
                    }
                    return .update(StoreMessage(id: currentMessage.id, globallyUniqueId: currentMessage.globallyUniqueId, groupingKey: currentMessage.groupingKey, threadId: currentMessage.threadId, timestamp: currentMessage.timestamp, flags: StoreMessageFlags(currentMessage.flags), tags: currentMessage.tags, globalTags: currentMessage.globalTags, localTags: currentMessage.localTags, forwardInfo: storeForwardInfo, authorId: currentMessage.author?.id, text: currentMessage.text, attributes: attributes, media: currentMessage.media))
                })
            case let .UpdateInstalledStickerPacks(operation):
                stickerPackOperations.append(operation)
            case .UpdateRecentGifs:
                syncRecentGifs = true
            case let .UpdateChatInputState(peerId, inputState):
                _internal_updateChatInputState(transaction: transaction, peerId: peerId, inputState: inputState)
            case let .UpdateCall(call):
                updatedCalls.append(call)
            case let .AddCallSignalingData(callId, data):
                addedCallSignalingData.append((callId, data))
            case let .UpdateGroupCallParticipants(callId, _, participants, version):
                updatedGroupCallParticipants.append((
                    callId,
                    .state(update: GroupCallParticipantsContext.Update.StateUpdate(participants: participants, version: version))
                ))
            case let .UpdateGroupCall(peerId, call):
                switch call {
                case .groupCall:
                    if let info = GroupCallInfo(call) {
                        transaction.updatePeerCachedData(peerIds: Set([peerId]), update: { _, current in
                            if let current = current as? CachedChannelData {
                                return current.withUpdatedActiveCall(CachedChannelData.ActiveCall(id: info.id, accessHash: info.accessHash, title: info.title, scheduleTimestamp: info.scheduleTimestamp, subscribedToScheduled: info.subscribedToScheduled))
                            } else if let current = current as? CachedGroupData {
                                return current.withUpdatedActiveCall(CachedChannelData.ActiveCall(id: info.id, accessHash: info.accessHash, title: info.title, scheduleTimestamp: info.scheduleTimestamp, subscribedToScheduled: info.subscribedToScheduled))
                            } else {
                                return current
                            }
                        })
                        
                        switch call {
                        case let .groupCall(flags, _, _, _, title, _, recordStartDate, scheduleDate, _, _, _):
                            let isMuted = (flags & (1 << 1)) != 0
                            let canChange = (flags & (1 << 2)) != 0
                            let isVideoEnabled = (flags & (1 << 9)) != 0
                            let defaultParticipantsAreMuted = GroupCallParticipantsContext.State.DefaultParticipantsAreMuted(isMuted: isMuted, canChange: canChange)
                            updatedGroupCallParticipants.append((
                                info.id,
                                .call(isTerminated: false, defaultParticipantsAreMuted: defaultParticipantsAreMuted, title: title, recordingStartTimestamp: recordStartDate, scheduleTimestamp: scheduleDate, isVideoEnabled: isVideoEnabled)
                            ))
                        default:
                            break
                        }
                    }
                case let .groupCallDiscarded(callId, _, _):
                    updatedGroupCallParticipants.append((
                        callId,
                        .call(isTerminated: true, defaultParticipantsAreMuted: GroupCallParticipantsContext.State.DefaultParticipantsAreMuted(isMuted: false, canChange: false), title: nil, recordingStartTimestamp: nil, scheduleTimestamp: nil, isVideoEnabled: false)
                    ))
                    
                    transaction.updatePeerCachedData(peerIds: Set([peerId]), update: { _, current in
                        if let current = current as? CachedChannelData {
                            if let activeCall = current.activeCall, activeCall.id == callId {
                                return current.withUpdatedActiveCall(nil)
                            } else {
                                return current
                            }
                        } else if let current = current as? CachedGroupData {
                            if let activeCall = current.activeCall, activeCall.id == callId {
                                return current.withUpdatedActiveCall(nil)
                            } else {
                                return current
                            }
                        } else {
                            return current
                        }
                    })
                }
            case let .UpdateAutoremoveTimeout(peer, value):
                transaction.updatePeerCachedData(peerIds: Set([peer.peerId]), update: { _, current in
                    if let current = current as? CachedUserData {
                        return current.withUpdatedAutoremoveTimeout(.known(value))
                    } else if let current = current as? CachedGroupData {
                        return current.withUpdatedAutoremoveTimeout(.known(value))
                    } else if let current = current as? CachedChannelData {
                        return current.withUpdatedAutoremoveTimeout(.known(value))
                    } else {
                        return current
                    }
                })
            case let .UpdateLangPack(langCode, difference):
                if let difference = difference {
                    if langPackDifferences[langCode] == nil {
                        langPackDifferences[langCode] = []
                    }
                    langPackDifferences[langCode]!.append(difference)
                } else {
                    pollLangPacks.insert(langCode)
                }
            case let .UpdateIsContact(peerId, value):
                isContactUpdates.append((peerId, value))
            case let .UpdatePeersNearby(peersNearby):
                updatedPeersNearby = peersNearby
            case let .UpdateTheme(theme):
                updatedThemes[theme.id] = theme
            case .SyncChatListFilters:
                syncChatListFilters = true
            case let .UpdateChatListFilterOrder(order):
                if !syncChatListFilters {
                    let _ = updateChatListFiltersState(transaction: transaction, { state in
                        var state = state
                        if Set(state.filters.map { $0.id }) == Set(order) {
                            var updatedFilters: [ChatListFilter] = []
                            for id in order {
                                if let filter = state.filters.first(where: { $0.id == id }) {
                                    updatedFilters.append(filter)
                                } else {
                                    assertionFailure()
                                }
                            }
                            state.filters = updatedFilters
                            state.remoteFilters = state.filters
                        } else {
                            syncChatListFilters = true
                        }
                        return state
                    })
                }
            case let .UpdateChatListFilter(id, filter):
                if !syncChatListFilters {
                    let _ = updateChatListFiltersState(transaction: transaction, { state in
                        var state = state
                        if let index = state.filters.firstIndex(where: { $0.id == id }) {
                            if let filter = filter {
                                state.filters[index] = ChatListFilter(apiFilter: filter)
                            } else {
                                state.filters.remove(at: index)
                            }
                            state.remoteFilters = state.filters
                        } else {
                            syncChatListFilters = true
                        }
                        return state
                    })
                }
        }
    }
    
    for messageId in holesFromPreviousStateMessageIds {
        let upperId: MessageId.Id
        if let value = topUpperHistoryBlockMessages[PeerIdAndMessageNamespace(peerId: messageId.peerId, namespace: messageId.namespace)], value < Int32.max {
            upperId = value - 1
        } else {
            upperId = Int32.max
        }
        if upperId >= messageId.id {
            transaction.addHole(peerId: messageId.peerId, namespace: messageId.namespace, space: .everywhere, range: messageId.id ... upperId)
            
            transaction.addHole(peerId: messageId.peerId, namespace: messageId.namespace, space: .tag(.pinned), range: 1 ... upperId)
            
            Logger.shared.log("State", "adding hole for peer \(messageId.peerId), \(messageId.id) ... \(upperId)")
        } else {
            Logger.shared.log("State", "not adding hole for peer \(messageId.peerId), \(upperId) >= \(messageId.id) = false")
        }
    }
//TODO Please do not forget fix holes space.
    
    // could be the reason for unbounded slowdown, needs investigation
//    for (peerIdAndNamespace, pts) in clearHolesFromPreviousStateForChannelMessagesWithPts {
//        var upperMessageId: Int32?
//        var lowerMessageId: Int32?
//        transaction.scanMessageAttributes(peerId: peerIdAndNamespace.peerId, namespace: peerIdAndNamespace.namespace, limit: 200, { id, attributes in
//            for attribute in attributes {
//                if let attribute = attribute as? ChannelMessageStateVersionAttribute {
//                    if attribute.pts >= pts {
//                        if upperMessageId == nil {
//                            upperMessageId = id.id
//                        }
//                        if let lowerMessageIdValue = lowerMessageId {
//                            lowerMessageId = min(id.id, lowerMessageIdValue)
//                        } else {
//                            lowerMessageId = id.id
//                        }
//                        return true
//                    } else {
//                        return false
//                    }
//                }
//            }
//            return false
//        })
//        if let upperMessageId = upperMessageId, let lowerMessageId = lowerMessageId {
//            if upperMessageId != lowerMessageId {
//                transaction.removeHole(peerId: peerIdAndNamespace.peerId, namespace: peerIdAndNamespace.namespace, space: .everywhere, range: lowerMessageId ... upperMessageId)
//            }
//        }
//    }
    
    for (threadMessageId, difference) in messageThreadStatsDifferences {
        updateMessageThreadStats(transaction: transaction, threadMessageId: threadMessageId, removedCount: difference.removedCount, addedMessagePeers: difference.peers)
    }
    
    if !peerActivityTimestamps.isEmpty {
        updatePeerPresenceLastActivities(transaction: transaction, accountPeerId: accountPeerId, activities: peerActivityTimestamps)
    }
    
    if !stickerPackOperations.isEmpty {
        if stickerPackOperations.contains(where: {
            if case .sync = $0 {
                return true
            } else {
                return false
            }
        }) {
            addSynchronizeInstalledStickerPacksOperation(transaction: transaction, namespace: .stickers, content: .sync, noDelay: false)
            addSynchronizeInstalledStickerPacksOperation(transaction: transaction, namespace: .masks, content: .sync, noDelay: false)
        } else {
            var syncStickers = false
            var syncMasks = false
            loop: for operation in stickerPackOperations {
                switch operation {
                    case let .add(apiSet):
                        let namespace: ItemCollectionId.Namespace
                        var items: [ItemCollectionItem] = []
                        let info: StickerPackCollectionInfo
<<<<<<< HEAD
                        switch apiSet {
                            case .stickerSetNotModified:
                                preconditionFailure()
                            case let .stickerSet(set, packs, documents):
                                var indexKeysByFile: [MediaId: [MemoryBuffer]] = [:]
                                for pack in packs {
                                    switch pack {
                                    case let .stickerPack(text, fileIds):
                                        let key = ValueBoxKey(text).toMemoryBuffer()
                                        for fileId in fileIds {
                                            let mediaId = MediaId(namespace: Namespaces.Media.CloudFile, id: fileId)
                                            if indexKeysByFile[mediaId] == nil {
                                                indexKeysByFile[mediaId] = [key]
                                            } else {
                                                indexKeysByFile[mediaId]!.append(key)
                                            }
                                        }
                                        break
                                    }
                                }
                                
                                for apiDocument in documents {
                                    if let file = telegramMediaFileFromApiDocument(apiDocument), let id = file.id {
                                        let fileIndexKeys: [MemoryBuffer]
                                        if let indexKeys = indexKeysByFile[id] {
                                            fileIndexKeys = indexKeys
=======
                        if case let .stickerSet(set, packs, documents) = apiSet {
                            var indexKeysByFile: [MediaId: [MemoryBuffer]] = [:]
                            for pack in packs {
                                switch pack {
                                case let .stickerPack(text, fileIds):
                                    let key = ValueBoxKey(text).toMemoryBuffer()
                                    for fileId in fileIds {
                                        let mediaId = MediaId(namespace: Namespaces.Media.CloudFile, id: fileId)
                                        if indexKeysByFile[mediaId] == nil {
                                            indexKeysByFile[mediaId] = [key]
>>>>>>> 15b70879
                                        } else {
                                            indexKeysByFile[mediaId]!.append(key)
                                        }
                                    }
                                    break
                                }
                            }
                            
                            for apiDocument in documents {
                                if let file = telegramMediaFileFromApiDocument(apiDocument), let id = file.id {
                                    let fileIndexKeys: [MemoryBuffer]
                                    if let indexKeys = indexKeysByFile[id] {
                                        fileIndexKeys = indexKeys
                                    } else {
                                        fileIndexKeys = []
                                    }
                                    items.append(StickerPackItem(index: ItemCollectionItemIndex(index: Int32(items.count), id: id.id), file: file, indexKeys: fileIndexKeys))
                                }
                            }
                            switch set {
                                case let .stickerSet(flags, _, _, _, _, _, _, _, _, _, _):
                                    if (flags & (1 << 3)) != 0 {
                                        namespace = Namespaces.ItemCollection.CloudMaskPacks
                                    } else {
                                        namespace = Namespaces.ItemCollection.CloudStickerPacks
                                    }
                            }
                            
                            info = StickerPackCollectionInfo(apiSet: set, namespace: namespace)
                        
                            if namespace == Namespaces.ItemCollection.CloudMaskPacks && syncMasks {
                                continue loop
                            } else if namespace == Namespaces.ItemCollection.CloudStickerPacks && syncStickers {
                                continue loop
                            }
                            
                            var updatedInfos = transaction.getItemCollectionsInfos(namespace: info.id.namespace).map { $0.1 as! StickerPackCollectionInfo }
                            if let index = updatedInfos.firstIndex(where: { $0.id == info.id }) {
                                let currentInfo = updatedInfos[index]
                                updatedInfos.remove(at: index)
                                updatedInfos.insert(currentInfo, at: 0)
                            } else {
                                updatedInfos.insert(info, at: 0)
                                transaction.replaceItemCollectionItems(collectionId: info.id, items: items)
                            }
                            transaction.replaceItemCollectionInfos(namespace: info.id.namespace, itemCollectionInfos: updatedInfos.map { ($0.id, $0) })
                        }
                    case let .reorder(namespace, ids):
                        let collectionNamespace: ItemCollectionId.Namespace
                        switch namespace {
                            case .stickers:
                                collectionNamespace = Namespaces.ItemCollection.CloudStickerPacks
                            case .masks:
                                collectionNamespace = Namespaces.ItemCollection.CloudMaskPacks
                        }
                        let currentInfos = transaction.getItemCollectionsInfos(namespace: collectionNamespace).map { $0.1 as! StickerPackCollectionInfo }
                        if Set(currentInfos.map { $0.id.id }) != Set(ids) {
                            switch namespace {
                                case .stickers:
                                    syncStickers = true
                                case .masks:
                                    syncMasks = true
                            }
                        } else {
                            var currentDict: [ItemCollectionId: StickerPackCollectionInfo] = [:]
                            for info in currentInfos {
                                currentDict[info.id] = info
                            }
                            var updatedInfos: [StickerPackCollectionInfo] = []
                            for id in ids {
                                let currentInfo = currentDict[ItemCollectionId(namespace: collectionNamespace, id: id)]!
                                updatedInfos.append(currentInfo)
                            }
                            transaction.replaceItemCollectionInfos(namespace: collectionNamespace, itemCollectionInfos: updatedInfos.map { ($0.id, $0) })
                        }
                    case .sync:
                        syncStickers = true
                        syncMasks = true
                        break loop
                }
            }
            if syncStickers {
                addSynchronizeInstalledStickerPacksOperation(transaction: transaction, namespace: .stickers, content: .sync, noDelay: false)
            }
            if syncMasks {
                addSynchronizeInstalledStickerPacksOperation(transaction: transaction, namespace: .masks, content: .sync, noDelay: false)
            }
        }
    }
    
    if !recentlyUsedStickers.isEmpty {
        let stickerFiles: [TelegramMediaFile] = recentlyUsedStickers.values.sorted(by: {
            return $0.0 < $1.0
        }).map({ $0.1 })
        for file in stickerFiles {
            if let entry = CodableEntry(RecentMediaItem(file)) {
                transaction.addOrMoveToFirstPositionOrderedItemListItem(collectionId: Namespaces.OrderedItemList.CloudRecentStickers, item: OrderedItemListEntry(id: RecentMediaItemId(file.fileId).rawValue, contents: entry), removeTailIfCountExceeds: 20)
            }
        }
    }
    
    if !slowModeLastMessageTimeouts.isEmpty {
        var peerIds:Set<PeerId> = Set()
        var cachedDatas:[PeerId : CachedChannelData] = [:]
        for (peerId, timeout) in slowModeLastMessageTimeouts {
            if let peer = transaction.getPeer(peerId) {
                if let peer = peer as? TelegramChannel {
                    inner: switch peer.info {
                    case let .group(info):
                        if info.flags.contains(.slowModeEnabled), peer.adminRights == nil && !peer.flags.contains(.isCreator)  {
                            var cachedData = transaction.getPeerCachedData(peerId: peerId) as? CachedChannelData ?? CachedChannelData()
                            if let slowModeTimeout = cachedData.slowModeTimeout {
                                cachedData = cachedData.withUpdatedSlowModeValidUntilTimestamp(timeout + slowModeTimeout)
                                peerIds.insert(peerId)
                                cachedDatas[peerId] = cachedData
                            }
                        }
                    default:
                        break inner
                    }
                }
            }
        }
        transaction.updatePeerCachedData(peerIds: peerIds, update: { peerId, current in
            return cachedDatas[peerId] ?? current
        })
    }
    
    if syncRecentGifs {
        addSynchronizeSavedGifsOperation(transaction: transaction, operation: .sync)
    } else {
        let gifFiles: [TelegramMediaFile] = recentlyUsedGifs.values.sorted(by: {
            return $0.0 < $1.0
        }).map({ $0.1 })
        for file in gifFiles {
            if !file.hasLinkedStickers {
                if let entry = CodableEntry(RecentMediaItem(file)) {
                    transaction.addOrMoveToFirstPositionOrderedItemListItem(collectionId: Namespaces.OrderedItemList.CloudRecentGifs, item: OrderedItemListEntry(id: RecentMediaItemId(file.fileId).rawValue, contents: entry), removeTailIfCountExceeds: 200)
                }
            }
        }
    }
    
    for groupId in invalidateGroupStats {
        transaction.setNeedsPeerGroupMessageStatsSynchronization(groupId: groupId, namespace: Namespaces.Message.Cloud)
    }
    
    for chatPeerId in updatedSecretChatTypingActivities {
        if let peer = transaction.getPeer(chatPeerId) as? TelegramSecretChat {
            let authorId = peer.regularPeerId
            let activityValue: PeerInputActivity? = .typingText
            if updatedTypingActivities[PeerActivitySpace(peerId: chatPeerId, category: .global)] == nil {
                updatedTypingActivities[PeerActivitySpace(peerId: chatPeerId, category: .global)] = [authorId: activityValue]
            } else {
                updatedTypingActivities[PeerActivitySpace(peerId: chatPeerId, category: .global)]![authorId] = activityValue
            }
        }
    }
    
    var addedSecretMessageIds: [MessageId] = []
    var addedSecretMessageAuthorIds: [PeerId: PeerId] = [:]
    
    for peerId in peerIdsWithAddedSecretMessages {
        inner: while true {
            let keychain = (transaction.getPeerChatState(peerId) as? SecretChatState)?.keychain
            if processSecretChatIncomingEncryptedOperations(transaction: transaction, peerId: peerId) {
                let processResult = processSecretChatIncomingDecryptedOperations(encryptionProvider: encryptionProvider, mediaBox: mediaBox, transaction: transaction, peerId: peerId)
                if !processResult.addedMessages.isEmpty {
                    let currentInclusion = transaction.getPeerChatListInclusion(peerId)
                    if let groupId = currentInclusion.groupId, groupId == Namespaces.PeerGroup.archive {
                        if let peer = transaction.getPeer(peerId) as? TelegramSecretChat {
                            let isRemovedFromTotalUnreadCount = resolvedIsRemovedFromTotalUnreadCount(globalSettings: transaction.getGlobalNotificationSettings(), peer: peer, peerSettings: transaction.getPeerNotificationSettings(peer.regularPeerId))
                            
                            if !isRemovedFromTotalUnreadCount {
                                transaction.updatePeerChatListInclusion(peerId, inclusion: currentInclusion.withGroupId(groupId: .root))
                            }
                        }
                    }
                    for message in processResult.addedMessages {
                        if case let .Id(id) = message.id {
                            addedSecretMessageIds.append(id)
                            if let authorId = message.authorId {
                                if addedSecretMessageAuthorIds[peerId] == nil {
                                    addedSecretMessageAuthorIds[peerId] = authorId
                                }
                            }
                        }
                    }
                }
            }
            let updatedKeychain = (transaction.getPeerChatState(peerId) as? SecretChatState)?.keychain
            if updatedKeychain == keychain {
                break inner
            }
        }
    }
    
    for (chatPeerId, authorId) in addedSecretMessageAuthorIds {
        let activityValue: PeerInputActivity? = nil
        if updatedTypingActivities[PeerActivitySpace(peerId: chatPeerId, category: .global)] == nil {
            updatedTypingActivities[PeerActivitySpace(peerId: chatPeerId, category: .global)] = [authorId: activityValue]
        } else {
            updatedTypingActivities[PeerActivitySpace(peerId: chatPeerId, category: .global)]![authorId] = activityValue
        }
    }
    
    if !pollLangPacks.isEmpty {
        addSynchronizeLocalizationUpdatesOperation(transaction: transaction)
    } else {
        let _ = (accountManager.transaction { transaction -> Void in
            outer: for (langCode, langPackDifference) in langPackDifferences {
                if !langPackDifference.isEmpty {
                    let sortedLangPackDifference = langPackDifference.sorted(by: { lhs, rhs in
                        let lhsVersion: Int32
                        switch lhs {
                            case let .langPackDifference(_, fromVersion, _, _):
                                lhsVersion = fromVersion
                        }
                        let rhsVersion: Int32
                        switch rhs {
                            case let .langPackDifference(_, fromVersion, _, _):
                                rhsVersion = fromVersion
                        }
                        return lhsVersion < rhsVersion
                    })
                
                    for difference in sortedLangPackDifference {
                        if !tryApplyingLanguageDifference(transaction: transaction, langCode: langCode, difference: difference) {
                            let _ = (postbox.transaction { transaction -> Void in
                                addSynchronizeLocalizationUpdatesOperation(transaction: transaction)
                            }).start()
                            break outer
                        }
                    }
                }
            }
        }).start()
    }
    
    if !updatedThemes.isEmpty {
        let entries = transaction.getOrderedListItems(collectionId: Namespaces.OrderedItemList.CloudThemes)
        let themes = entries.map { entry -> TelegramTheme in
            let theme = entry.contents.get(TelegramThemeNativeCodable.self)!
            if let updatedTheme = updatedThemes[theme.value.id] {
                return updatedTheme
            } else {
                return theme.value
            }
        }
        var updatedEntries: [OrderedItemListEntry] = []
        for theme in themes {
            var intValue = Int32(updatedEntries.count)
            let id = MemoryBuffer(data: Data(bytes: &intValue, count: 4))
            if let entry = CodableEntry(TelegramThemeNativeCodable(theme)) {
                updatedEntries.append(OrderedItemListEntry(id: id, contents: entry))
            }
        }
        transaction.replaceOrderedItemListItems(collectionId: Namespaces.OrderedItemList.CloudThemes, items: updatedEntries)
        let _ = accountManager.transaction { transaction in
            transaction.updateSharedData(SharedDataKeys.themeSettings, { current in
                if let current = current?.get(ThemeSettings.self), let theme = current.currentTheme, let updatedTheme = updatedThemes[theme.id] {
                    return PreferencesEntry(ThemeSettings(currentTheme: updatedTheme))
                }
                return current
            })
        }.start()
    }
    
    addedIncomingMessageIds.append(contentsOf: addedSecretMessageIds)
    
    for (uniqueId, messageIdValue) in finalState.state.updatedOutgoingUniqueMessageIds {
        if let peerId = removePossiblyDeliveredMessagesUniqueIds[uniqueId] {
            let messageId = MessageId(peerId: peerId, namespace: Namespaces.Message.Cloud, id: messageIdValue)
            deleteMessagesInteractively(transaction: transaction, stateManager: nil, postbox: postbox, messageIds: [messageId], type: .forEveryone, deleteAllInGroup: false, removeIfPossiblyDelivered: false)
        }
    }
    
    if syncChatListFilters {
        requestChatListFiltersSync(transaction: transaction)
    }
    
    return AccountReplayedFinalState(state: finalState, addedIncomingMessageIds: addedIncomingMessageIds, wasScheduledMessageIds: wasScheduledMessageIds, addedSecretMessageIds: addedSecretMessageIds, deletedMessageIds: deletedMessageIds, updatedTypingActivities: updatedTypingActivities, updatedWebpages: updatedWebpages, updatedCalls: updatedCalls, addedCallSignalingData: addedCallSignalingData, updatedGroupCallParticipants: updatedGroupCallParticipants, updatedPeersNearby: updatedPeersNearby, isContactUpdates: isContactUpdates, delayNotificatonsUntil: delayNotificatonsUntil, updatedIncomingThreadReadStates: updatedIncomingThreadReadStates, updatedOutgoingThreadReadStates: updatedOutgoingThreadReadStates)
}<|MERGE_RESOLUTION|>--- conflicted
+++ resolved
@@ -3302,34 +3302,6 @@
                         let namespace: ItemCollectionId.Namespace
                         var items: [ItemCollectionItem] = []
                         let info: StickerPackCollectionInfo
-<<<<<<< HEAD
-                        switch apiSet {
-                            case .stickerSetNotModified:
-                                preconditionFailure()
-                            case let .stickerSet(set, packs, documents):
-                                var indexKeysByFile: [MediaId: [MemoryBuffer]] = [:]
-                                for pack in packs {
-                                    switch pack {
-                                    case let .stickerPack(text, fileIds):
-                                        let key = ValueBoxKey(text).toMemoryBuffer()
-                                        for fileId in fileIds {
-                                            let mediaId = MediaId(namespace: Namespaces.Media.CloudFile, id: fileId)
-                                            if indexKeysByFile[mediaId] == nil {
-                                                indexKeysByFile[mediaId] = [key]
-                                            } else {
-                                                indexKeysByFile[mediaId]!.append(key)
-                                            }
-                                        }
-                                        break
-                                    }
-                                }
-                                
-                                for apiDocument in documents {
-                                    if let file = telegramMediaFileFromApiDocument(apiDocument), let id = file.id {
-                                        let fileIndexKeys: [MemoryBuffer]
-                                        if let indexKeys = indexKeysByFile[id] {
-                                            fileIndexKeys = indexKeys
-=======
                         if case let .stickerSet(set, packs, documents) = apiSet {
                             var indexKeysByFile: [MediaId: [MemoryBuffer]] = [:]
                             for pack in packs {
@@ -3340,7 +3312,6 @@
                                         let mediaId = MediaId(namespace: Namespaces.Media.CloudFile, id: fileId)
                                         if indexKeysByFile[mediaId] == nil {
                                             indexKeysByFile[mediaId] = [key]
->>>>>>> 15b70879
                                         } else {
                                             indexKeysByFile[mediaId]!.append(key)
                                         }
