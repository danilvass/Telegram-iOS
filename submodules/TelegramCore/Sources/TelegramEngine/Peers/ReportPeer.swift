--- conflicted
+++ resolved
@@ -184,11 +184,7 @@
         guard let (inputPeer, authorPeer) = inputData else {
             return .complete()
         }
-<<<<<<< HEAD
-        return account.network.request(Api.functions.messages.reportReaction(peer: inputPeer, id: messageId.id, reactionPeer: inputUser))
-=======
         return account.network.request(Api.functions.messages.reportReaction(peer: inputPeer, id: messageId.id, reactionPeer: authorPeer))
->>>>>>> 3b636d5c
         |> `catch` { _ -> Signal<Api.Bool, NoError> in
             return .single(.boolFalse)
         }
