--- conflicted
+++ resolved
@@ -264,11 +264,7 @@
 
 public enum CreateThemeError {
     case generic
-<<<<<<< HEAD
-    case slugOccupied
-=======
     case slugInvalid
->>>>>>> 8466d0fb
 }
 
 public enum CreateThemeResult {
@@ -288,7 +284,7 @@
                         if error.errorDescription == "THEME_SLUG_INVALID" {
                             return .slugInvalid
                         }
-                        return CreateThemeError.generic
+                        return .generic
                     }
                     |> mapToSignal { apiTheme -> Signal<CreateThemeResult, CreateThemeError> in
                         if let theme = TelegramTheme(apiTheme: apiTheme) {
@@ -364,21 +360,12 @@
         }
         
         return account.network.request(Api.functions.account.updateTheme(flags: flags, theme: .inputTheme(id: theme.id, accessHash: theme.accessHash), slug: slug, title: title, document: inputDocument))
-<<<<<<< HEAD
-        |> mapError { error -> CreateThemeError in
-            if error.errorDescription.hasPrefix("THEME_SLUG_OCCUPIED") {
-                return .slugOccupied
+        |> mapError { error in
+            if error.errorDescription == "THEME_SLUG_INVALID" {
+                return .slugInvalid
             }
             return .generic
         }
-=======
-        |> mapError { error in
-                if error.errorDescription == "THEME_SLUG_INVALID" {
-                    return .slugInvalid
-                }
-                return CreateThemeError.generic
-            }
->>>>>>> 8466d0fb
         |> mapToSignal { apiTheme -> Signal<CreateThemeResult, CreateThemeError> in
             if let result = TelegramTheme(apiTheme: apiTheme) {
                 return account.postbox.transaction { transaction -> CreateThemeResult in
