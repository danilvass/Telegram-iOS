--- conflicted
+++ resolved
@@ -337,21 +337,13 @@
     )
 }
 
-<<<<<<< HEAD
 public let defaultDarkAccentColor = UIColor(rgb: 0x2ea6ff)
-public let defaultDarkAccentPresentationTheme = makeDarkAccentPresentationTheme(accentColor: UIColor(rgb: 0x2ea6ff), preview: false)
-
-public func makeDarkAccentPresentationTheme(accentColor: UIColor?, preview: Bool) -> PresentationTheme {
+public let defaultDarkAccentPresentationTheme = makeDarkAccentPresentationTheme(accentColor: UIColor(rgb: 0x2ea6ff), baseColor: .blue, preview: false)
+
+public func makeDarkAccentPresentationTheme(accentColor: UIColor?, baseColor: PresentationThemeBaseColor?, preview: Bool) -> PresentationTheme {
     var accentColor = accentColor ?? defaultDarkAccentColor
     if accentColor == PresentationThemeBaseColor.blue.color {
         accentColor = defaultDarkAccentColor
     }
-    return makeDarkPresentationTheme(accentColor: accentColor, preview: preview)
-=======
-public let defaultDarkAccentPresentationTheme = makeDarkAccentPresentationTheme(accentColor: UIColor(rgb: 0x2ea6ff), baseColor: .blue, preview: false)
-
-public func makeDarkAccentPresentationTheme(accentColor: UIColor?, baseColor: PresentationThemeBaseColor?, preview: Bool) -> PresentationTheme {
-    let accentColor = accentColor ?? defaultDayAccentColor
     return makeDarkPresentationTheme(accentColor: accentColor, baseColor: baseColor, preview: preview)
->>>>>>> cc9df59e
 }