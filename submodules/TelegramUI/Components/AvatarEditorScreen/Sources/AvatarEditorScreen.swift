import Foundation
import UIKit
import Display
import AsyncDisplayKit
import ComponentFlow
import SwiftSignalKit
import ViewControllerComponent
import ComponentDisplayAdapters
import TelegramPresentationData
import AccountContext
import TelegramCore
import MultilineTextComponent
import EmojiStatusComponent
import Postbox
import TelegramStringFormatting
import TelegramNotices
import EntityKeyboard
import PagerComponent
import Markdown
import GradientBackground
import LegacyComponents
import DrawingUI
import SolidRoundedButtonComponent
import AnimationCache
import EmojiTextAttachmentView

enum AvatarBackground: Equatable {
    case gradient([UInt32])
    
    var colors: [UInt32] {
        switch self {
        case let .gradient(colors):
            return colors
        }
    }
    
    func generateImage(size: CGSize) -> UIImage {
        switch self {
            case let .gradient(colors):
                if colors.count == 1 {
                    return generateSingleColorImage(size: size, color: UIColor(rgb: colors.first!))!
                } else if colors.count == 2 {
                    return generateGradientImage(size: size, colors: colors.map { UIColor(rgb: $0) }, locations: [0.0, 1.0])!
                } else {
                    return GradientBackgroundNode.generatePreview(size: size, colors: colors.map { UIColor(rgb: $0) })
                }
        }
    }
}

private let defaultBackgrounds: [AvatarBackground] = [
    .gradient([0x72d5fd, 0x2a9ef1]),
    .gradient([0xff885e, 0xff516a]),
    .gradient([0xffcd6a, 0xffa85c]),
    .gradient([0xa0de7e, 0x54cb68]),
    .gradient([0x00fcfd, 0x4acccd]),
    .gradient([0xe0a2f3, 0xd669ed]),
    .gradient([0x82b1ff, 0x665fff]),
]

public struct AvatarKeyboardInputData: Equatable {
    var emoji: EmojiPagerContentComponent
    var stickers: EmojiPagerContentComponent?
    
    init(
        emoji: EmojiPagerContentComponent,
        stickers: EmojiPagerContentComponent?
    ) {
        self.emoji = emoji
        self.stickers = stickers
    }
}

final class AvatarEditorScreenComponent: Component {
    typealias EnvironmentType = ViewControllerComponentContainer.Environment
    
    let context: AccountContext
    let ready: Promise<Bool>
    let peerType: AvatarEditorScreen.PeerType
    let initialFileId: Int64?
    let initialBackgroundColors: [Int32]?
    
    init(
        context: AccountContext,
        ready: Promise<Bool>,
        peerType: AvatarEditorScreen.PeerType,
        initialFileId: Int64?,
        initialBackgroundColors: [Int32]?
    ) {
        self.context = context
        self.ready = ready
        self.peerType = peerType
        self.initialFileId = initialFileId
        self.initialBackgroundColors = initialBackgroundColors
    }
    
    static func ==(lhs: AvatarEditorScreenComponent, rhs: AvatarEditorScreenComponent) -> Bool {
        if lhs.context !== rhs.context {
            return false
        }
        if lhs.peerType != rhs.peerType {
            return false
        }
        if lhs.initialFileId != rhs.initialFileId {
            return false
        }
        if lhs.initialBackgroundColors != rhs.initialBackgroundColors {
            return false
        }
        return true
    }

    final class State: ComponentState {
        let context: AccountContext
        let ready: Promise<Bool>
        
        var selectedBackground: AvatarBackground
        var selectedFile: TelegramMediaFile?
        
        var keyboardContentId: AnyHashable = "emoji"
        var expanded: Bool = false
        var editingColor: Bool = false
        var previousColor: AvatarBackground
        
        var previousCustomColor: AvatarBackground?
        var customColor: AvatarBackground?
        
        var isSearchActive: Bool = false
        
        init(context: AccountContext, ready: Promise<Bool>, initialFileId: Int64?, initialBackgroundColors: [Int32]?) {
            self.context = context
            self.ready = ready
         
            self.selectedBackground = defaultBackgrounds.first!
            self.previousColor = self.selectedBackground
            
            super.init()
            
            if let initialFileId, let initialBackgroundColors {
                let _ = (context.engine.stickers.resolveInlineStickers(fileIds: [initialFileId])
                |> deliverOnMainQueue).start(next: { [weak self] files in
                    if let strongSelf = self, let file = files.values.first {
                        strongSelf.selectedFile = file
                        strongSelf.updated(transition: .immediate)
                    }
                })
                self.selectedBackground = .gradient(initialBackgroundColors.map { UInt32(bitPattern: $0) })
                self.previousColor = self.selectedBackground
            } else {
                self.selectedBackground = defaultBackgrounds.first!
            }
            
            self.previousColor = self.selectedBackground
        }
    }
    
    func makeState() -> State {
        return State(
            context: self.context,
            ready: self.ready,
            initialFileId: self.initialFileId,
            initialBackgroundColors: self.initialBackgroundColors
        )
    }
    
    class View: UIView, UIScrollViewDelegate {
        private let navigationCancelButton = ComponentView<Empty>()
        private let navigationDoneButton = ComponentView<Empty>()
                
        private let previewContainerView: UIView
        private let previewView = ComponentView<Empty>()
        
        private let backgroundContainerView: UIView
        private let backgroundTitleView = ComponentView<Empty>()
        private let backgroundView = ComponentView<Empty>()
        private let colorPickerView = ComponentView<Empty>()
        
        private let keyboardContainerView: UIView
        private let keyboardTitleView = ComponentView<Empty>()
        private let keyboardSwitchView = ComponentView<Empty>()
        private let keyboardView = ComponentView<Empty>()
        private let panelBackgroundView: BlurredBackgroundView
        private let panelHostView: PagerExternalTopPanelContainer
        private let panelSeparatorView: UIView
    
        private let buttonView = ComponentView<Empty>()
        
        private var component: AvatarEditorScreenComponent?
        private weak var state: State?
        
        private var navigationMetrics: (navigationHeight: CGFloat, statusBarHeight: CGFloat)?
        private var controller: (() -> AvatarEditorScreen?)?
        
        private var dataDisposable: Disposable?
        private var data: AvatarKeyboardInputData?

        private let emojiSearchDisposable = MetaDisposable()
        private let emojiSearchResult = Promise<(groups: [EmojiPagerContentComponent.ItemGroup], id: AnyHashable)?>(nil)
        
        private var scheduledEmojiContentAnimationHint: EmojiPagerContentComponent.ContentAnimation?
        
        override init(frame: CGRect) {
            self.previewContainerView = UIView()
            self.previewContainerView.clipsToBounds = true
            if #available(iOS 13.0, *) {
                self.previewContainerView.layer.cornerCurve = .circular
            }
            
            self.backgroundContainerView = UIView()
            self.backgroundContainerView.clipsToBounds = true
            self.backgroundContainerView.layer.cornerRadius = 10.0
            
            self.keyboardContainerView = UIView()
            self.keyboardContainerView.clipsToBounds = true
            self.keyboardContainerView.layer.cornerRadius = 10.0
            
            self.panelBackgroundView = BlurredBackgroundView(color: .white)
            self.panelHostView = PagerExternalTopPanelContainer()
            self.panelSeparatorView = UIView()
                        
            super.init(frame: frame)
    
            self.addSubview(self.previewContainerView)
            self.addSubview(self.backgroundContainerView)
            self.addSubview(self.keyboardContainerView)
            self.keyboardContainerView.addSubview(self.panelBackgroundView)
            self.keyboardContainerView.addSubview(self.panelHostView)
            self.keyboardContainerView.addSubview(self.panelSeparatorView)
        }
        
        required init?(coder: NSCoder) {
            fatalError("init(coder:) has not been implemented")
        }
        
        deinit {
            self.dataDisposable?.dispose()
            self.emojiSearchDisposable.dispose()
        }
        
        private func updateData(_ data: AvatarKeyboardInputData) {
            let wasEmpty = self.data == nil
            self.data = data
            
            if wasEmpty && self.state?.selectedFile == nil {
                self.state?.selectedFile = data.emoji.panelItemGroups.first?.items.first?.itemFile
            }
            self.state?.updated(transition: .immediate)
            self.state?.ready.set(.single(true))
            
            let updateSearchQuery: (EmojiPagerContentComponent.SearchQuery?) -> Void = { [weak self] query in
                guard let strongSelf = self, let context = strongSelf.state?.context else {
                    return
                }
                
                switch query {
                case .none:
                    strongSelf.emojiSearchDisposable.set(nil)
                    strongSelf.emojiSearchResult.set(.single(nil))
                case let .text(rawQuery, languageCode):
                    let query = rawQuery.trimmingCharacters(in: .whitespacesAndNewlines)
                    
                    if query.isEmpty {
                        strongSelf.emojiSearchDisposable.set(nil)
                        strongSelf.emojiSearchResult.set(.single(nil))
                    } else {
                        var signal = context.engine.stickers.searchEmojiKeywords(inputLanguageCode: languageCode, query: query, completeMatch: false)
                        if !languageCode.lowercased().hasPrefix("en") {
                            signal = signal
                            |> mapToSignal { keywords in
                                return .single(keywords)
                                |> then(
                                    context.engine.stickers.searchEmojiKeywords(inputLanguageCode: "en-US", query: query, completeMatch: query.count < 3)
                                    |> map { englishKeywords in
                                        return keywords + englishKeywords
                                    }
                                )
                            }
                        }
                    
                        let resultSignal = signal
                        |> mapToSignal { keywords -> Signal<[EmojiPagerContentComponent.ItemGroup], NoError> in
                            return combineLatest(
                                context.account.postbox.itemCollectionsView(orderedItemListCollectionIds: [], namespaces: [Namespaces.ItemCollection.CloudEmojiPacks], aroundIndex: nil, count: 10000000) |> take(1),
                                combineLatest(keywords.map { context.engine.stickers.searchStickers(query: $0.emoticons.first!) })
                            )
                            |> map { view, stickers -> [EmojiPagerContentComponent.ItemGroup] in
                                let hasPremium = true
                                
                                var emojis: [(String, TelegramMediaFile?, String)] = []
                                
                                var existingEmoticons = Set<String>()
                                var allEmoticons: [String: String] = [:]
                                for keyword in keywords {
                                    for emoticon in keyword.emoticons {
                                        allEmoticons[emoticon] = keyword.keyword
                                        
                                        if !existingEmoticons.contains(emoticon) {
                                            existingEmoticons.insert(emoticon)
                                        }
                                    }
                                }
                                
                                for entry in view.entries {
                                    guard let item = entry.item as? StickerPackItem else {
                                        continue
                                    }
                                    for attribute in item.file.attributes {
                                        switch attribute {
                                        case let .CustomEmoji(_, _, alt, _):
                                            if !item.file.isPremiumEmoji || hasPremium {
                                                if !alt.isEmpty, let keyword = allEmoticons[alt] {
                                                    emojis.append((alt, item.file, keyword))
                                                } else if alt == query {
                                                    emojis.append((alt, item.file, alt))
                                                }
                                            }
                                        default:
                                            break
                                        }
                                    }
                                }
                                
                                var emojiItems: [EmojiPagerContentComponent.Item] = []
                                var existingIds = Set<MediaId>()
                                for item in emojis {
                                    if let itemFile = item.1 {
                                        if existingIds.contains(itemFile.fileId) {
                                            continue
                                        }
                                        existingIds.insert(itemFile.fileId)
                                        let animationData = EntityKeyboardAnimationData(file: itemFile)
                                        let item = EmojiPagerContentComponent.Item(
                                            animationData: animationData,
                                            content: .animation(animationData),
                                            itemFile: itemFile,
                                            subgroupId: nil,
                                            icon: .none,
                                            tintMode: animationData.isTemplate ? .primary : .none
                                        )
                                        emojiItems.append(item)
                                    }
                                }
                                
                                var stickerItems: [EmojiPagerContentComponent.Item] = []
                                for stickerResult in stickers {
                                    for sticker in stickerResult {
                                        if existingIds.contains(sticker.file.fileId) {
                                            continue
                                        }
                                        
                                        existingIds.insert(sticker.file.fileId)
                                        let animationData = EntityKeyboardAnimationData(file: sticker.file)
                                        let item = EmojiPagerContentComponent.Item(
                                            animationData: animationData,
                                            content: .animation(animationData),
                                            itemFile: sticker.file,
                                            subgroupId: nil,
                                            icon: .none,
                                            tintMode: .none
                                        )
                                        stickerItems.append(item)
                                    }
                                }
                                
                                var result: [EmojiPagerContentComponent.ItemGroup] = []
                                if !emojiItems.isEmpty {
                                    result.append(
                                        EmojiPagerContentComponent.ItemGroup(
                                            supergroupId: "search",
                                            groupId: "emoji",
                                            title: "Emoji",
                                            subtitle: nil,
                                            actionButtonTitle: nil,
                                            isFeatured: false,
                                            isPremiumLocked: false,
                                            isEmbedded: false,
                                            hasClear: false,
                                            collapsedLineCount: nil,
                                            displayPremiumBadges: false,
                                            headerItem: nil,
                                            items: emojiItems
                                        )
                                    )
                                }
                                if !stickerItems.isEmpty {
                                    result.append(
                                        EmojiPagerContentComponent.ItemGroup(
                                            supergroupId: "search",
                                            groupId: "stickers",
                                            title: "Stickers",
                                            subtitle: nil,
                                            actionButtonTitle: nil,
                                            isFeatured: false,
                                            isPremiumLocked: false,
                                            isEmbedded: false,
                                            hasClear: false,
                                            collapsedLineCount: nil,
                                            displayPremiumBadges: false,
                                            headerItem: nil,
                                            items: stickerItems
                                        )
                                    )
                                }
                                return result
                            }
                        }
                        
                        strongSelf.emojiSearchDisposable.set((resultSignal
                        |> delay(0.15, queue: .mainQueue())
                        |> deliverOnMainQueue).start(next: { [weak self] result in
                            guard let strongSelf = self else {
                                return
                            }
                            strongSelf.emojiSearchResult.set(.single((result, AnyHashable(query))))
                        }))
                    }
                case let .category(value):
                    let resultSignal = context.engine.stickers.searchEmoji(emojiString: value)
                    |> mapToSignal { files -> Signal<[EmojiPagerContentComponent.ItemGroup], NoError> in
                        var items: [EmojiPagerContentComponent.Item] = []
                        
                        var existingIds = Set<MediaId>()
                        for itemFile in files {
                            if existingIds.contains(itemFile.fileId) {
                                continue
                            }
                            existingIds.insert(itemFile.fileId)
                            let animationData = EntityKeyboardAnimationData(file: itemFile)
                            let item = EmojiPagerContentComponent.Item(
                                animationData: animationData,
                                content: .animation(animationData),
                                itemFile: itemFile, subgroupId: nil,
                                icon: .none,
                                tintMode: animationData.isTemplate ? .primary : .none
                            )
                            items.append(item)
                        }
                        
                        return .single([EmojiPagerContentComponent.ItemGroup(
                            supergroupId: "search",
                            groupId: "search",
                            title: nil,
                            subtitle: nil,
                            actionButtonTitle: nil,
                            isFeatured: false,
                            isPremiumLocked: false,
                            isEmbedded: false,
                            hasClear: false,
                            collapsedLineCount: nil,
                            displayPremiumBadges: false,
                            headerItem: nil,
                            items: items
                        )])
                    }
                        
                    strongSelf.emojiSearchDisposable.set((resultSignal
                    |> delay(0.15, queue: .mainQueue())
                    |> deliverOnMainQueue).start(next: { [weak self] result in
                        guard let strongSelf = self else {
                            return
                        }
                        strongSelf.emojiSearchResult.set(.single((result, AnyHashable(value))))
                    }))
                }
            }
            
            data.emoji.inputInteractionHolder.inputInteraction = EmojiPagerContentComponent.InputInteraction(
                performItemAction: { [weak self] _, item, _, _, _, _ in
                    guard let self, let _ = item.itemFile else {
                        return
                    }
                    self.state?.selectedFile = item.itemFile
                    self.state?.updated(transition: .easeInOut(duration: 0.2))
                },
                deleteBackwards: nil,
                openStickerSettings: nil,
                openFeatured: nil,
                openSearch: {
                },
                addGroupAction: { [weak self] groupId, isPremiumLocked in
                    guard let strongSelf = self, let controller = strongSelf.controller?(), let collectionId = groupId.base as? ItemCollectionId else {
                        return
                    }
                    let context = controller.context
                    let viewKey = PostboxViewKey.orderedItemList(id: Namespaces.OrderedItemList.CloudFeaturedEmojiPacks)
                    let _ = (context.account.postbox.combinedView(keys: [viewKey])
                    |> take(1)
                    |> deliverOnMainQueue).start(next: { views in
                        guard let view = views.views[viewKey] as? OrderedItemListView else {
                            return
                        }
                        for featuredStickerPack in view.items.lazy.map({ $0.contents.get(FeaturedStickerPackItem.self)! }) {
                            if featuredStickerPack.info.id == collectionId {
                                let _ = (context.engine.stickers.loadedStickerPack(reference: .id(id: featuredStickerPack.info.id.id, accessHash: featuredStickerPack.info.accessHash), forceActualized: false)
                                |> mapToSignal { result -> Signal<Void, NoError> in
                                    switch result {
                                    case let .result(info, items, installed):
                                        if installed {
                                            return .complete()
                                        } else {
                                            return context.engine.stickers.addStickerPackInteractively(info: info, items: items)
                                        }
                                    case .fetching:
                                        break
                                    case .none:
                                        break
                                    }
                                    return .complete()
                                }
                                |> deliverOnMainQueue).start(completed: {
                                })
                                
                                break
                            }
                        }
                    })
                },
                clearGroup: { [weak self] groupId in
                    guard let strongSelf = self, let controller = strongSelf.controller?() else {
                        return
                    }
                    let context = controller.context
                    let presentationData = controller.context.sharedContext.currentPresentationData.with { $0 }
                    if groupId == AnyHashable("recent") {
                        let actionSheet = ActionSheetController(theme: ActionSheetControllerTheme(presentationTheme: presentationData.theme, fontSize: presentationData.listsFontSize))
                        var items: [ActionSheetItem] = []
                        items.append(ActionSheetButtonItem(title: presentationData.strings.Emoji_ClearRecent, color: .destructive, action: { [weak actionSheet] in
                            actionSheet?.dismissAnimated()
                            let _ = context.engine.stickers.clearRecentlyUsedEmoji().start()
                        }))
                        actionSheet.setItemGroups([ActionSheetItemGroup(items: items), ActionSheetItemGroup(items: [
                            ActionSheetButtonItem(title: presentationData.strings.Common_Cancel, color: .accent, font: .bold, action: { [weak actionSheet] in
                                actionSheet?.dismissAnimated()
                            })
                        ])])
                        context.sharedContext.mainWindow?.presentInGlobalOverlay(actionSheet)
                    } else if groupId == AnyHashable("popular") {
                        let actionSheet = ActionSheetController(theme: ActionSheetControllerTheme(presentationTheme: presentationData.theme, fontSize: presentationData.listsFontSize))
                        var items: [ActionSheetItem] = []
                        items.append(ActionSheetTextItem(title: presentationData.strings.Chat_ClearReactionsAlertText, parseMarkdown: true))
                        items.append(ActionSheetButtonItem(title: presentationData.strings.Chat_ClearReactionsAlertAction, color: .destructive, action: { [weak actionSheet] in
                            actionSheet?.dismissAnimated()
                            guard let strongSelf = self else {
                                return
                            }
                            
                            strongSelf.scheduledEmojiContentAnimationHint = EmojiPagerContentComponent.ContentAnimation(type: .groupRemoved(id: "popular"))
                            let _ = context.engine.stickers.clearRecentlyUsedReactions().start()
                        }))
                        actionSheet.setItemGroups([ActionSheetItemGroup(items: items), ActionSheetItemGroup(items: [
                            ActionSheetButtonItem(title: presentationData.strings.Common_Cancel, color: .accent, font: .bold, action: { [weak actionSheet] in
                                actionSheet?.dismissAnimated()
                            })
                        ])])
                        context.sharedContext.mainWindow?.presentInGlobalOverlay(actionSheet)
                    }
                },
                pushController: { c in
                },
                presentController: { c in
                },
                presentGlobalOverlayController: { c in
                },
                navigationController: { [weak self] in
                    return self?.controller?()?.navigationController as? NavigationController
                },
                requestUpdate: { [weak self] transition in
                    guard let strongSelf = self else {
                        return
                    }
                    if !transition.animation.isImmediate {
                        strongSelf.state?.updated(transition: transition)
                    }
                },
                updateSearchQuery: { query in
                    updateSearchQuery(query)
                },
                updateScrollingToItemGroup: {
                },
                chatPeerId: nil,
                peekBehavior: nil,
                customLayout: nil,
                externalBackground: nil,
                externalExpansionView: nil,
                useOpaqueTheme: false,
                hideBackground: true
            )
            
//            var stickerPeekBehavior: EmojiContentPeekBehaviorImpl?
//            if let controller = self.controller {
//                stickerPeekBehavior = EmojiContentPeekBehaviorImpl(
//                    context: controller.context,
//                    interaction: nil,
//                    chatPeerId: nil,
//                    present: { [weak controller] c, a in
//                        controller?.presentInGlobalOverlay(c, with: a)
//                    }
//                )
//            }
            
            data.stickers?.inputInteractionHolder.inputInteraction = EmojiPagerContentComponent.InputInteraction(
                performItemAction: { [weak self] _, item, _, _, _, _ in
                    guard let self, let _ = item.itemFile else {
                        return
                    }
                    self.state?.selectedFile = item.itemFile
                    self.state?.updated(transition: .easeInOut(duration: 0.2))
                },
                deleteBackwards: nil,
                openStickerSettings: nil,
                openFeatured: nil,
                openSearch: {
                },
                addGroupAction: { [weak self] groupId, isPremiumLocked in
                    guard let strongSelf = self, let controller = strongSelf.controller?(), let collectionId = groupId.base as? ItemCollectionId else {
                        return
                    }
                    let context = controller.context
                    let viewKey = PostboxViewKey.orderedItemList(id: Namespaces.OrderedItemList.CloudFeaturedStickerPacks)
                    let _ = (context.account.postbox.combinedView(keys: [viewKey])
                    |> take(1)
                    |> deliverOnMainQueue).start(next: { views in
                        guard let view = views.views[viewKey] as? OrderedItemListView else {
                            return
                        }
                        for featuredStickerPack in view.items.lazy.map({ $0.contents.get(FeaturedStickerPackItem.self)! }) {
                            if featuredStickerPack.info.id == collectionId {
                                let _ = (context.engine.stickers.loadedStickerPack(reference: .id(id: featuredStickerPack.info.id.id, accessHash: featuredStickerPack.info.accessHash), forceActualized: false)
                                |> mapToSignal { result -> Signal<Void, NoError> in
                                    switch result {
                                    case let .result(info, items, installed):
                                        if installed {
                                            return .complete()
                                        } else {
                                            return context.engine.stickers.addStickerPackInteractively(info: info, items: items)
                                        }
                                    case .fetching:
                                        break
                                    case .none:
                                        break
                                    }
                                    return .complete()
                                }
                                |> deliverOnMainQueue).start(completed: {
                                })
                                
                                break
                            }
                        }
                    })
                },
                clearGroup: { [weak self] groupId in
                    guard let strongSelf = self, let controller = strongSelf.controller?() else {
                        return
                    }
                    let context = controller.context
                    if groupId == AnyHashable("recent") {
                        let presentationData = context.sharedContext.currentPresentationData.with { $0 }
                        let actionSheet = ActionSheetController(theme: ActionSheetControllerTheme(presentationTheme: presentationData.theme, fontSize: presentationData.listsFontSize))
                        var items: [ActionSheetItem] = []
                        items.append(ActionSheetButtonItem(title: presentationData.strings.Stickers_ClearRecent, color: .destructive, action: { [weak actionSheet] in
                            actionSheet?.dismissAnimated()
                            let _ = context.engine.stickers.clearRecentlyUsedStickers().start()
                        }))
                        actionSheet.setItemGroups([ActionSheetItemGroup(items: items), ActionSheetItemGroup(items: [
                            ActionSheetButtonItem(title: presentationData.strings.Common_Cancel, color: .accent, font: .bold, action: { [weak actionSheet] in
                                actionSheet?.dismissAnimated()
                            })
                        ])])
                        context.sharedContext.mainWindow?.presentInGlobalOverlay(actionSheet)
                    } else if groupId == AnyHashable("featuredTop") {
                        let viewKey = PostboxViewKey.orderedItemList(id: Namespaces.OrderedItemList.CloudFeaturedStickerPacks)
                        let _ = (context.account.postbox.combinedView(keys: [viewKey])
                        |> take(1)
                        |> deliverOnMainQueue).start(next: { views in
                            guard let view = views.views[viewKey] as? OrderedItemListView else {
                                return
                            }
                            var stickerPackIds: [Int64] = []
                            for featuredStickerPack in view.items.lazy.map({ $0.contents.get(FeaturedStickerPackItem.self)! }) {
                                stickerPackIds.append(featuredStickerPack.info.id.id)
                            }
                            let _ = ApplicationSpecificNotice.setDismissedTrendingStickerPacks(accountManager: context.sharedContext.accountManager, values: stickerPackIds).start()
                        })
                    } else if groupId == AnyHashable("peerSpecific") {
                    }
                },
                pushController: { c in
                },
                presentController: { c in
                },
                presentGlobalOverlayController: { c in
                },
                navigationController: { [weak self] in
                    return self?.controller?()?.navigationController as? NavigationController
                },
                requestUpdate: { [weak self] transition in
                    guard let strongSelf = self else {
                        return
                    }
                    if !transition.animation.isImmediate {
                        strongSelf.state?.updated(transition: transition)
                    }
                },
                updateSearchQuery: { query in
                    updateSearchQuery(query)
                },
                updateScrollingToItemGroup: {
                },
                chatPeerId: nil,
                peekBehavior: nil,
                customLayout: nil,
                externalBackground: nil,
                externalExpansionView: nil,
                useOpaqueTheme: false,
                hideBackground: true
            )
        }
        
        private var isExpanded = false
        
        func update(component: AvatarEditorScreenComponent, availableSize: CGSize, state: State, environment: Environment<ViewControllerComponentContainer.Environment>, transition: Transition) -> CGSize {
            self.component = component
            self.state = state
                        
            let environment = environment[ViewControllerComponentContainer.Environment.self].value
            let strings = environment.strings
            
            let controller = environment.controller
            self.controller = {
                return controller() as? AvatarEditorScreen
            }
            self.navigationMetrics = (environment.navigationHeight, environment.statusBarHeight)
            
            let sideInset: CGFloat = 16.0 + environment.safeInsets.left
            
            let effectiveIsExpanded = state.expanded || state.editingColor
            
            if self.isExpanded != effectiveIsExpanded {
                self.isExpanded = effectiveIsExpanded
                
                if let snapshotView = self.navigationCancelButton.view?.snapshotContentTree() {
                    snapshotView.layer.animateAlpha(from: 1.0, to: 0.0, duration: 0.2, removeOnCompletion: false, completion: { [weak snapshotView] _ in
                        snapshotView?.removeFromSuperview()
                    })
                    self.addSubview(snapshotView)
                }
            }
            
            let navigationCancelButtonSize = self.navigationCancelButton.update(
                transition: transition,
                component: AnyComponent(Button(
                    content: AnyComponent(Text(text: environment.strings.Common_Cancel, font: Font.regular(17.0), color: state.expanded ? .white : environment.theme.rootController.navigationBar.accentTextColor)),
                    action: { [weak self] in
                        guard let self else {
                            return
                        }
                        self.controller?()?.dismiss()
                    }
                ).minSize(CGSize(width: 16.0, height: environment.navigationHeight - environment.statusBarHeight))),
                environment: {},
                containerSize: CGSize(width: 150.0, height: environment.navigationHeight - environment.statusBarHeight)
            )
            if let navigationCancelButtonView = self.navigationCancelButton.view {
                if navigationCancelButtonView.superview == nil {
                    self.addSubview(navigationCancelButtonView)
                }
                transition.setFrame(view: navigationCancelButtonView, frame: CGRect(origin: CGPoint(x: 16.0 + environment.safeInsets.left, y: environment.statusBarHeight), size: navigationCancelButtonSize))
                transition.setAlpha(view: navigationCancelButtonView, alpha: !state.editingColor ? 1.0 : 0.0)
            }
            
            let navigationDoneButtonSize = self.navigationDoneButton.update(
                transition: transition,
                component: AnyComponent(Button(
                    content: AnyComponent(Text(text: strings.AvatarEditor_Set, font: Font.semibold(17.0), color: state.isSearchActive ? environment.theme.rootController.navigationBar.accentTextColor : .white)),
                    action: { [weak self] in
                        guard let self else {
                            return
                        }
                        self.complete()
                    }
                ).minSize(CGSize(width: 16.0, height: environment.navigationHeight - environment.statusBarHeight))),
                environment: {},
                containerSize: CGSize(width: 150.0, height: environment.navigationHeight - environment.statusBarHeight)
            )
            if let navigationDoneButtonView = self.navigationDoneButton.view {
                if navigationDoneButtonView.superview == nil {
                    self.addSubview(navigationDoneButtonView)
                }
                transition.setFrame(view: navigationDoneButtonView, frame: CGRect(origin: CGPoint(x: availableSize.width - 16.0 - environment.safeInsets.right - navigationDoneButtonSize.width, y: environment.statusBarHeight), size: navigationDoneButtonSize))
                transition.setAlpha(view: navigationDoneButtonView, alpha: (state.expanded || state.isSearchActive) && !state.editingColor ? 1.0 : 0.0)
            }
                        
            self.backgroundColor = environment.theme.list.blocksBackgroundColor
            self.backgroundContainerView.backgroundColor = environment.theme.list.itemBlocksBackgroundColor
            self.keyboardContainerView.backgroundColor = environment.theme.list.itemBlocksBackgroundColor
            self.panelSeparatorView.backgroundColor = environment.theme.list.itemPlainSeparatorColor
                        
            if self.dataDisposable == nil, let controller = controller() as? AvatarEditorScreen {
                let context = component.context
<<<<<<< HEAD
=======
                let emojiItems = EmojiPagerContentComponent.emojiInputData(
                    context: context,
                    animationCache: context.animationCache,
                    animationRenderer: context.animationRenderer,
                    isStandalone: false,
                    isStatusSelection: false,
                    isReactionSelection: false,
                    isEmojiSelection: false,
                    hasTrending: false,
                    isProfilePhotoEmojiSelection: true,
                    topReactionItems: [],
                    areUnicodeEmojiEnabled: false,
                    areCustomEmojiEnabled: true,
                    chatPeerId: context.account.peerId,
                    hasSearch: true,
                    forceHasPremium: true
                )
                
                let stickerItems = EmojiPagerContentComponent.stickerInputData(
                    context: context,
                    animationCache: context.animationCache,
                    animationRenderer: context.animationRenderer,
                    stickerNamespaces: [Namespaces.ItemCollection.CloudStickerPacks],
                    stickerOrderedItemListCollectionIds: [Namespaces.OrderedItemList.CloudSavedStickers, Namespaces.OrderedItemList.CloudRecentStickers, Namespaces.OrderedItemList.CloudAllPremiumStickers],
                    chatPeerId: context.account.peerId,
                    hasSearch: true,
                    hasTrending: false,
                    forceHasPremium: true,
                    searchIsPlaceholderOnly: false
                )
                
>>>>>>> 9bb017fa
                let signal = combineLatest(queue: .mainQueue(),
                    controller.inputData |> delay(0.01, queue: .mainQueue()),
                    self.emojiSearchResult.get()
                )
                self.dataDisposable = (signal
                |> deliverOnMainQueue
                ).start(next: { [weak self, weak state] data, searchResult in
                    if let self {
                        var data = data

                        if let searchResult = searchResult {
                            let presentationData = context.sharedContext.currentPresentationData.with { $0 }
                            var emptySearchResults: EmojiPagerContentComponent.EmptySearchResults?
                            if !searchResult.groups.contains(where: { !$0.items.isEmpty }) {
                                emptySearchResults = EmojiPagerContentComponent.EmptySearchResults(
                                    text: presentationData.strings.EmojiSearch_SearchEmojiEmptyResult,
                                    iconFile: nil
                                )
                            }
                            
                            if state?.keyboardContentId == AnyHashable("emoji") {
                                data.emoji = data.emoji.withUpdatedItemGroups(panelItemGroups: data.emoji.panelItemGroups, contentItemGroups: searchResult.groups, itemContentUniqueId: searchResult.id, emptySearchResults: emptySearchResults)
                            } else {
                                data.stickers = data.stickers?.withUpdatedItemGroups(panelItemGroups: data.stickers?.panelItemGroups ?? searchResult.groups, contentItemGroups: searchResult.groups, itemContentUniqueId: searchResult.id, emptySearchResults: emptySearchResults)
                            }
                        }
                        
                        self.updateData(data)
                        state?.updated(transition: .immediate)
                    }
                })
            }
                      
            var contentHeight: CGFloat = 0.0
            
            let collapsedAvatarSize = CGSize(width: 100.0, height: 100.0)
            let avatarPreviewSize = self.previewView.update(
                transition: transition,
                component: AnyComponent(
                    AvatarPreviewComponent(
                        context: component.context,
                        background: state.selectedBackground,
                        file: state.selectedFile,
                        tapped: { [weak state] in
                            if let state, !state.editingColor {
                                state.expanded = !state.expanded
                                state.updated(transition: Transition(animation: .curve(duration: 0.35, curve: .spring)))
                            }
                        }
                    )
                ),
                environment: {},
                containerSize: CGSize(width: availableSize.width, height: availableSize.width)
            )
            if let previewView = self.previewView.view {
                if previewView.superview == nil {
                    self.previewContainerView.addSubview(previewView)
                }
                
                let previewScale = effectiveIsExpanded ? 1.0 : collapsedAvatarSize.width / avatarPreviewSize.width
                let cornerRadius = effectiveIsExpanded ? 0.0 : availableSize.width / (component.peerType == .forum ? 4.0 : 2.0)
                let position = effectiveIsExpanded ? avatarPreviewSize.height / 2.0 : environment.navigationHeight + 10.0
                                
                transition.setBounds(view: previewView, bounds: CGRect(origin: .zero, size: avatarPreviewSize))
                transition.setPosition(view: previewView, position: CGPoint(x: avatarPreviewSize.width / 2.0, y: avatarPreviewSize.height / 2.0))
                
                transition.setBounds(view: self.previewContainerView, bounds: CGRect(origin: .zero, size: avatarPreviewSize))
                transition.setPosition(view: self.previewContainerView, position: CGPoint(x: availableSize.width / 2.0, y: position))
                transition.setTransform(view: self.previewContainerView, transform: CATransform3DMakeScale(previewScale, previewScale, 1.0))
                transition.setCornerRadius(layer: self.previewContainerView.layer, cornerRadius: cornerRadius)
                
                contentHeight += effectiveIsExpanded ? avatarPreviewSize.height : environment.navigationHeight + collapsedAvatarSize.height - 41.0
            }
            contentHeight += 17.0
            
            let body = MarkdownAttributeSet(font: Font.regular(13.0), textColor: environment.theme.list.freeTextColor)
            let bold = MarkdownAttributeSet(font: Font.semibold(13.0), textColor: environment.theme.list.freeTextColor)
            let link = MarkdownAttributeSet(font: Font.regular(13.0), textColor: environment.theme.list.itemAccentColor)
            
            let backgroundTitleSize = self.backgroundTitleView.update(
                transition: transition,
                component: AnyComponent(MultilineTextComponent(
                    text: .markdown(
                        text: strings.AvatarEditor_Background.uppercased(), attributes: MarkdownAttributes(
                            body: body,
                            bold: bold,
                            link: body,
                            linkAttribute: { _ in nil }
                        )
                    ),
                    maximumNumberOfLines: 0
                )),
                environment: {},
                containerSize: CGSize(width: availableSize.width - sideInset * 2.0 - 15.0 * 2.0, height: .greatestFiniteMagnitude)
            )
            let backgroundTitleFrame = CGRect(origin: CGPoint(x: sideInset + 15.0, y: contentHeight), size: backgroundTitleSize)
            if let backgroundTitleView = self.backgroundTitleView.view {
                if backgroundTitleView.superview == nil {
                    self.addSubview(backgroundTitleView)
                }
                transition.setFrame(view: backgroundTitleView, frame: backgroundTitleFrame)
            }
            contentHeight += backgroundTitleSize.height
            contentHeight += 8.0
            
            let backgroundSize = self.backgroundView.update(
                transition: transition,
                component: AnyComponent(BackgroundColorComponent(
                    theme: environment.theme,
                    values: defaultBackgrounds,
                    selectedValue: state.selectedBackground,
                    customValue: state.customColor,
                    updateValue: { [weak state] value in
                        if let state {
                            state.selectedBackground = value
                            state.updated(transition: .easeInOut(duration: 0.2))
                        }
                    },
                    openColorPicker: { [weak state] in
                        if let state {
                            state.editingColor = true
                            state.previousColor = state.selectedBackground
                            state.previousCustomColor = state.customColor
                            state.updated(transition: .easeInOut(duration: 0.3))
                        }
                    }
                )),
                environment: {},
                containerSize: CGSize(width: availableSize.width - sideInset * 2.0, height: .greatestFiniteMagnitude)
            )
            let backgroundFrame = CGRect(origin: .zero, size: backgroundSize)
            if let backgroundView = self.backgroundView.view {
                if backgroundView.superview == nil {
                    self.backgroundContainerView.addSubview(backgroundView)
                }
                transition.setFrame(view: backgroundView, frame: backgroundFrame)
                transition.setAlpha(view: backgroundView, alpha: state.editingColor ? 0.0 : 1.0)
            }
            
            let colorPickerSize = self.colorPickerView.update(
                transition: transition,
                component: AnyComponent(
                    ColorPickerComponent(
                        theme: environment.theme,
                        strings: environment.strings,
                        isVisible: state.editingColor,
                        colors: state.selectedBackground.colors,
                        colorsChanged: { [weak state] colors in
                            if let state {
                                state.customColor = .gradient(colors)
                                state.selectedBackground = .gradient(colors)
                                state.updated(transition: .immediate)
                            }
                        },
                        cancel: { [weak state] in
                            if let state {
                                state.selectedBackground = state.previousColor
                                state.customColor = state.previousCustomColor
                                state.editingColor = false
                                state.updated(transition: .easeInOut(duration: 0.3))
                            }
                        },
                        done: { [weak state] in
                            if let state {
                                state.editingColor = false
                                state.customColor = state.selectedBackground
                                state.updated(transition: .easeInOut(duration: 0.3))
                            }
                        }
                    )
                ),
                environment: {},
                containerSize: CGSize(width: availableSize.width - sideInset * 2.0, height: .greatestFiniteMagnitude)
            )
            let colorPickerFrame = CGRect(origin: .zero, size: colorPickerSize)
            if let colorPickerView = self.colorPickerView.view {
                if colorPickerView.superview == nil {
                    self.backgroundContainerView.addSubview(colorPickerView)
                }
                transition.setFrame(view: colorPickerView, frame: colorPickerFrame)
                transition.setAlpha(view: colorPickerView, alpha: state.editingColor ? 1.0 : 0.0)
            }
            
            let backgroundContainerFrame = CGRect(origin: CGPoint(x: sideInset, y: contentHeight), size: state.editingColor ? colorPickerSize : backgroundSize)
            transition.setFrame(view: self.backgroundContainerView, frame: backgroundContainerFrame)
            
            contentHeight += backgroundContainerFrame.height
            contentHeight += 24.0
            
            let keyboardTitle: String
            let keyboardSwitchTitle: String
            
            if state.isSearchActive {
                keyboardTitle = strings.AvatarEditor_EmojiOrSticker
                keyboardSwitchTitle = " "
            } else if state.keyboardContentId == AnyHashable("emoji") {
                keyboardTitle = strings.AvatarEditor_Emoji
                keyboardSwitchTitle = strings.AvatarEditor_SwitchToStickers
            } else if state.keyboardContentId == AnyHashable("stickers") {
                keyboardTitle = strings.AvatarEditor_Stickers
                keyboardSwitchTitle = strings.AvatarEditor_SwitchToEmoji
            } else {
                keyboardTitle = " "
                keyboardSwitchTitle = " "
            }
            
            let keyboardTitleSize = self.keyboardTitleView.update(
                transition: .immediate,
                component: AnyComponent(MultilineTextComponent(
                    text: .markdown(
                        text: keyboardTitle.uppercased(), attributes: MarkdownAttributes(
                            body: body,
                            bold: bold,
                            link: body,
                            linkAttribute: { _ in nil }
                        )
                    ),
                    maximumNumberOfLines: 1
                )),
                environment: {},
                containerSize: CGSize(width: availableSize.width - sideInset * 2.0 - 15.0 * 2.0, height: .greatestFiniteMagnitude)
            )
            let keyboardTitleFrame = CGRect(origin: CGPoint(x: sideInset + 15.0, y: contentHeight), size: keyboardTitleSize)
            if let keyboardTitleView = self.keyboardTitleView.view {
                if keyboardTitleView.superview == nil {
                    self.addSubview(keyboardTitleView)
                }
                keyboardTitleView.bounds = CGRect(origin: .zero, size: keyboardTitleFrame.size)
                if keyboardTitleFrame.center.y == keyboardTitleView.center.y {
                    keyboardTitleView.center = keyboardTitleFrame.center
                } else {
                    transition.setPosition(view: keyboardTitleView, position: keyboardTitleFrame.center)
                }
                transition.setAlpha(view: keyboardTitleView, alpha: state.editingColor ? 0.0 : 1.0)
            }
            
            let keyboardSwitchSize = self.keyboardSwitchView.update(
                transition: .immediate,
                component: AnyComponent(
                    Button(
                        content: AnyComponent(
                            MultilineTextComponent(
                                text: .markdown(
                                    text: keyboardSwitchTitle.uppercased(), attributes: MarkdownAttributes(
                                        body: link,
                                        bold: link,
                                        link: link,
                                        linkAttribute: { _ in nil }
                                    )
                                ),
                                maximumNumberOfLines: 1
                            )
                        ), action: { [weak self] in
                            if let strongSelf = self, let state = strongSelf.state {
                                if let strongSelf = self, let pagerView = strongSelf.keyboardView.view as? EntityKeyboardComponent.View {
                                    let targetContentId: AnyHashable
                                    if state.keyboardContentId == AnyHashable("emoji") {
                                        targetContentId = AnyHashable("stickers")
                                    } else {
                                        targetContentId = AnyHashable("emoji")
                                    }
                                    pagerView.scrollToContentId(targetContentId)
                                }
                            }
                        }
                    )
                ),
                environment: {},
                containerSize: CGSize(width: availableSize.width - sideInset * 2.0 - 15.0 * 2.0, height: .greatestFiniteMagnitude)
            )
            let keyboardSwitchFrame = CGRect(origin: CGPoint(x: availableSize.width - sideInset - 15.0 - keyboardSwitchSize.width, y: contentHeight), size: keyboardSwitchSize)
            if let keyboardSwitchView = self.keyboardSwitchView.view {
                if keyboardSwitchView.superview == nil {
                    self.addSubview(keyboardSwitchView)
                }
                keyboardSwitchView.bounds = CGRect(origin: .zero, size: keyboardSwitchFrame.size)
                if keyboardSwitchFrame.center.y == keyboardSwitchView.center.y {
                    keyboardSwitchView.center = keyboardSwitchFrame.center
                } else {
                    transition.setPosition(view: keyboardSwitchView, position: keyboardSwitchFrame.center)
                }
                transition.setAlpha(view: keyboardSwitchView, alpha: state.editingColor ? 0.0 : 1.0)
            }
            contentHeight += keyboardTitleSize.height
            contentHeight += 8.0
            
            var bottomInset: CGFloat = environment.safeInsets.bottom > 0.0 ? environment.safeInsets.bottom : 16.0
            if !effectiveIsExpanded {
                bottomInset += 50.0 + 16.0
            }
            
            let keyboardContainerFrame = CGRect(origin: CGPoint(x: sideInset, y: contentHeight), size: CGSize(width: availableSize.width - sideInset * 2.0, height: availableSize.height - contentHeight - bottomInset))
            transition.setFrame(view: self.keyboardContainerView, frame: keyboardContainerFrame)
            transition.setAlpha(view: self.keyboardContainerView, alpha: state.editingColor ? 0.0 : 1.0)
            
            let isSearchActive = state.isSearchActive
            let topPanelHeight: CGFloat = isSearchActive ? 0.0 : 42.0

            if let data = self.data {
                let keyboardSize = self.keyboardView.update(
                    transition: transition.withUserData(EmojiPagerContentComponent.SynchronousLoadBehavior(isDisabled: true)),
                    component: AnyComponent(EntityKeyboardComponent(
                        theme: environment.theme,
                        strings: environment.strings,
                        isContentInFocus: false,
                        containerInsets: UIEdgeInsets(),
                        topPanelInsets: UIEdgeInsets(top: 0.0, left: topPanelHeight - 34.0, bottom: 0.0, right: 4.0),
                        emojiContent: data.emoji,
                        stickerContent: data.stickers,
                        maskContent: nil,
                        gifContent: nil,
                        hasRecentGifs: false,
                        availableGifSearchEmojies: [],
                        defaultToEmojiTab: true,
                        externalTopPanelContainer: self.panelHostView,
                        externalBottomPanelContainer: nil,
                        displayTopPanelBackground: true,
                        topPanelExtensionUpdated: { _, _ in },
                        hideInputUpdated: { _, _, _ in },
                        hideTopPanelUpdated: { [weak self] hideTopPanel, transition in
                            if let strongSelf = self {
                                strongSelf.state?.isSearchActive = hideTopPanel
                                if hideTopPanel {
                                    strongSelf.state?.expanded = false
                                }
                                strongSelf.state?.updated(transition: transition)
                            }
                        },
                        switchToTextInput: {},
                        switchToGifSubject: { _ in },
                        reorderItems: { _, _ in },
                        makeSearchContainerNode: { _ in return nil },
                        contentIdUpdated: { [weak self] contentId in
                            if let strongSelf = self {
                                strongSelf.state?.keyboardContentId = contentId
                                strongSelf.state?.updated(transition: .immediate)
                            }
                        },
                        deviceMetrics: environment.deviceMetrics,
                        hiddenInputHeight: 0.0,
                        inputHeight: 0.0,
                        displayBottomPanel: false,
                        isExpanded: true,
                        clipContentToTopPanel: false
                    )),
                    environment: {},
                    containerSize: CGSize(width: keyboardContainerFrame.size.width, height: keyboardContainerFrame.size.height - 6.0 + (isSearchActive ? 40.0 : 0.0))
                )
                if let keyboardComponentView = self.keyboardView.view {
                    if keyboardComponentView.superview == nil {
                        self.keyboardContainerView.insertSubview(keyboardComponentView, at: 0)
                    }
                    
                    self.panelBackgroundView.update(size: CGSize(width: keyboardSize.width, height: 42.0), transition: .immediate)
                    self.panelBackgroundView.updateColor(color: environment.theme.list.itemBlocksBackgroundColor.withAlphaComponent(0.8), transition: .immediate)
                    
                    transition.setFrame(view: self.panelBackgroundView, frame: CGRect(origin: CGPoint(x: 0.0, y: isSearchActive ? -42.0 : 0.0), size: CGSize(width: keyboardSize.width, height: 42.0)))
                    transition.setFrame(view: self.panelHostView, frame: CGRect(origin: CGPoint(x: 0.0, y: topPanelHeight - 34.0), size: CGSize(width: keyboardSize.width, height: 0.0)))
                    transition.setFrame(view: keyboardComponentView, frame: CGRect(origin: CGPoint(x: 0.0, y: topPanelHeight - 34.0), size: keyboardSize))
                    
                    transition.setFrame(view: self.panelSeparatorView, frame: CGRect(origin: CGPoint(x: 0.0, y: isSearchActive ? -UIScreenPixel : topPanelHeight), size: CGSize(width: availableSize.width, height: UIScreenPixel)))
                    transition.setAlpha(view: self.panelSeparatorView, alpha: isSearchActive ? 0.0 : 1.0)
                }
            }
            
            contentHeight += keyboardContainerFrame.height
            
            if effectiveIsExpanded {
                contentHeight += bottomInset
            } else {
                contentHeight += 16.0
            }
            
            let buttonText: String
            switch component.peerType {
            case .user:
                buttonText = strings.AvatarEditor_SetProfilePhoto
            case .group, .forum:
                buttonText = strings.AvatarEditor_SetGroupPhoto
            case .channel:
                buttonText = strings.AvatarEditor_SetChannelPhoto
            }
            
            let buttonSize = self.buttonView.update(
                transition: transition,
                component: AnyComponent(
                    SolidRoundedButtonComponent(
                        title: buttonText,
                        theme: SolidRoundedButtonComponent.Theme(theme: environment.theme),
                        fontSize: 17.0,
                        height: 50.0,
                        cornerRadius: 10.0,
                        action: { [weak self] in
                            self?.complete()
                        }
                    )
                ),
                environment: {},
                containerSize: CGSize(width: availableSize.width - sideInset * 2.0, height: environment.navigationHeight - environment.statusBarHeight)
            )
            if let buttonView = self.buttonView.view {
                if buttonView.superview == nil {
                    self.addSubview(buttonView)
                }
                transition.setFrame(view: buttonView, frame: CGRect(origin: CGPoint(x: sideInset, y: contentHeight), size: buttonSize))
            }
          
            return availableSize
        }
        
        private let queue = Queue()
        func complete() {
            guard let state = self.state, let file = state.selectedFile, let controller = self.controller?() else {
                return
            }
            let context = controller.context
            let _ = context.animationCache.getFirstFrame(queue: self.queue, sourceId: file.resource.id.stringRepresentation, size: CGSize(width: 640.0, height: 640.0), fetch: animationCacheFetchFile(context: context, userLocation: .other, userContentType: .sticker, resource: .media(media: .standalone(media: file), resource: file.resource), type: AnimationCacheAnimationType(file: file), keyframeOnly: true, customColor: nil), completion: { result in
                guard let item = result.item else {
                    return
                }
                var image: UIImage?
                if let frame = item.advance(advance: .frames(1), requestedFormat: .rgba) {
                    switch frame.frame.format {
                    case let .rgba(data, width, height, bytesPerRow):
                        guard let context = DrawingContext(size: CGSize(width: CGFloat(width), height: CGFloat(height)), scale: 1.0, opaque: false, bytesPerRow: bytesPerRow) else {
                            return
                        }
                        
                        data.withUnsafeBytes { bytes -> Void in
                            memcpy(context.bytes, bytes.baseAddress!, height * bytesPerRow)
                        }
                        
                        image = context.generateImage()
                    default:
                        return
                    }
                }
                
                Queue.mainQueue().async {
                    guard let image else {
                        return
                    }
                    
                    let size = CGSize(width: 800.0, height: 800.0)
                    let backgroundImage = state.selectedBackground.generateImage(size: size)
                    let tempPath = NSTemporaryDirectory() + "/\(UInt64.random(in: 0 ... UInt64.max)).jpg"
                    let tempUrl = NSURL(fileURLWithPath: tempPath) as URL
                    try? backgroundImage.jpegData(compressionQuality: 0.8)?.write(to: tempUrl)
                    
                    let drawingSize = CGSize(width: 1920.0, height: 1920.0)
                    let entity = DrawingStickerEntity(content: .file(file))
                    entity.referenceDrawingSize = drawingSize
                    entity.position = CGPoint(x: drawingSize.width / 2.0, y: drawingSize.height / 2.0)
                    entity.scale = 3.3
                    
                    var documentId: Int64 = 0
                    if case let .file(file) = entity.content, file.isCustomEmoji {
                        documentId = file.fileId.id
                    }
                    
                    let colors: [NSNumber] = state.selectedBackground.colors.map { Int32(bitPattern: $0) as NSNumber }
                    
                    let entitiesData = DrawingEntitiesView.encodeEntities([entity])
                    
                    let paintingData = TGPaintingData(
                        drawing: nil,
                        entitiesData: entitiesData,
                        image: nil,
                        stillImage: nil,
                        hasAnimation: entity.isAnimated,
                        stickers: []
                    )
                    
                    let adjustments = PGPhotoEditorValues(
                        originalSize: size,
                        cropRect: CGRect(origin: .zero, size: size),
                        cropRotation: 0.0,
                        cropOrientation: .up,
                        cropLockedAspectRatio: 1.0,
                        cropMirrored: false,
                        toolValues: [:],
                        paintingData: paintingData,
                        sendAsGif: true
                    )
                    let preset: TGMediaVideoConversionPreset = TGMediaVideoConversionPresetProfileHigh
                    
                    let combinedImage = generateImage(size, contextGenerator: { size, context in
                        let bounds = CGRect(origin: .zero, size: size)
                        if let cgImage = backgroundImage.cgImage {
                            context.draw(cgImage, in: bounds)
                        }
                        context.translateBy(x: size.width / 2.0, y: size.height / 2.0)
                        context.scaleBy(x: 0.67, y: 0.67)
                        context.translateBy(x: -size.width / 2.0, y: -size.height / 2.0)
                        
                        if let cgImage = image.cgImage {
                            context.draw(cgImage, in: bounds)
                        }
                    }, opaque: false)!
                    
                    if entity.isAnimated {
                        controller.videoCompletion(combinedImage, tempUrl, TGVideoEditAdjustments(photoEditorValues: adjustments, preset: preset, documentId: documentId, colors: colors), { [weak controller] in
                            controller?.dismiss()
                        })
                    } else {
                        controller.imageCompletion(combinedImage, { [weak controller] in
                            controller?.dismiss()
                        })
                    }
                }
            })
        }
    }
        
        
    func makeView() -> View {
        return View(frame: CGRect())
    }
    
    func update(view: View, availableSize: CGSize, state: State, environment: Environment<ViewControllerComponentContainer.Environment>, transition: Transition) -> CGSize {
        return view.update(component: self, availableSize: availableSize, state: state, environment: environment, transition: transition)
    }
}

public final class AvatarEditorScreen: ViewControllerComponentContainer {
    public enum PeerType {
        case user
        case group
        case channel
        case forum
    }
    fileprivate let context: AccountContext
    fileprivate let inputData: Signal<AvatarKeyboardInputData, NoError>
    
    private let readyValue = Promise<Bool>()
    override public var ready: Promise<Bool> {
        return self.readyValue
    }
    
    public var imageCompletion: (UIImage, @escaping () -> Void) -> Void = { _, _ in }
    public var videoCompletion: (UIImage, URL, TGVideoEditAdjustments, @escaping () -> Void) -> Void = { _, _, _, _ in }
        
    public static func inputData(context: AccountContext, isGroup: Bool) -> Signal<AvatarKeyboardInputData, NoError> {
        let emojiItems = EmojiPagerContentComponent.emojiInputData(
            context: context,
            animationCache: context.animationCache,
            animationRenderer: context.animationRenderer,
            isStandalone: false,
            isStatusSelection: false,
            isReactionSelection: false,
            isEmojiSelection: false,
            isProfilePhotoEmojiSelection: !isGroup,
            isGroupPhotoEmojiSelection: isGroup,
            topReactionItems: [],
            areUnicodeEmojiEnabled: false,
            areCustomEmojiEnabled: true,
            chatPeerId: context.account.peerId,
            hasSearch: true,
            forceHasPremium: true
        )
        
        let stickerItems = EmojiPagerContentComponent.stickerInputData(
            context: context,
            animationCache: context.animationCache,
            animationRenderer: context.animationRenderer,
            stickerNamespaces: [Namespaces.ItemCollection.CloudStickerPacks],
            stickerOrderedItemListCollectionIds: [Namespaces.OrderedItemList.CloudSavedStickers, Namespaces.OrderedItemList.CloudRecentStickers, Namespaces.OrderedItemList.CloudAllPremiumStickers],
            chatPeerId: context.account.peerId,
            hasSearch: true,
            hasTrending: false,
            forceHasPremium: true,
            searchIsPlaceholderOnly: false,
            isProfilePhotoEmojiSelection: !isGroup,
            isGroupPhotoEmojiSelection: isGroup
        )
        
        let signal = combineLatest(queue: .mainQueue(),
            emojiItems,
            stickerItems
        ) |> map { emoji, stickers -> AvatarKeyboardInputData in
            return AvatarKeyboardInputData(emoji: emoji, stickers: stickers)
        }
        return signal
    }
    
    public init(context: AccountContext, inputData: Signal<AvatarKeyboardInputData, NoError>, peerType: PeerType, initialFileId: Int64?, initialBackgroundColors: [Int32]?) {
        self.context = context
        self.inputData = inputData
        
        let componentReady = Promise<Bool>()
        super.init(context: context, component: AvatarEditorScreenComponent(context: context, ready: componentReady, peerType: peerType, initialFileId: initialFileId, initialBackgroundColors: initialBackgroundColors), navigationBarAppearance: .transparent)
        self.navigationPresentation = .modal
            
        self.readyValue.set(componentReady.get() |> timeout(0.3, queue: .mainQueue(), alternate: .single(true)))
        
        self.navigationItem.leftBarButtonItem = UIBarButtonItem(customView: UIView())
        
        self.supportedOrientations = ViewControllerSupportedOrientations(regularSize: .all, compactSize: .portrait)
    }
    
    required public init(coder aDecoder: NSCoder) {
        fatalError("init(coder:) has not been implemented")
    }
    
    override public func viewDidLoad() {
        super.viewDidLoad()
    }
}<|MERGE_RESOLUTION|>--- conflicted
+++ resolved
@@ -798,40 +798,6 @@
                         
             if self.dataDisposable == nil, let controller = controller() as? AvatarEditorScreen {
                 let context = component.context
-<<<<<<< HEAD
-=======
-                let emojiItems = EmojiPagerContentComponent.emojiInputData(
-                    context: context,
-                    animationCache: context.animationCache,
-                    animationRenderer: context.animationRenderer,
-                    isStandalone: false,
-                    isStatusSelection: false,
-                    isReactionSelection: false,
-                    isEmojiSelection: false,
-                    hasTrending: false,
-                    isProfilePhotoEmojiSelection: true,
-                    topReactionItems: [],
-                    areUnicodeEmojiEnabled: false,
-                    areCustomEmojiEnabled: true,
-                    chatPeerId: context.account.peerId,
-                    hasSearch: true,
-                    forceHasPremium: true
-                )
-                
-                let stickerItems = EmojiPagerContentComponent.stickerInputData(
-                    context: context,
-                    animationCache: context.animationCache,
-                    animationRenderer: context.animationRenderer,
-                    stickerNamespaces: [Namespaces.ItemCollection.CloudStickerPacks],
-                    stickerOrderedItemListCollectionIds: [Namespaces.OrderedItemList.CloudSavedStickers, Namespaces.OrderedItemList.CloudRecentStickers, Namespaces.OrderedItemList.CloudAllPremiumStickers],
-                    chatPeerId: context.account.peerId,
-                    hasSearch: true,
-                    hasTrending: false,
-                    forceHasPremium: true,
-                    searchIsPlaceholderOnly: false
-                )
-                
->>>>>>> 9bb017fa
                 let signal = combineLatest(queue: .mainQueue(),
                     controller.inputData |> delay(0.01, queue: .mainQueue()),
                     self.emojiSearchResult.get()
@@ -1383,6 +1349,7 @@
             isStatusSelection: false,
             isReactionSelection: false,
             isEmojiSelection: false,
+            hasTrending: false,
             isProfilePhotoEmojiSelection: !isGroup,
             isGroupPhotoEmojiSelection: isGroup,
             topReactionItems: [],
