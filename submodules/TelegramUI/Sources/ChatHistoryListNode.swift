import Foundation
import UIKit
import Postbox
import SwiftSignalKit
import Display
import AsyncDisplayKit
import TelegramCore
import TelegramPresentationData
import TelegramUIPreferences
import MediaResources
import AccountContext
import TemporaryCachedPeerDataManager
import ChatListSearchItemNode
import Emoji
import AppBundle
import ListMessageItem
import AccountContext
import ChatInterfaceState
import ChatListUI
import ComponentFlow
import ReactionSelectionNode
import ChatPresentationInterfaceState
import TelegramNotices

extension ChatReplyThreadMessage {
    var effectiveTopId: MessageId {
        return self.channelMessageId ?? self.messageId
    }
}

struct ChatTopVisibleMessageRange: Equatable {
    var lowerBound: MessageIndex
    var upperBound: MessageIndex
    var isLast: Bool
}

private let historyMessageCount: Int = 90

public enum ChatHistoryListDisplayHeaders {
    case none
    case all
    case allButLast
}

public enum ChatHistoryListMode: Equatable {
    case bubbles
    case list(search: Bool, reversed: Bool, displayHeaders: ChatHistoryListDisplayHeaders, hintLinks: Bool, isGlobalSearch: Bool)
}

enum ChatHistoryViewScrollPosition {
    case unread(index: MessageIndex)
    case positionRestoration(index: MessageIndex, relativeOffset: CGFloat)
    case index(index: MessageHistoryAnchorIndex, position: ListViewScrollPosition, directionHint: ListViewScrollToItemDirectionHint, animated: Bool, highlight: Bool, displayLink: Bool)
}

enum ChatHistoryViewUpdateType {
    case Initial(fadeIn: Bool)
    case Generic(type: ViewUpdateType)
}

public struct ChatHistoryCombinedInitialReadStateData {
    public let unreadCount: Int32
    public let totalState: ChatListTotalUnreadState?
    public let notificationSettings: PeerNotificationSettings?
}

public struct ChatHistoryCombinedInitialData {
    var initialData: InitialMessageHistoryData?
    var buttonKeyboardMessage: Message?
    var cachedData: CachedPeerData?
    var cachedDataMessages: [MessageId: Message]?
    var readStateData: [PeerId: ChatHistoryCombinedInitialReadStateData]?
}

enum ChatHistoryViewUpdate {
    case Loading(initialData: ChatHistoryCombinedInitialData?, type: ChatHistoryViewUpdateType)
    case HistoryView(view: MessageHistoryView, type: ChatHistoryViewUpdateType, scrollPosition: ChatHistoryViewScrollPosition?, flashIndicators: Bool, originalScrollPosition: ChatHistoryViewScrollPosition?, initialData: ChatHistoryCombinedInitialData, id: Int32)
}

struct ChatHistoryView {
    let originalView: MessageHistoryView
    let filteredEntries: [ChatHistoryEntry]
    let associatedData: ChatMessageItemAssociatedData
    let lastHeaderId: Int64
    let id: Int32
    let locationInput: ChatHistoryLocationInput?
    let ignoreMessagesInTimestampRange: ClosedRange<Int32>?
}

enum ChatHistoryViewTransitionReason {
    case Initial(fadeIn: Bool)
    case InteractiveChanges
    case Reload
    case HoleReload
}

struct ChatHistoryViewTransitionInsertEntry {
    let index: Int
    let previousIndex: Int?
    let entry: ChatHistoryEntry
    let directionHint: ListViewItemOperationDirectionHint?
}

struct ChatHistoryViewTransitionUpdateEntry {
    let index: Int
    let previousIndex: Int
    let entry: ChatHistoryEntry
    let directionHint: ListViewItemOperationDirectionHint?
}

struct ChatHistoryViewTransition {
    var historyView: ChatHistoryView
    var deleteItems: [ListViewDeleteItem]
    var insertEntries: [ChatHistoryViewTransitionInsertEntry]
    var updateEntries: [ChatHistoryViewTransitionUpdateEntry]
    var options: ListViewDeleteAndInsertOptions
    var scrollToItem: ListViewScrollToItem?
    var stationaryItemRange: (Int, Int)?
    var initialData: InitialMessageHistoryData?
    var keyboardButtonsMessage: Message?
    var cachedData: CachedPeerData?
    var cachedDataMessages: [MessageId: Message]?
    var readStateData: [PeerId: ChatHistoryCombinedInitialReadStateData]?
    var scrolledToIndex: MessageHistoryAnchorIndex?
    var scrolledToSomeIndex: Bool
    var animateIn: Bool
    var reason: ChatHistoryViewTransitionReason
    var flashIndicators: Bool
}

struct ChatHistoryListViewTransition {
    var historyView: ChatHistoryView
    var deleteItems: [ListViewDeleteItem]
    var insertItems: [ListViewInsertItem]
    var updateItems: [ListViewUpdateItem]
    var options: ListViewDeleteAndInsertOptions
    var scrollToItem: ListViewScrollToItem?
    var stationaryItemRange: (Int, Int)?
    var initialData: InitialMessageHistoryData?
    var keyboardButtonsMessage: Message?
    var cachedData: CachedPeerData?
    var cachedDataMessages: [MessageId: Message]?
    var readStateData: [PeerId: ChatHistoryCombinedInitialReadStateData]?
    var scrolledToIndex: MessageHistoryAnchorIndex?
    var scrolledToSomeIndex: Bool
    var peerType: MediaAutoDownloadPeerType
    var networkType: MediaAutoDownloadNetworkType
    var animateIn: Bool
    var reason: ChatHistoryViewTransitionReason
    var flashIndicators: Bool
}

private func maxMessageIndexForEntries(_ view: ChatHistoryView, indexRange: (Int, Int)) -> (incoming: MessageIndex?, overall: MessageIndex?) {
    var incoming: MessageIndex?
    var overall: MessageIndex?
    var nextLowestIndex: MessageIndex?
    if indexRange.0 >= 0 && indexRange.0 < view.filteredEntries.count {
        if indexRange.0 > 0 {
            nextLowestIndex = view.filteredEntries[indexRange.0 - 1].index
        }
    }
    var nextHighestIndex: MessageIndex?
    if indexRange.1 >= 0 && indexRange.1 < view.filteredEntries.count {
        if indexRange.1 < view.filteredEntries.count - 1 {
            nextHighestIndex = view.filteredEntries[indexRange.1 + 1].index
        }
    }
    for i in (0 ..< view.originalView.entries.count).reversed() {
        let index = view.originalView.entries[i].index
        if let nextLowestIndex = nextLowestIndex {
            if index <= nextLowestIndex {
                continue
            }
        }
        if let nextHighestIndex = nextHighestIndex {
            if index >= nextHighestIndex {
                continue
            }
        }
        let messageEntry = view.originalView.entries[i]
        if overall == nil || overall! < index {
            overall = index
        }
        if !messageEntry.message.flags.intersection(.IsIncomingMask).isEmpty {
            if incoming == nil || incoming! < index {
                incoming = index
            }
        }
        if incoming != nil {
            return (incoming, overall)
        }
    }
    return (incoming, overall)
}

extension ListMessageItemInteraction {
    convenience init(controllerInteraction: ChatControllerInteraction) {
        self.init(openMessage: { message, mode -> Bool in
            return controllerInteraction.openMessage(message, mode)
        }, openMessageContextMenu: { message, bool, node, rect, gesture in
            controllerInteraction.openMessageContextMenu(message, bool, node, rect, gesture, nil)
        }, toggleMessagesSelection: { messageId, selected in
            controllerInteraction.toggleMessagesSelection(messageId, selected)
        }, openUrl: { url, param1, param2, message in
            controllerInteraction.openUrl(url, param1, param2, message)
        }, openInstantPage: { message, data in
            controllerInteraction.openInstantPage(message, data)
        }, longTap: { action, message in
            controllerInteraction.longTap(action, message)
        }, getHiddenMedia: {
            return controllerInteraction.hiddenMedia
        })
    }
}

private func mappedInsertEntries(context: AccountContext, chatLocation: ChatLocation, associatedData: ChatMessageItemAssociatedData, controllerInteraction: ChatControllerInteraction, mode: ChatHistoryListMode, lastHeaderId: Int64, entries: [ChatHistoryViewTransitionInsertEntry]) -> [ListViewInsertItem] {
    return entries.map { entry -> ListViewInsertItem in
        switch entry.entry {
            case let .MessageEntry(message, presentationData, read, location, selection, attributes):
                let item: ListViewItem
                switch mode {
                    case .bubbles:
                        item = ChatMessageItem(presentationData: presentationData, context: context, chatLocation: chatLocation, associatedData: associatedData, controllerInteraction: controllerInteraction, content: .message(message: message, read: read, selection: selection, attributes: attributes, location: location))
                    case let .list(_, _, displayHeaders, hintLinks, isGlobalSearch):
                        let displayHeader: Bool
                        switch displayHeaders {
                        case .none:
                            displayHeader = false
                        case .all:
                            displayHeader = true
                        case .allButLast:
                            displayHeader = listMessageDateHeaderId(timestamp: message.timestamp) != lastHeaderId
                        }
                        item = ListMessageItem(presentationData: presentationData, context: context, chatLocation: chatLocation, interaction: ListMessageItemInteraction(controllerInteraction: controllerInteraction), message: message, selection: selection, displayHeader: displayHeader, hintIsLink: hintLinks, isGlobalSearchResult: isGlobalSearch)
                }
                return ListViewInsertItem(index: entry.index, previousIndex: entry.previousIndex, item: item, directionHint: entry.directionHint)
            case let .MessageGroupEntry(_, messages, presentationData):
                let item: ListViewItem
                switch mode {
                    case .bubbles:
                        item = ChatMessageItem(presentationData: presentationData, context: context, chatLocation: chatLocation, associatedData: associatedData, controllerInteraction: controllerInteraction, content: .group(messages: messages))
                    case .list:
                        assertionFailure()
                        item = ListMessageItem(presentationData: presentationData, context: context, chatLocation: chatLocation, interaction: ListMessageItemInteraction(controllerInteraction: controllerInteraction), message: messages[0].0, selection: .none, displayHeader: false)
                }
                return ListViewInsertItem(index: entry.index, previousIndex: entry.previousIndex, item: item, directionHint: entry.directionHint)
            case let .UnreadEntry(_, presentationData):
                return ListViewInsertItem(index: entry.index, previousIndex: entry.previousIndex, item: ChatUnreadItem(index: entry.entry.index, presentationData: presentationData, controllerInteraction: controllerInteraction, context: context), directionHint: entry.directionHint)
            case let .ReplyCountEntry(_, isComments, count, presentationData):
                return ListViewInsertItem(index: entry.index, previousIndex: entry.previousIndex, item: ChatReplyCountItem(index: entry.entry.index, isComments: isComments, count: count, presentationData: presentationData, context: context, controllerInteraction: controllerInteraction), directionHint: entry.directionHint)
            case let .ChatInfoEntry(title, text, photo, video, presentationData):
                return ListViewInsertItem(index: entry.index, previousIndex: entry.previousIndex, item: ChatBotInfoItem(title: title, text: text, photo: photo, video: video, controllerInteraction: controllerInteraction, presentationData: presentationData, context: context), directionHint: entry.directionHint)
            case let .SearchEntry(theme, strings):
                return ListViewInsertItem(index: entry.index, previousIndex: entry.previousIndex, item: ChatListSearchItem(theme: theme, placeholder: strings.Common_Search, activate: {
                    controllerInteraction.openSearch()
                }), directionHint: entry.directionHint)
        }
    }
}

private func mappedUpdateEntries(context: AccountContext, chatLocation: ChatLocation, associatedData: ChatMessageItemAssociatedData, controllerInteraction: ChatControllerInteraction, mode: ChatHistoryListMode, lastHeaderId: Int64, entries: [ChatHistoryViewTransitionUpdateEntry]) -> [ListViewUpdateItem] {
    return entries.map { entry -> ListViewUpdateItem in
        switch entry.entry {
            case let .MessageEntry(message, presentationData, read, location, selection, attributes):
                let item: ListViewItem
                switch mode {
                    case .bubbles:
                        item = ChatMessageItem(presentationData: presentationData, context: context, chatLocation: chatLocation, associatedData: associatedData, controllerInteraction: controllerInteraction, content: .message(message: message, read: read, selection: selection, attributes: attributes, location: location))
                    case let .list(_, _, displayHeaders, hintLinks, isGlobalSearch):
                        let displayHeader: Bool
                        switch displayHeaders {
                        case .none:
                            displayHeader = false
                        case .all:
                            displayHeader = true
                        case .allButLast:
                            displayHeader = listMessageDateHeaderId(timestamp: message.timestamp) != lastHeaderId
                        }
                        item = ListMessageItem(presentationData: presentationData, context: context, chatLocation: chatLocation, interaction: ListMessageItemInteraction(controllerInteraction: controllerInteraction), message: message, selection: selection, displayHeader: displayHeader, hintIsLink: hintLinks, isGlobalSearchResult: isGlobalSearch)
                }
                return ListViewUpdateItem(index: entry.index, previousIndex: entry.previousIndex, item: item, directionHint: entry.directionHint)
            case let .MessageGroupEntry(_, messages, presentationData):
                let item: ListViewItem
                switch mode {
                    case .bubbles:
                        item = ChatMessageItem(presentationData: presentationData, context: context, chatLocation: chatLocation, associatedData: associatedData, controllerInteraction: controllerInteraction, content: .group(messages: messages))
                    case .list:
                        assertionFailure()
                        item = ListMessageItem(presentationData: presentationData, context: context, chatLocation: chatLocation, interaction: ListMessageItemInteraction(controllerInteraction: controllerInteraction), message: messages[0].0, selection: .none, displayHeader: false)
                }
                return ListViewUpdateItem(index: entry.index, previousIndex: entry.previousIndex, item: item, directionHint: entry.directionHint)
            case let .UnreadEntry(_, presentationData):
                return ListViewUpdateItem(index: entry.index, previousIndex: entry.previousIndex, item: ChatUnreadItem(index: entry.entry.index, presentationData: presentationData, controllerInteraction: controllerInteraction, context: context), directionHint: entry.directionHint)
            case let .ReplyCountEntry(_, isComments, count, presentationData):
                return ListViewUpdateItem(index: entry.index, previousIndex: entry.previousIndex, item: ChatReplyCountItem(index: entry.entry.index, isComments: isComments, count: count, presentationData: presentationData, context: context, controllerInteraction: controllerInteraction), directionHint: entry.directionHint)
            case let .ChatInfoEntry(title, text, photo, video, presentationData):
                return ListViewUpdateItem(index: entry.index, previousIndex: entry.previousIndex, item: ChatBotInfoItem(title: title, text: text, photo: photo, video: video, controllerInteraction: controllerInteraction, presentationData: presentationData, context: context), directionHint: entry.directionHint)
            case let .SearchEntry(theme, strings):
                return ListViewUpdateItem(index: entry.index, previousIndex: entry.previousIndex, item: ChatListSearchItem(theme: theme, placeholder: strings.Common_Search, activate: {
                    controllerInteraction.openSearch()
                }), directionHint: entry.directionHint)
        }
    }
}

private func mappedChatHistoryViewListTransition(context: AccountContext, chatLocation: ChatLocation, associatedData: ChatMessageItemAssociatedData, controllerInteraction: ChatControllerInteraction, mode: ChatHistoryListMode, lastHeaderId: Int64, transition: ChatHistoryViewTransition) -> ChatHistoryListViewTransition {
    return ChatHistoryListViewTransition(historyView: transition.historyView, deleteItems: transition.deleteItems, insertItems: mappedInsertEntries(context: context, chatLocation: chatLocation, associatedData: associatedData, controllerInteraction: controllerInteraction, mode: mode, lastHeaderId: lastHeaderId, entries: transition.insertEntries), updateItems: mappedUpdateEntries(context: context, chatLocation: chatLocation, associatedData: associatedData, controllerInteraction: controllerInteraction, mode: mode, lastHeaderId: lastHeaderId, entries: transition.updateEntries), options: transition.options, scrollToItem: transition.scrollToItem, stationaryItemRange: transition.stationaryItemRange, initialData: transition.initialData, keyboardButtonsMessage: transition.keyboardButtonsMessage, cachedData: transition.cachedData, cachedDataMessages: transition.cachedDataMessages, readStateData: transition.readStateData, scrolledToIndex: transition.scrolledToIndex, scrolledToSomeIndex: transition.scrolledToSomeIndex, peerType: associatedData.automaticDownloadPeerType, networkType: associatedData.automaticDownloadNetworkType, animateIn: transition.animateIn, reason: transition.reason, flashIndicators: transition.flashIndicators)
}

private final class ChatHistoryTransactionOpaqueState {
    let historyView: ChatHistoryView
    
    init(historyView: ChatHistoryView) {
        self.historyView = historyView
    }
}

<<<<<<< HEAD
private func extractAssociatedData(chatLocation: ChatLocation, view: MessageHistoryView, automaticDownloadNetworkType: MediaAutoDownloadNetworkType, animatedEmojiStickers: [String: [StickerPackItem]], additionalAnimatedEmojiStickers: [String: [Int: StickerPackItem]], subject: ChatControllerSubject?, currentlyPlayingMessageId: MessageIndex?, isCopyProtectionEnabled: Bool, availableReactions: AvailableReactions?, defaultReaction: MessageReaction.Reaction?, isPremium: Bool, accountPeer: EnginePeer?, topicAuthorId: EnginePeer.Id?) -> ChatMessageItemAssociatedData {
=======
private func extractAssociatedData(chatLocation: ChatLocation, view: MessageHistoryView, automaticDownloadNetworkType: MediaAutoDownloadNetworkType, animatedEmojiStickers: [String: [StickerPackItem]], additionalAnimatedEmojiStickers: [String: [Int: StickerPackItem]], subject: ChatControllerSubject?, currentlyPlayingMessageId: MessageIndex?, isCopyProtectionEnabled: Bool, availableReactions: AvailableReactions?, defaultReaction: MessageReaction.Reaction?, isPremium: Bool, alwaysDisplayTranscribeButton: Bool, accountPeer: EnginePeer?) -> ChatMessageItemAssociatedData {
>>>>>>> e3d4c2e8
    var automaticMediaDownloadPeerType: MediaAutoDownloadPeerType = .channel
    var contactsPeerIds: Set<PeerId> = Set()
    var channelDiscussionGroup: ChatMessageItemAssociatedData.ChannelDiscussionGroupStatus = .unknown
    if case let .peer(peerId) = chatLocation {
        if peerId.namespace == Namespaces.Peer.CloudUser || peerId.namespace == Namespaces.Peer.SecretChat {
            var isContact = false
            for entry in view.additionalData {
                if case let .peerIsContact(_, value) = entry {
                    isContact = value
                    break
                }
            }
            automaticMediaDownloadPeerType = isContact ? .contact : .otherPrivate
        } else if peerId.namespace == Namespaces.Peer.CloudGroup {
            automaticMediaDownloadPeerType = .group
            
            for entry in view.entries {
                if entry.attributes.authorIsContact, let peerId = entry.message.author?.id {
                    contactsPeerIds.insert(peerId)
                }
            }
        } else if peerId.namespace == Namespaces.Peer.CloudChannel {
            for entry in view.additionalData {
                if case let .peer(_, value) = entry {
                    if let channel = value as? TelegramChannel, case .group = channel.info {
                        automaticMediaDownloadPeerType = .group
                    }
                } else if case let .cachedPeerData(dataPeerId, cachedData) = entry, dataPeerId == peerId {
                    if let cachedData = cachedData as? CachedChannelData {
                        switch cachedData.linkedDiscussionPeerId {
                        case let .known(value):
                            channelDiscussionGroup = .known(value)
                        case .unknown:
                            channelDiscussionGroup = .unknown
                        }
                    }
                }
            }
            if automaticMediaDownloadPeerType == .group {
                for entry in view.entries {
                    if entry.attributes.authorIsContact, let peerId = entry.message.author?.id {
                        contactsPeerIds.insert(peerId)
                    }
                }
            }
        }
    }
    
<<<<<<< HEAD
    return ChatMessageItemAssociatedData(automaticDownloadPeerType: automaticMediaDownloadPeerType, automaticDownloadNetworkType: automaticDownloadNetworkType, isRecentActions: false, subject: subject, contactsPeerIds: contactsPeerIds, channelDiscussionGroup: channelDiscussionGroup, animatedEmojiStickers: animatedEmojiStickers, additionalAnimatedEmojiStickers: additionalAnimatedEmojiStickers, currentlyPlayingMessageId: currentlyPlayingMessageId, isCopyProtectionEnabled: isCopyProtectionEnabled, availableReactions: availableReactions, defaultReaction: defaultReaction, isPremium: isPremium, accountPeer: accountPeer, topicAuthorId: topicAuthorId)
=======
    return ChatMessageItemAssociatedData(automaticDownloadPeerType: automaticMediaDownloadPeerType, automaticDownloadNetworkType: automaticDownloadNetworkType, isRecentActions: false, subject: subject, contactsPeerIds: contactsPeerIds, channelDiscussionGroup: channelDiscussionGroup, animatedEmojiStickers: animatedEmojiStickers, additionalAnimatedEmojiStickers: additionalAnimatedEmojiStickers, currentlyPlayingMessageId: currentlyPlayingMessageId, isCopyProtectionEnabled: isCopyProtectionEnabled, availableReactions: availableReactions, defaultReaction: defaultReaction, isPremium: isPremium, accountPeer: accountPeer, alwaysDisplayTranscribeButton: alwaysDisplayTranscribeButton)
>>>>>>> e3d4c2e8
}

private extension ChatHistoryLocationInput {
    var isAtUpperBound: Bool {
        switch self.content {
        case .Navigation(index: .upperBound, anchorIndex: .upperBound, count: _, highlight: _):
                return true
        case .Scroll(index: .upperBound, anchorIndex: .upperBound, sourceIndex: _, scrollPosition: _, animated: _, highlight: _):
                return true
            default:
                return false
        }
    }
}

private struct ChatHistoryAnimatedEmojiConfiguration {
    static var defaultValue: ChatHistoryAnimatedEmojiConfiguration {
        return ChatHistoryAnimatedEmojiConfiguration(scale: 0.625)
    }
    
    public let scale: CGFloat
    
    fileprivate init(scale: CGFloat) {
        self.scale = scale
    }
    
    static func with(appConfiguration: AppConfiguration) -> ChatHistoryAnimatedEmojiConfiguration {
        if let data = appConfiguration.data, let scale = data["emojies_animated_zoom"] as? Double {
            return ChatHistoryAnimatedEmojiConfiguration(scale: CGFloat(scale))
        } else {
            return .defaultValue
        }
    }
}

private var nextClientId: Int32 = 1

public enum ChatHistoryListSource {
    case `default`
    case custom(messages: Signal<([Message], Int32, Bool), NoError>, messageId: MessageId, loadMore: (() -> Void)?)
}

public final class ChatHistoryListNode: ListView, ChatHistoryNode {
    private let context: AccountContext
    private let chatLocation: ChatLocation
    private let chatLocationContextHolder: Atomic<ChatLocationContextHolder?>
    private let subject: ChatControllerSubject?
    private let tagMask: MessageTags?
    private let controllerInteraction: ChatControllerInteraction
    private let mode: ChatHistoryListMode
    
    private var historyView: ChatHistoryView?
    
    private let historyDisposable = MetaDisposable()
    private let readHistoryDisposable = MetaDisposable()
    
    //private let messageViewQueue = Queue(name: "ChatHistoryListNode processing")
    
    private var dequeuedInitialTransitionOnLayout = false
    private var enqueuedHistoryViewTransitions: [ChatHistoryListViewTransition] = []
    private var hasActiveTransition = false
    var layoutActionOnViewTransition: ((ChatHistoryListViewTransition) -> (ChatHistoryListViewTransition, ListViewUpdateSizeAndInsets?), Int64?)?
    
    public let historyState = ValuePromise<ChatHistoryNodeHistoryState>()
    public var currentHistoryState: ChatHistoryNodeHistoryState?
    
    private let _initialData = Promise<ChatHistoryCombinedInitialData?>()
    private var didSetInitialData = false
    public var initialData: Signal<ChatHistoryCombinedInitialData?, NoError> {
        return self._initialData.get()
    }
    
    private let _cachedPeerDataAndMessages = Promise<(CachedPeerData?, [MessageId: Message]?)>()
    public var cachedPeerDataAndMessages: Signal<(CachedPeerData?, [MessageId: Message]?), NoError> {
        return self._cachedPeerDataAndMessages.get()
    }
    
    private var _buttonKeyboardMessage = Promise<Message?>(nil)
    private var currentButtonKeyboardMessage: Message?
    public var buttonKeyboardMessage: Signal<Message?, NoError> {
        return self._buttonKeyboardMessage.get()
    }
    
    private let maxVisibleIncomingMessageIndex = ValuePromise<MessageIndex>(ignoreRepeated: true)
    let canReadHistory = Promise<Bool>()
    private var canReadHistoryValue: Bool = false
    private var canReadHistoryDisposable: Disposable?
    
    var suspendReadingReactions: Bool = false {
        didSet {
            if self.suspendReadingReactions != oldValue {
                if !self.suspendReadingReactions {
                    self.attemptReadingReactions()
                }
            }
        }
    }

    private var messageIdsScheduledForMarkAsSeen = Set<MessageId>()
    private var messageIdsWithReactionsScheduledForMarkAsSeen = Set<MessageId>()
    
    private var chatHistoryLocationValue: ChatHistoryLocationInput? {
        didSet {
            if let chatHistoryLocationValue = self.chatHistoryLocationValue, chatHistoryLocationValue != oldValue {
                chatHistoryLocationPromise.set(chatHistoryLocationValue)
            }
        }
    }
    private let chatHistoryLocationPromise = ValuePromise<ChatHistoryLocationInput>()
    private var nextHistoryLocationId: Int32 = 1
    private func takeNextHistoryLocationId() -> Int32 {
        let id = self.nextHistoryLocationId
        self.nextHistoryLocationId += 5
        return id
    }
    
    private let ignoreMessagesInTimestampRangePromise = ValuePromise<ClosedRange<Int32>?>(nil)
    var ignoreMessagesInTimestampRange: ClosedRange<Int32>? = nil {
        didSet {
            if self.ignoreMessagesInTimestampRange != oldValue {
                self.ignoreMessagesInTimestampRangePromise.set(self.ignoreMessagesInTimestampRange)
            }
        }
    }
    
    private let galleryHiddenMesageAndMediaDisposable = MetaDisposable()
    
    private let messageProcessingManager = ChatMessageThrottledProcessingManager()
    private let messageWithReactionsProcessingManager = ChatMessageThrottledProcessingManager(submitInterval: 4.0)
    let adSeenProcessingManager = ChatMessageThrottledProcessingManager()
    private let seenLiveLocationProcessingManager = ChatMessageThrottledProcessingManager()
    private let unsupportedMessageProcessingManager = ChatMessageThrottledProcessingManager()
    private let refreshMediaProcessingManager = ChatMessageThrottledProcessingManager()
    private let messageMentionProcessingManager = ChatMessageThrottledProcessingManager(delay: 0.2)
    private let unseenReactionsProcessingManager = ChatMessageThrottledProcessingManager(delay: 0.2, submitInterval: 0.0)
    private let extendedMediaProcessingManager = ChatMessageVisibleThrottledProcessingManager(interval: 5.0)
    
    let prefetchManager: InChatPrefetchManager
    private var currentEarlierPrefetchMessages: [(Message, Media)] = []
    private var currentLaterPrefetchMessages: [(Message, Media)] = []
    private var currentPrefetchDirectionIsToLater: Bool = true
    
    private var maxVisibleMessageIndexReported: MessageIndex?
    var maxVisibleMessageIndexUpdated: ((MessageIndex) -> Void)?
    
    var scrolledToIndex: ((MessageHistoryAnchorIndex, Bool) -> Void)?
    var scrolledToSomeIndex: (() -> Void)?
    var beganDragging: (() -> Void)?
    
    private let hasVisiblePlayableItemNodesPromise = ValuePromise<Bool>(false, ignoreRepeated: true)
    var hasVisiblePlayableItemNodes: Signal<Bool, NoError> {
        return self.hasVisiblePlayableItemNodesPromise.get()
    }
    
    private var isInteractivelyScrollingValue: Bool = false
    private let isInteractivelyScrollingPromise = ValuePromise<Bool>(false, ignoreRepeated: true)
    var isInteractivelyScrolling: Signal<Bool, NoError> {
        return self.isInteractivelyScrollingPromise.get()
    }
    
    private var currentPresentationData: ChatPresentationData
    private var chatPresentationDataPromise: Promise<ChatPresentationData>
    private var presentationDataDisposable: Disposable?
    
    private let historyAppearsClearedPromise = ValuePromise<Bool>(false)
    var historyAppearsCleared: Bool = false {
        didSet {
            if self.historyAppearsCleared != oldValue {
                self.historyAppearsClearedPromise.set(self.historyAppearsCleared)
            }
        }
    }
    
    private let pendingUnpinnedAllMessagesPromise = ValuePromise<Bool>(false)
    var pendingUnpinnedAllMessages: Bool = false {
        didSet {
            if self.pendingUnpinnedAllMessages != oldValue {
                self.pendingUnpinnedAllMessagesPromise.set(self.pendingUnpinnedAllMessages)
            }
        }
    }
    
    private let pendingRemovedMessagesPromise = ValuePromise<Set<MessageId>>(Set())
    var pendingRemovedMessages: Set<MessageId> = Set() {
        didSet {
            if self.pendingRemovedMessages != oldValue {
                self.pendingRemovedMessagesPromise.set(self.pendingRemovedMessages)
            }
        }
    }
    
    private var appliedScrollToMessageId: MessageIndex? = nil
    private let scrollToMessageIdPromise = Promise<MessageIndex?>(nil)
    
    private let currentlyPlayingMessageIdPromise = Promise<(MessageIndex, Bool)?>(nil)
    private var appliedPlayingMessageId: MessageIndex? = nil
    
    private(set) var isScrollAtBottomPosition = false
    public var isScrollAtBottomPositionUpdated: (() -> Void)?
    
    private var interactiveReadActionDisposable: Disposable?
    private var interactiveReadReactionsDisposable: Disposable?
    private var displayUnseenReactionAnimationsTimestamps: [MessageId: Double] = [:]
    
    public var contentPositionChanged: (ListViewVisibleContentOffset) -> Void = { _ in }
    
    public private(set) var loadState: ChatHistoryNodeLoadState?
    private var loadStateUpdated: ((ChatHistoryNodeLoadState, Bool) -> Void)?
    
    public private(set) var hasPlentyOfMessages: Bool = false
    public var hasPlentyOfMessagesUpdated: ((Bool) -> Void)?
    
    private var loadedMessagesFromCachedDataDisposable: Disposable?
    
    let isTopReplyThreadMessageShown = ValuePromise<Bool>(false, ignoreRepeated: true)
    let topVisibleMessageRange = ValuePromise<ChatTopVisibleMessageRange?>(nil, ignoreRepeated: true)
    
    var isSelectionGestureEnabled = true

    private var overscrollView: ComponentHostView<Empty>?
    var nextChannelToRead: (peer: EnginePeer, unreadCount: Int, location: TelegramEngine.NextUnreadChannelLocation)?
    var offerNextChannelToRead: Bool = false
    var nextChannelToReadDisplayName: Bool = false
    private var currentOverscrollExpandProgress: CGFloat = 0.0
    private var freezeOverscrollControl: Bool = false
    private var freezeOverscrollControlProgress: Bool = false
    private var feedback: HapticFeedback?
    var openNextChannelToRead: ((EnginePeer, TelegramEngine.NextUnreadChannelLocation) -> Void)?
    private var contentInsetAnimator: DisplayLinkAnimator?

    private let adMessagesContext: AdMessagesHistoryContext?
    private var preloadAdPeerId: PeerId?
    private let preloadAdPeerDisposable = MetaDisposable()
    
    private var refreshDisplayedItemRangeTimer: SwiftSignalKit.Timer?
    
    private var genericReactionEffect: String?
    private var genericReactionEffectDisposable: Disposable?
    
    private var visibleMessageRange = Atomic<VisibleMessageRange?>(value: nil)
    
    private let clientId: Atomic<Int32>
    
    public init(context: AccountContext, updatedPresentationData: (initial: PresentationData, signal: Signal<PresentationData, NoError>), chatLocation: ChatLocation, chatLocationContextHolder: Atomic<ChatLocationContextHolder?>, tagMask: MessageTags?, source: ChatHistoryListSource = .default, subject: ChatControllerSubject?, controllerInteraction: ChatControllerInteraction, selectedMessages: Signal<Set<MessageId>?, NoError>, mode: ChatHistoryListMode = .bubbles, messageTransitionNode: @escaping () -> ChatMessageTransitionNode? = { nil }) {
        var tagMask = tagMask
        var appendMessagesFromTheSameGroup = false
        if case .pinnedMessages = subject {
            tagMask = .pinned
            appendMessagesFromTheSameGroup = true
        }
        
        self.context = context
        self.chatLocation = chatLocation
        self.chatLocationContextHolder = chatLocationContextHolder
        self.subject = subject
        self.tagMask = tagMask
        self.controllerInteraction = controllerInteraction
        self.mode = mode
        
        let presentationData = updatedPresentationData.initial
        self.currentPresentationData = ChatPresentationData(theme: ChatPresentationThemeData(theme: presentationData.theme, wallpaper: presentationData.chatWallpaper), fontSize: presentationData.chatFontSize, strings: presentationData.strings, dateTimeFormat: presentationData.dateTimeFormat, nameDisplayOrder: presentationData.nameDisplayOrder, disableAnimations: true, largeEmoji: presentationData.largeEmoji, chatBubbleCorners: presentationData.chatBubbleCorners, animatedEmojiScale: 1.0)
        
        self.chatPresentationDataPromise = Promise()
        
        self.prefetchManager = InChatPrefetchManager(context: context)

        var displayAdPeer: PeerId?
        //var sparseScrollPeerId: PeerId?
        switch subject {
        case .none, .message:
            if case let .peer(peerId) = chatLocation {
                displayAdPeer = peerId
                //sparseScrollPeerId = peerId
            }
        default:
            break
        }
        var adMessages: Signal<(interPostInterval: Int32?, messages: [Message]), NoError>
        if case .bubbles = mode, let peerId = displayAdPeer {
            let adMessagesContext = context.engine.messages.adMessages(peerId: peerId)
            self.adMessagesContext = adMessagesContext
            adMessages = adMessagesContext.state
        } else {
            self.adMessagesContext = nil
            adMessages = .single((nil, []))
        }

        /*if case .bubbles = mode, let peerId = sparseScrollPeerId {
            self.sparseScrollingContext = context.engine.messages.sparseMessageScrollingContext(peerId: peerId)
        } else {
            self.sparseScrollingContext = nil
        }*/
        
        let clientId = Atomic<Int32>(value: nextClientId)
        self.clientId = clientId
        nextClientId += 1
        
        super.init()

        adMessages = adMessages
        |> afterNext { [weak self] interPostInterval, messages in
            Queue.mainQueue().async {
                guard let strongSelf = self else {
                    return
                }
                var adPeerId: PeerId?
                adPeerId = messages.first?.author?.id

                if strongSelf.preloadAdPeerId != adPeerId {
                    strongSelf.preloadAdPeerId = adPeerId
                    if let adPeerId = adPeerId {
                        let combinedDisposable = DisposableSet()
                        strongSelf.preloadAdPeerDisposable.set(combinedDisposable)
                        combinedDisposable.add(strongSelf.context.account.viewTracker.polledChannel(peerId: adPeerId).start())
                        combinedDisposable.add(strongSelf.context.account.addAdditionalPreloadHistoryPeerId(peerId: adPeerId))
                    } else {
                        strongSelf.preloadAdPeerDisposable.set(nil)
                    }
                }
            }
        }

        self.clipsToBounds = false
        
        self.accessibilityPageScrolledString = { [weak self] row, count in
            if let strongSelf = self {
                return strongSelf.currentPresentationData.strings.VoiceOver_ScrollStatus(row, count).string
            } else {
                return ""
            }
        }
        
        self.dynamicBounceEnabled = !self.currentPresentationData.disableAnimations
        self.experimentalSnapScrollToItem = true
        
        //self.debugInfo = true
        
        self.messageProcessingManager.process = { [weak context] messageIds in
            context?.account.viewTracker.updateViewCountForMessageIds(messageIds: messageIds, clientId: clientId.with { $0 })
        }
        self.messageWithReactionsProcessingManager.process = { [weak context] messageIds in
            context?.account.viewTracker.updateReactionsForMessageIds(messageIds: messageIds)
        }
        self.adSeenProcessingManager.process = { [weak self] messageIds in
            guard let strongSelf = self, let adMessagesContext = strongSelf.adMessagesContext else {
                return
            }
            for id in messageIds {
                if let message = strongSelf.messageInCurrentHistoryView(id), let adAttribute = message.adAttribute {
                    adMessagesContext.markAsSeen(opaqueId: adAttribute.opaqueId)
                }
            }
        }
        self.seenLiveLocationProcessingManager.process = { [weak context] messageIds in
            context?.account.viewTracker.updateSeenLiveLocationForMessageIds(messageIds: messageIds)
        }
        self.unsupportedMessageProcessingManager.process = { [weak context] messageIds in
            context?.account.viewTracker.updateUnsupportedMediaForMessageIds(messageIds: messageIds)
        }
        self.refreshMediaProcessingManager.process = { [weak context] messageIds in
            context?.account.viewTracker.refreshSecretMediaMediaForMessageIds(messageIds: messageIds)
        }
        
        self.messageMentionProcessingManager.process = { [weak self, weak context] messageIds in
            if let strongSelf = self {
                if strongSelf.canReadHistoryValue {
                    context?.account.viewTracker.updateMarkMentionsSeenForMessageIds(messageIds: messageIds)
                } else {
                    strongSelf.messageIdsScheduledForMarkAsSeen.formUnion(messageIds)
                }
            }
        }
        
        self.unseenReactionsProcessingManager.process = { [weak self] messageIds in
            guard let strongSelf = self else {
                return
            }
            if strongSelf.canReadHistoryValue && !strongSelf.suspendReadingReactions && !strongSelf.context.sharedContext.immediateExperimentalUISettings.skipReadHistory {
                strongSelf.context.account.viewTracker.updateMarkReactionsSeenForMessageIds(messageIds: messageIds)
            } else {
                strongSelf.messageIdsWithReactionsScheduledForMarkAsSeen.formUnion(messageIds)
            }
        }
        
        self.extendedMediaProcessingManager.process = { [weak self] messageIds in
            guard let strongSelf = self else {
                return
            }
            strongSelf.context.account.viewTracker.updatedExtendedMediaForMessageIds(messageIds: messageIds)
        }
        
        self.preloadPages = false
        switch self.mode {
            case .bubbles:
                self.transform = CATransform3DMakeRotation(CGFloat(Double.pi), 0.0, 0.0, 1.0)
            case .list:
                break
        }
        //self.snapToBottomInsetUntilFirstInteraction = true
        
        let messageViewQueue = Queue.mainQueue() //self.messageViewQueue
        
        let fixedCombinedReadStates = Atomic<MessageHistoryViewReadState?>(value: nil)
        
        var isScheduledMessages = false
        if let subject = subject, case .scheduledMessages = subject {
            isScheduledMessages = true
        }
        var isAuxiliaryChat = isScheduledMessages
        if case .replyThread = chatLocation {
            isAuxiliaryChat = true
        }
        
        var additionalData: [AdditionalMessageHistoryViewData] = []
        if case let .peer(peerId) = chatLocation {
            additionalData.append(.cachedPeerData(peerId))
            additionalData.append(.cachedPeerDataMessages(peerId))
            additionalData.append(.peerNotificationSettings(peerId))
            if peerId.namespace == Namespaces.Peer.CloudChannel {
                additionalData.append(.cacheEntry(cachedChannelAdminRanksEntryId(peerId: peerId)))
            }
            if [Namespaces.Peer.CloudChannel, Namespaces.Peer.CloudGroup].contains(peerId.namespace) {
                additionalData.append(.peer(peerId))
            }
            if peerId.namespace == Namespaces.Peer.CloudUser || peerId.namespace == Namespaces.Peer.SecretChat {
                additionalData.append(.peerIsContact(peerId))
            }
        }
        if !isAuxiliaryChat {
            additionalData.append(.totalUnreadState)
        }
        if case let .replyThread(replyThreadMessage) = chatLocation {
            additionalData.append(.cachedPeerData(replyThreadMessage.messageId.peerId))
            additionalData.append(.peerNotificationSettings(replyThreadMessage.messageId.peerId))
            if replyThreadMessage.messageId.peerId.namespace == Namespaces.Peer.CloudChannel {
                additionalData.append(.cacheEntry(cachedChannelAdminRanksEntryId(peerId: replyThreadMessage.messageId.peerId)))
                additionalData.append(.peer(replyThreadMessage.messageId.peerId))
            }
            
            additionalData.append(.message(replyThreadMessage.effectiveTopId))
        }

        let currentViewVersion = Atomic<Int?>(value: nil)
        
        let historyViewUpdate: Signal<(ChatHistoryViewUpdate, Int, ChatHistoryLocationInput?, ClosedRange<Int32>?), NoError>
        var isFirstTime = true
        var updateAllOnEachVersion = false
        if case let .custom(messages, at, _) = source {
            updateAllOnEachVersion = true
            historyViewUpdate = messages
            |> map { messages, _, hasMore in
                let version = currentViewVersion.modify({ value in
                    if let value = value {
                        return value + 1
                    } else {
                        return 0
                    }
                })!
                
                let scrollPosition: ChatHistoryViewScrollPosition?
                if isFirstTime, let messageIndex = messages.first(where: { $0.id == at })?.index {
                    scrollPosition = .index(index: .message(messageIndex), position: .center(.bottom), directionHint: .Down, animated: false, highlight: false, displayLink: false)
                    isFirstTime = false
                } else {
                    scrollPosition = nil
                }
                
                return (ChatHistoryViewUpdate.HistoryView(view: MessageHistoryView(tagMask: nil, namespaces: .all, entries: messages.reversed().map { MessageHistoryEntry(message: $0, isRead: false, location: nil, monthLocation: nil, attributes: MutableMessageHistoryEntryAttributes(authorIsContact: false)) }, holeEarlier: hasMore, holeLater: false, isLoading: false), type: .Generic(type: version > 0 ? ViewUpdateType.Generic : ViewUpdateType.Initial), scrollPosition: scrollPosition, flashIndicators: false, originalScrollPosition: nil, initialData: ChatHistoryCombinedInitialData(initialData: nil, buttonKeyboardMessage: nil, cachedData: nil, cachedDataMessages: nil, readStateData: nil), id: 0), version, nil, nil)
            }
        } else {
            historyViewUpdate = combineLatest(queue: .mainQueue(),
                self.chatHistoryLocationPromise.get(),
                self.ignoreMessagesInTimestampRangePromise.get()
            )
            |> distinctUntilChanged(isEqual: { lhs, rhs in
                if lhs.0 != rhs.0 {
                    return false
                }
                if lhs.1 != rhs.1 {
                    return false
                }
                return true
            })
            |> mapToSignal { location, ignoreMessagesInTimestampRange in
                return chatHistoryViewForLocation(location, ignoreMessagesInTimestampRange: ignoreMessagesInTimestampRange, context: context, chatLocation: chatLocation, chatLocationContextHolder: chatLocationContextHolder, scheduled: isScheduledMessages, fixedCombinedReadStates: fixedCombinedReadStates.with { $0 }, tagMask: tagMask, appendMessagesFromTheSameGroup: appendMessagesFromTheSameGroup, additionalData: additionalData, orderStatistics: [])
                |> beforeNext { viewUpdate in
                    switch viewUpdate {
                        case let .HistoryView(view, _, _, _, _, _, _):
                            let _ = fixedCombinedReadStates.swap(view.fixedReadStates)
                        default:
                            break
                    }
                }
                |> map { view -> (ChatHistoryViewUpdate, Int, ChatHistoryLocationInput?, ClosedRange<Int32>?) in
                    let version = currentViewVersion.modify({ value in
                        if let value = value {
                            return value + 1
                        } else {
                            return 0
                        }
                    })!
                    return (view, version, location, ignoreMessagesInTimestampRange)
                }
            }
        }
        
        let previousView = Atomic<(ChatHistoryView, Int, Set<MessageId>?)?>(value: nil)
        let automaticDownloadNetworkType = context.account.networkType
        |> map { type -> MediaAutoDownloadNetworkType in
            switch type {
                case .none, .wifi:
                    return .wifi
                case .cellular:
                    return .cellular
            }
        }
        |> distinctUntilChanged
        
        let animatedEmojiStickers = context.engine.stickers.loadedStickerPack(reference: .animatedEmoji, forceActualized: false)
        |> map { animatedEmoji -> [String: [StickerPackItem]] in
            var animatedEmojiStickers: [String: [StickerPackItem]] = [:]
            switch animatedEmoji {
                case let .result(_, items, _):
                    for item in items {
                        if let emoji = item.getStringRepresentationsOfIndexKeys().first {
                            animatedEmojiStickers[emoji.basicEmoji.0] = [item]
                            let strippedEmoji = emoji.basicEmoji.0.strippedEmoji
                            if animatedEmojiStickers[strippedEmoji] == nil {
                                animatedEmojiStickers[strippedEmoji] = [item]
                            }
                        }
                    }
                default:
                    break
            }
            return animatedEmojiStickers
        }
        
        let additionalAnimatedEmojiStickers = context.engine.stickers.loadedStickerPack(reference: .animatedEmojiAnimations, forceActualized: false)
        |> map { animatedEmoji -> [String: [Int: StickerPackItem]] in
            let sequence = "0️⃣1️⃣2️⃣3️⃣4️⃣5️⃣6️⃣7️⃣8️⃣9️⃣".strippedEmoji
            var animatedEmojiStickers: [String: [Int: StickerPackItem]] = [:]
            switch animatedEmoji {
                case let .result(_, items, _):
                    for item in items {
                        let indexKeys = item.getStringRepresentationsOfIndexKeys()
                        if indexKeys.count > 1, let first = indexKeys.first, let last = indexKeys.last {
                            let emoji: String?
                            let indexEmoji: String?
                            if sequence.contains(first.strippedEmoji) {
                                emoji = last
                                indexEmoji = first
                            } else if sequence.contains(last.strippedEmoji) {
                                emoji = first
                                indexEmoji = last
                            } else {
                                emoji = nil
                                indexEmoji = nil
                            }
                            
                            if let emoji = emoji?.strippedEmoji, let indexEmoji = indexEmoji?.strippedEmoji.first, let strIndex = sequence.firstIndex(of: indexEmoji) {
                                let index = sequence.distance(from: sequence.startIndex, to: strIndex)
                                if animatedEmojiStickers[emoji] != nil {
                                    animatedEmojiStickers[emoji]![index] = item
                                } else {
                                    animatedEmojiStickers[emoji] = [index: item]
                                }
                            }
                        }
                    }
                default:
                    break
            }
            return animatedEmojiStickers
        }
        
        let previousHistoryAppearsCleared = Atomic<Bool?>(value: nil)
                
        let updatingMedia = context.account.pendingUpdateMessageManager.updatingMessageMedia
        |> map { value -> [MessageId: ChatUpdatingMessageMedia] in
            var result = value
            for id in value.keys {
                if id.peerId != chatLocation.peerId {
                    result.removeValue(forKey: id)
                }
            }
            return result
        }
        |> distinctUntilChanged
        
        let customChannelDiscussionReadState: Signal<MessageId?, NoError>
        if case let .peer(peerId) = chatLocation, peerId.namespace == Namespaces.Peer.CloudChannel {
            customChannelDiscussionReadState = context.engine.data.subscribe(
                TelegramEngine.EngineData.Item.Peer.LinkedDiscussionPeerId(id: peerId),
                TelegramEngine.EngineData.Item.Peer.Peer(id: peerId)
            )
            |> mapToSignal { linkedDiscussionPeerId, peer -> Signal<PeerId?, NoError> in
                guard case let .channel(peer) = peer, case .broadcast = peer.info else {
                    return .single(nil)
                }
                guard case let .known(value) = linkedDiscussionPeerId else {
                    return .single(nil)
                }
                return .single(value)
            }
            |> distinctUntilChanged
            |> mapToSignal { discussionPeerId -> Signal<MessageId?, NoError> in
                guard let discussionPeerId = discussionPeerId else {
                    return .single(nil)
                }
                
                return context.engine.data.subscribe(TelegramEngine.EngineData.Item.Messages.PeerReadCounters(id: discussionPeerId))
                |> map { readCounters -> MessageId? in
                    guard let state = readCounters._asReadCounters() else {
                        return nil
                    }
                    for (namespace, namespaceState) in state.states {
                        if namespace == Namespaces.Message.Cloud {
                            switch namespaceState {
                            case let .idBased(maxIncomingReadId, _, _, _, _):
                                return MessageId(peerId: discussionPeerId, namespace: Namespaces.Message.Cloud, id: maxIncomingReadId)
                            default:
                                break
                            }
                        }
                    }
                    return nil
                }
                |> distinctUntilChanged
            }
        } else {
            customChannelDiscussionReadState = .single(nil)
        }
        
        let customThreadOutgoingReadState: Signal<MessageId?, NoError>
        if case .replyThread = chatLocation {
            customThreadOutgoingReadState = context.chatLocationOutgoingReadState(for: chatLocation, contextHolder: chatLocationContextHolder)
        } else {
            customThreadOutgoingReadState = .single(nil)
        }
        
        let availableReactions = context.engine.stickers.availableReactions()
        
        let defaultReaction = combineLatest(
            context.engine.data.subscribe(TelegramEngine.EngineData.Item.Peer.Peer(id: context.account.peerId)),
            context.account.postbox.preferencesView(keys: [PreferencesKeys.reactionSettings])
        )
        |> map { peer, preferencesView -> MessageReaction.Reaction? in
            let reactionSettings: ReactionSettings
            if let entry = preferencesView.values[PreferencesKeys.reactionSettings], let value = entry.get(ReactionSettings.self) {
                reactionSettings = value
            } else {
                reactionSettings = .default
            }
            var hasPremium = false
            if case let .user(user) = peer {
                hasPremium = user.isPremium
            }
            return reactionSettings.effectiveQuickReaction(hasPremium: hasPremium)
        }
        |> distinctUntilChanged
        
        let accountPeer = context.engine.data.subscribe(TelegramEngine.EngineData.Item.Peer.Peer(id: context.account.peerId))
        |> map { peer -> EnginePeer? in
            return peer
        }
        |> distinctUntilChanged
        
<<<<<<< HEAD
        let topicAuthorId: Signal<EnginePeer.Id?, NoError>
        if let peerId = chatLocation.peerId, let threadId = chatLocation.threadId {
            topicAuthorId = context.engine.data.subscribe(TelegramEngine.EngineData.Item.Peer.ThreadData(id: peerId, threadId: threadId))
            |> map { data -> EnginePeer.Id? in
                return data?.author
            }
            |> distinctUntilChanged
        } else {
            topicAuthorId = .single(nil)
        }
        
=======
        let suggestAudioTranscription = context.engine.data.get(TelegramEngine.EngineData.Item.Notices.Notice(key: ApplicationSpecificNotice.audioTranscriptionSuggestionKey()))
        |> map { entry -> Int32 in
            return entry?.get(ApplicationSpecificCounterNotice.self)?.value ?? 0
        }
        
        let promises = combineLatest(
            self.historyAppearsClearedPromise.get(),
            self.pendingUnpinnedAllMessagesPromise.get(),
            self.pendingRemovedMessagesPromise.get(),
            self.currentlyPlayingMessageIdPromise.get(),
            self.scrollToMessageIdPromise.get()
        )
        
>>>>>>> e3d4c2e8
        let historyViewTransitionDisposable = combineLatest(queue: messageViewQueue,
            historyViewUpdate,
            self.chatPresentationDataPromise.get(),
            selectedMessages,
            updatingMedia,
            automaticDownloadNetworkType,
            animatedEmojiStickers,
            additionalAnimatedEmojiStickers,
            customChannelDiscussionReadState,
            customThreadOutgoingReadState,
            adMessages,
            availableReactions,
            defaultReaction,
            accountPeer,
<<<<<<< HEAD
            topicAuthorId
        ).start(next: { [weak self] update, chatPresentationData, selectedMessages, updatingMedia, networkType, historyAppearsCleared, pendingUnpinnedAllMessages, pendingRemovedMessages, animatedEmojiStickers, additionalAnimatedEmojiStickers, customChannelDiscussionReadState, customThreadOutgoingReadState, currentlyPlayingMessageIdAndType, scrollToMessageId, adMessages, availableReactions, defaultReaction, accountPeer, topicAuthorId in
=======
            suggestAudioTranscription,
            promises
        ).start(next: { [weak self] update, chatPresentationData, selectedMessages, updatingMedia, networkType, animatedEmojiStickers, additionalAnimatedEmojiStickers, customChannelDiscussionReadState, customThreadOutgoingReadState, adMessages, availableReactions, defaultReaction, accountPeer, suggestAudioTranscription, promises in
            let (historyAppearsCleared, pendingUnpinnedAllMessages, pendingRemovedMessages, currentlyPlayingMessageIdAndType, scrollToMessageId) = promises
>>>>>>> e3d4c2e8
            let currentlyPlayingMessageId = currentlyPlayingMessageIdAndType?.0
            
            func applyHole() {
                Queue.mainQueue().async {
                    if let strongSelf = self {
                        if update.2 != strongSelf.chatHistoryLocationValue {
                            return
                        }
                        
                        let historyView = (strongSelf.opaqueTransactionState as? ChatHistoryTransactionOpaqueState)?.historyView
                        let displayRange = strongSelf.displayedItemRange
                        if let filteredEntries = historyView?.filteredEntries, let visibleRange = displayRange.visibleRange {
                            var anchorIndex: MessageIndex?
                            loop: for index in visibleRange.firstIndex ..< filteredEntries.count {
                                switch filteredEntries[filteredEntries.count - 1 - index] {
                                case let .MessageEntry(message, _, _, _, _, _):
                                    if message.adAttribute == nil {
                                        anchorIndex = message.index
                                        break loop
                                    }
                                case let .MessageGroupEntry(_, messages, _):
                                    for (message, _, _, _, _) in messages {
                                        if message.adAttribute == nil {
                                            anchorIndex = message.index
                                            break loop
                                        }
                                    }
                                default:
                                    break
                                }
                            }
                            if anchorIndex == nil, let historyView = historyView {
                                for entry in historyView.originalView.entries {
                                    anchorIndex = entry.message.index
                                    break
                                }
                            }
                            if let anchorIndex = anchorIndex {
                                strongSelf.chatHistoryLocationValue = ChatHistoryLocationInput(content: .Navigation(index: .message(anchorIndex), anchorIndex: .message(anchorIndex), count: historyMessageCount, highlight: false), id: (strongSelf.chatHistoryLocationValue?.id).flatMap({ $0 + 1 }) ?? 0)
                            }
                        } else {
                            if let subject = subject, case let .message(messageSubject, highlight, _) = subject {
                                let initialSearchLocation: ChatHistoryInitialSearchLocation
                                switch messageSubject {
                                case let .id(id):
                                    initialSearchLocation = .id(id)
                                case let .timestamp(timestamp):
                                    if let peerId = strongSelf.chatLocation.peerId {
                                        initialSearchLocation = .index(MessageIndex(id: MessageId(peerId: peerId, namespace: Namespaces.Message.Cloud, id: 1), timestamp: timestamp))
                                    } else {
                                        //TODO:implement
                                        initialSearchLocation = .index(.absoluteUpperBound())
                                    }
                                }
                                strongSelf.chatHistoryLocationValue = ChatHistoryLocationInput(content: .InitialSearch(location: initialSearchLocation, count: 60, highlight: highlight), id: (strongSelf.chatHistoryLocationValue?.id).flatMap({ $0 + 1 }) ?? 0)
                            } else if let subject = subject, case let .pinnedMessages(maybeMessageId) = subject, let messageId = maybeMessageId {
                                strongSelf.chatHistoryLocationValue = ChatHistoryLocationInput(content: .InitialSearch(location: .id(messageId), count: 60, highlight: true), id: (strongSelf.chatHistoryLocationValue?.id).flatMap({ $0 + 1 }) ?? 0)
                            } else if var chatHistoryLocation = strongSelf.chatHistoryLocationValue {
                                chatHistoryLocation.id += 1
                                strongSelf.chatHistoryLocationValue = chatHistoryLocation
                            } else {
                                strongSelf.chatHistoryLocationValue = ChatHistoryLocationInput(content: .Initial(count: 60), id: (strongSelf.chatHistoryLocationValue?.id).flatMap({ $0 + 1 }) ?? 0)
                            }
                        }
                    }
                }
            }
            
            let initialData: ChatHistoryCombinedInitialData?
            switch update.0 {
            case let .Loading(combinedInitialData, type):
                if case .Generic(.FillHole) = type {
                    applyHole()
                    return
                }
                
                initialData = combinedInitialData
                Queue.mainQueue().async {
                    if let strongSelf = self {
                        if !strongSelf.didSetInitialData {
                            strongSelf.didSetInitialData = true
                            var combinedInitialData = combinedInitialData
                            combinedInitialData?.cachedData = nil
                            strongSelf._initialData.set(.single(combinedInitialData))
                        }
                        
                        let cachedData = initialData?.cachedData
                        let cachedDataMessages = initialData?.cachedDataMessages
                        
                        strongSelf._cachedPeerDataAndMessages.set(.single((cachedData, cachedDataMessages)))
                        
                        let loadState: ChatHistoryNodeLoadState = .loading(false)
                        if strongSelf.loadState != loadState {
                            strongSelf.loadState = loadState
                            strongSelf.loadStateUpdated?(loadState, false)
                        }
                        
                        let historyState: ChatHistoryNodeHistoryState = .loading
                        if strongSelf.currentHistoryState != historyState {
                            strongSelf.currentHistoryState = historyState
                            strongSelf.historyState.set(historyState)
                        }
                    }
                }
                return
            case let .HistoryView(view, type, scrollPosition, flashIndicators, originalScrollPosition, data, id):
                if case .Generic(.FillHole) = type {
                    applyHole()
                    return
                }
                
                initialData = data
                var updatedScrollPosition = scrollPosition
                
                var reverse = false
                var includeSearchEntry = false
                if case let .list(search, reverseValue, _, _, _) = mode {
                    includeSearchEntry = search
                    reverse = reverseValue
                }
                
                var isCopyProtectionEnabled: Bool =  data.initialData?.peer?.isCopyProtectionEnabled ?? false
                for entry in view.additionalData {
                    if case let .peer(_, maybePeer) = entry, let peer = maybePeer {
                        isCopyProtectionEnabled = peer.isCopyProtectionEnabled
                    }
                }
                
                var isPremium = false
                if case let .user(user) = accountPeer, user.isPremium {
                    isPremium = true
                }
                
<<<<<<< HEAD
                let associatedData = extractAssociatedData(chatLocation: chatLocation, view: view, automaticDownloadNetworkType: networkType, animatedEmojiStickers: animatedEmojiStickers, additionalAnimatedEmojiStickers: additionalAnimatedEmojiStickers, subject: subject, currentlyPlayingMessageId: currentlyPlayingMessageId, isCopyProtectionEnabled: isCopyProtectionEnabled, availableReactions: availableReactions, defaultReaction: defaultReaction, isPremium: isPremium, accountPeer: accountPeer, topicAuthorId: topicAuthorId)
=======
                let associatedData = extractAssociatedData(chatLocation: chatLocation, view: view, automaticDownloadNetworkType: networkType, animatedEmojiStickers: animatedEmojiStickers, additionalAnimatedEmojiStickers: additionalAnimatedEmojiStickers, subject: subject, currentlyPlayingMessageId: currentlyPlayingMessageId, isCopyProtectionEnabled: isCopyProtectionEnabled, availableReactions: availableReactions, defaultReaction: defaultReaction, isPremium: isPremium, alwaysDisplayTranscribeButton: suggestAudioTranscription < 2, accountPeer: accountPeer)
>>>>>>> e3d4c2e8
                
                let filteredEntries = chatHistoryEntriesForView(
                    location: chatLocation,
                    view: view,
                    includeUnreadEntry: mode == .bubbles,
                    includeEmptyEntry: mode == .bubbles && tagMask == nil,
                    includeChatInfoEntry: mode == .bubbles,
                    includeSearchEntry: includeSearchEntry && tagMask != nil,
                    reverse: reverse,
                    groupMessages: mode == .bubbles,
                    selectedMessages: selectedMessages,
                    presentationData: chatPresentationData,
                    historyAppearsCleared: historyAppearsCleared,
                    pendingUnpinnedAllMessages: pendingUnpinnedAllMessages,
                    pendingRemovedMessages: pendingRemovedMessages,
                    associatedData: associatedData,
                    updatingMedia: updatingMedia,
                    customChannelDiscussionReadState: customChannelDiscussionReadState,
                    customThreadOutgoingReadState: customThreadOutgoingReadState,
                    cachedData: data.cachedData,
                    adMessages: adMessages
                )
                let lastHeaderId = filteredEntries.last.flatMap { listMessageDateHeaderId(timestamp: $0.index.timestamp) } ?? 0
                let processedView = ChatHistoryView(originalView: view, filteredEntries: filteredEntries, associatedData: associatedData, lastHeaderId: lastHeaderId, id: id, locationInput: update.2, ignoreMessagesInTimestampRange: update.3)
                let previousValueAndVersion = previousView.swap((processedView, update.1, selectedMessages))
                let previous = previousValueAndVersion?.0
                let previousSelectedMessages = previousValueAndVersion?.2
                
                if let previousVersion = previousValueAndVersion?.1 {
                    if !GlobalExperimentalSettings.isAppStoreBuild {
                        precondition(update.1 >= previousVersion)
                    }
                    assert(update.1 >= previousVersion)
                }
                                
                if scrollPosition == nil, let originalScrollPosition = originalScrollPosition {
                    switch originalScrollPosition {
                    case let .index(index, position, _, _, highlight, displayLink):
                        if case .upperBound = index {
                            if let previous = previous, previous.filteredEntries.isEmpty {
                                updatedScrollPosition = .index(index: index, position: position, directionHint: .Down, animated: false, highlight: highlight, displayLink: displayLink)
                            }
                        }
                    default:
                        break
                    }
                }
                
                let reason: ChatHistoryViewTransitionReason
                
                let previousHistoryAppearsClearedValue = previousHistoryAppearsCleared.swap(historyAppearsCleared)
                if previousHistoryAppearsClearedValue != nil && previousHistoryAppearsClearedValue != historyAppearsCleared && !historyAppearsCleared {
                    reason = ChatHistoryViewTransitionReason.Initial(fadeIn: !processedView.filteredEntries.isEmpty)
                } else if let previous = previous, previous.id == processedView.id, previous.originalView.entries == processedView.originalView.entries {
                    reason = ChatHistoryViewTransitionReason.InteractiveChanges
                    updatedScrollPosition = nil
                } else {
                    switch type {
                        case let .Initial(fadeIn):
                            reason = ChatHistoryViewTransitionReason.Initial(fadeIn: fadeIn)
                        case let .Generic(genericType):
                            switch genericType {
                                case .InitialUnread, .Initial:
                                    reason = ChatHistoryViewTransitionReason.Initial(fadeIn: false)
                                case .Generic:
                                    reason = ChatHistoryViewTransitionReason.InteractiveChanges
                                case .UpdateVisible:
                                    reason = ChatHistoryViewTransitionReason.Reload
                                case .FillHole:
                                    reason = ChatHistoryViewTransitionReason.HoleReload
                            }
                    }
                }
                
                var scrollAnimationCurve: ListViewAnimationCurve? = nil
                if let strongSelf = self, case .default = source {
                    if strongSelf.appliedScrollToMessageId == nil, let scrollToMessageId = scrollToMessageId {
                        updatedScrollPosition = .index(index: .message(scrollToMessageId), position: .center(.top), directionHint: .Up, animated: true, highlight: false, displayLink: true)
                        scrollAnimationCurve = .Spring(duration: 0.4)
                    } else {
                        let wasPlaying = strongSelf.appliedPlayingMessageId != nil
                        
                        if strongSelf.appliedPlayingMessageId != currentlyPlayingMessageId, let (currentlyPlayingMessageId, currentlyPlayingVideo) = currentlyPlayingMessageIdAndType {
                            if isFirstTime {
                            } else if case let .peer(peerId) = chatLocation, currentlyPlayingMessageId.id.peerId != peerId {
                            } else {
                                if wasPlaying || currentlyPlayingVideo {
                                    updatedScrollPosition = .index(index: .message(currentlyPlayingMessageId), position: .center(.bottom), directionHint: .Up, animated: true, highlight: true, displayLink: true)
                                    scrollAnimationCurve = .Spring(duration: 0.4)
                                }
                            }
                        }
                    }
                    isFirstTime = false
                }

                var disableAnimations = false

                if let strongSelf = self, updatedScrollPosition == nil, case .InteractiveChanges = reason, case let .known(offset) = strongSelf.visibleContentOffset(), abs(offset) <= 0.9, let previous = previous {
                    var fillsScreen = true
                    switch strongSelf.visibleBottomContentOffset() {
                    case let .known(bottomOffset):
                        if bottomOffset <= strongSelf.visibleSize.height - strongSelf.insets.bottom {
                            fillsScreen = false
                        }
                    default:
                        break
                    }

                    var previousNumAds = 0
                    for entry in previous.filteredEntries {
                        if case let .MessageEntry(message, _, _, _, _, _) = entry {
                            if message.adAttribute != nil {
                                previousNumAds += 1
                            }
                        }
                    }

                    var updatedNumAds = 0
                    var firstNonAdIndex: MessageIndex?
                    for entry in processedView.filteredEntries.reversed() {
                        if case let .MessageEntry(message, _, _, _, _, _) = entry {
                            if message.adAttribute != nil {
                                updatedNumAds += 1
                            } else {
                                if firstNonAdIndex == nil {
                                    firstNonAdIndex = message.index
                                }
                            }
                        }
                    }

                    if fillsScreen, let firstNonAdIndex = firstNonAdIndex, previousNumAds == 0, updatedNumAds != 0 {
                        updatedScrollPosition = .index(index: .message(firstNonAdIndex), position: .top(0.0), directionHint: .Up, animated: false, highlight: false, displayLink: false)
                        disableAnimations = true
                    }
                }
                
                var forceUpdateAll = false
                if let previous = previous, previous.associatedData.isPremium != processedView.associatedData.isPremium {
                    forceUpdateAll = true
                }
                
                let rawTransition = preparedChatHistoryViewTransition(from: previous, to: processedView, reason: reason, reverse: reverse, chatLocation: chatLocation, controllerInteraction: controllerInteraction, scrollPosition: updatedScrollPosition, scrollAnimationCurve: scrollAnimationCurve, initialData: initialData?.initialData, keyboardButtonsMessage: view.topTaggedMessages.first, cachedData: initialData?.cachedData, cachedDataMessages: initialData?.cachedDataMessages, readStateData: initialData?.readStateData, flashIndicators: flashIndicators, updatedMessageSelection: previousSelectedMessages != selectedMessages, messageTransitionNode: messageTransitionNode(), allUpdated: updateAllOnEachVersion || forceUpdateAll)
                var mappedTransition = mappedChatHistoryViewListTransition(context: context, chatLocation: chatLocation, associatedData: associatedData, controllerInteraction: controllerInteraction, mode: mode, lastHeaderId: lastHeaderId, transition: rawTransition)
                
                if disableAnimations {
                    mappedTransition.options.remove(.AnimateInsertion)
                    mappedTransition.options.remove(.AnimateAlpha)
                    mappedTransition.options.remove(.AnimateTopItemPosition)
                    mappedTransition.options.remove(.RequestItemInsertionAnimations)
                }
                
                Queue.mainQueue().async {
                    guard let strongSelf = self else {
                        return
                    }
                    if strongSelf.appliedPlayingMessageId != currentlyPlayingMessageId {
                        strongSelf.appliedPlayingMessageId = currentlyPlayingMessageId
                    }
                    if strongSelf.appliedScrollToMessageId != scrollToMessageId {
                        strongSelf.appliedScrollToMessageId = scrollToMessageId
                    }
                    strongSelf.enqueueHistoryViewTransition(mappedTransition)
                }
            }
        })
        
        self.historyDisposable.set(historyViewTransitionDisposable)
        
        let previousMaxIncomingMessageIndexByNamespace = Atomic<[MessageId.Namespace: MessageIndex]>(value: [:])
        let readHistory = combineLatest(self.maxVisibleIncomingMessageIndex.get(), self.canReadHistory.get())
        
        self.readHistoryDisposable.set((readHistory |> deliverOnMainQueue).start(next: { [weak self] messageIndex, canRead in
            guard let strongSelf = self else {
                return
            }
            if !canRead {
                return
            }
            
            var apply = false
            let _ = previousMaxIncomingMessageIndexByNamespace.modify { dict in
                let previousIndex = dict[messageIndex.id.namespace]
                if previousIndex == nil || previousIndex! < messageIndex {
                    apply = true
                    var dict = dict
                    dict[messageIndex.id.namespace] = messageIndex
                    return dict
                }
                return dict
            }
            if apply {
                switch chatLocation {
                case .peer, .replyThread, .feed:
                    if !strongSelf.context.sharedContext.immediateExperimentalUISettings.skipReadHistory {
                        strongSelf.context.applyMaxReadIndex(for: chatLocation, contextHolder: chatLocationContextHolder, messageIndex: messageIndex)
                    }
                }
            }
        }))
        
        self.canReadHistoryDisposable = (self.canReadHistory.get() |> deliverOnMainQueue).start(next: { [weak self, weak context] value in
            if let strongSelf = self {
                if strongSelf.canReadHistoryValue != value {
                    strongSelf.canReadHistoryValue = value
                    strongSelf.updateReadHistoryActions()

                    if strongSelf.canReadHistoryValue && !strongSelf.suspendReadingReactions && !strongSelf.messageIdsScheduledForMarkAsSeen.isEmpty {
                        let messageIds = strongSelf.messageIdsScheduledForMarkAsSeen
                        strongSelf.messageIdsScheduledForMarkAsSeen.removeAll()
                        context?.account.viewTracker.updateMarkMentionsSeenForMessageIds(messageIds: messageIds)
                    }
                    
                    strongSelf.attemptReadingReactions()
                }
            }
        })
        
        if let subject = subject, case let .message(messageSubject, highlight, _) = subject {
            let initialSearchLocation: ChatHistoryInitialSearchLocation
            switch messageSubject {
            case let .id(id):
                initialSearchLocation = .id(id)
            case let .timestamp(timestamp):
                if let peerId = self.chatLocation.peerId {
                    initialSearchLocation = .index(MessageIndex(id: MessageId(peerId: peerId, namespace: Namespaces.Message.Cloud, id: 1), timestamp: timestamp))
                } else {
                    //TODO:implement
                    initialSearchLocation = .index(MessageIndex.absoluteUpperBound())
                }
            }
            self.chatHistoryLocationValue = ChatHistoryLocationInput(content: .InitialSearch(location: initialSearchLocation, count: 60, highlight: highlight), id: 0)
        } else if let subject = subject, case let .pinnedMessages(maybeMessageId) = subject, let messageId = maybeMessageId {
            self.chatHistoryLocationValue = ChatHistoryLocationInput(content: .InitialSearch(location: .id(messageId), count: 60, highlight: true), id: 0)
        } else {
            self.chatHistoryLocationValue = ChatHistoryLocationInput(content: .Initial(count: 60), id: 0)
        }
        self.chatHistoryLocationPromise.set(self.chatHistoryLocationValue!)
        
        self.generalScrollDirectionUpdated = { [weak self] direction in
            guard let strongSelf = self else {
                return
            }
            let prefetchDirectionIsToLater = direction == .up
            if strongSelf.currentPrefetchDirectionIsToLater != prefetchDirectionIsToLater {
                strongSelf.currentPrefetchDirectionIsToLater = prefetchDirectionIsToLater
                if strongSelf.currentPrefetchDirectionIsToLater {
                    strongSelf.prefetchManager.updateMessages(strongSelf.currentLaterPrefetchMessages, directionIsToLater: strongSelf.currentPrefetchDirectionIsToLater)
                } else {
                    strongSelf.prefetchManager.updateMessages(strongSelf.currentEarlierPrefetchMessages, directionIsToLater: strongSelf.currentPrefetchDirectionIsToLater)
                }
            }
        }
        
        self.displayedItemRangeChanged = { [weak self] displayedRange, opaqueTransactionState in
            if let strongSelf = self, let transactionState = opaqueTransactionState as? ChatHistoryTransactionOpaqueState {
                strongSelf.processDisplayedItemRangeChanged(displayedRange: displayedRange, transactionState: transactionState)
            }
        }
        
        self.refreshDisplayedItemRangeTimer = SwiftSignalKit.Timer(timeout: 10.0, repeat: true, completion: { [weak self] in
            guard let strongSelf = self else {
                return
            }
            strongSelf.updateVisibleItemRange(force: true)
        }, queue: .mainQueue())
        self.refreshDisplayedItemRangeTimer?.start()
        
        let appConfiguration = context.account.postbox.preferencesView(keys: [PreferencesKeys.appConfiguration])
        |> take(1)
        |> map { view in
            return view.values[PreferencesKeys.appConfiguration]?.get(AppConfiguration.self) ?? .defaultValue
        }
        
        var didSetPresentationData = false
        self.presentationDataDisposable = (
            combineLatest(queue: .mainQueue(),
                updatedPresentationData.signal,
                appConfiguration)
        |> deliverOnMainQueue).start(next: { [weak self] presentationData, appConfiguration in
            if let strongSelf = self {
                let previousTheme = strongSelf.currentPresentationData.theme
                let previousStrings = strongSelf.currentPresentationData.strings
                let previousWallpaper = strongSelf.currentPresentationData.theme.wallpaper
                let previousAnimatedEmojiScale = strongSelf.currentPresentationData.animatedEmojiScale
                
                let animatedEmojiConfig = ChatHistoryAnimatedEmojiConfiguration.with(appConfiguration: appConfiguration)
                
                if !didSetPresentationData || previousTheme !== presentationData.theme || previousStrings !== presentationData.strings || previousWallpaper != presentationData.chatWallpaper || previousAnimatedEmojiScale != animatedEmojiConfig.scale {
                    didSetPresentationData = true
                    
                    let themeData = ChatPresentationThemeData(theme: presentationData.theme, wallpaper: presentationData.chatWallpaper)
                    let chatPresentationData = ChatPresentationData(theme: themeData, fontSize: presentationData.chatFontSize, strings: presentationData.strings, dateTimeFormat: presentationData.dateTimeFormat, nameDisplayOrder: presentationData.nameDisplayOrder, disableAnimations: true, largeEmoji: presentationData.largeEmoji, chatBubbleCorners: presentationData.chatBubbleCorners, animatedEmojiScale: animatedEmojiConfig.scale)
                    
                    strongSelf.currentPresentationData = chatPresentationData
                    strongSelf.dynamicBounceEnabled = false
                    
                    strongSelf.forEachItemHeaderNode { itemHeaderNode in
                        if let dateNode = itemHeaderNode as? ChatMessageDateHeaderNode {
                            dateNode.updatePresentationData(chatPresentationData, context: context)
                        } else if let avatarNode = itemHeaderNode as? ChatMessageAvatarHeaderNode {
                            avatarNode.updatePresentationData(chatPresentationData, context: context)
                        } else if let dateNode = itemHeaderNode as? ListMessageDateHeaderNode {
                            dateNode.updateThemeAndStrings(theme: presentationData.theme, strings: presentationData.strings)
                        }
                    }
                    strongSelf.chatPresentationDataPromise.set(.single(chatPresentationData))
                }
            }
        })
        
        self.visibleContentOffsetChanged = { [weak self] offset in
            if let strongSelf = self {
                strongSelf.contentPositionChanged(offset)
                
                if strongSelf.tagMask == nil {
                    var atBottom = false
                    var offsetFromBottom: CGFloat?
                    switch offset {
                        case let .known(offsetValue):
                            if offsetValue.isLessThanOrEqualTo(0.0) {
                                atBottom = true
                                offsetFromBottom = offsetValue
                            }
                            //print("offsetValue: \(offsetValue)")
                        default:
                            break
                    }
                    
                    if atBottom != strongSelf.isScrollAtBottomPosition {
                        strongSelf.isScrollAtBottomPosition = atBottom
                        strongSelf.updateReadHistoryActions()
                        
                        strongSelf.isScrollAtBottomPositionUpdated?()
                    }

                    strongSelf.maybeUpdateOverscrollAction(offset: offsetFromBottom)
                }
            }
        }
        
        self.loadedMessagesFromCachedDataDisposable = (self._cachedPeerDataAndMessages.get() |> map { dataAndMessages -> MessageId? in
            return dataAndMessages.0?.messageIds.first
        } |> distinctUntilChanged(isEqual: { $0 == $1 })
        |> mapToSignal { messageId -> Signal<Void, NoError> in
            if let messageId = messageId {
                return context.engine.messages.getMessagesLoadIfNecessary([messageId]) |> map { _ -> Void in return Void() }
            } else {
                return .complete()
            }
        }).start()
        
        self.beganInteractiveDragging = { [weak self] _ in
            self?.isInteractivelyScrollingValue = true
            self?.isInteractivelyScrollingPromise.set(true)
            self?.beganDragging?()
            //self?.updateHistoryScrollingArea(transition: .immediate)
        }

        self.endedInteractiveDragging = { [weak self] _ in
            guard let strongSelf = self else {
                return
            }
            if strongSelf.offerNextChannelToRead, strongSelf.currentOverscrollExpandProgress >= 0.99 {
                if let nextChannelToRead = strongSelf.nextChannelToRead {
                    strongSelf.freezeOverscrollControl = true
                    strongSelf.openNextChannelToRead?(nextChannelToRead.peer, nextChannelToRead.location)
                } else {
                    strongSelf.freezeOverscrollControlProgress = true
                    strongSelf.scroller.contentInset = UIEdgeInsets(top: 94.0 + 12.0, left: 0.0, bottom: 0.0, right: 0.0)
                    Queue.mainQueue().after(0.3, {
                        let animator = DisplayLinkAnimator(duration: 0.2, from: 1.0, to: 0.0, update: { rawT in
                            guard let strongSelf = self else {
                                return
                            }
                            let t = listViewAnimationCurveEaseInOut(rawT)
                            let value = (94.0 + 12.0) * t
                            strongSelf.scroller.contentInset = UIEdgeInsets(top: value, left: 0.0, bottom: 0.0, right: 0.0)
                        }, completion: {
                            guard let strongSelf = self else {
                                return
                            }
                            strongSelf.contentInsetAnimator = nil
                            strongSelf.scroller.contentInset = UIEdgeInsets()
                            strongSelf.freezeOverscrollControlProgress = false
                        })
                        strongSelf.contentInsetAnimator = animator
                    })
                }
            }
        }
        
        self.didEndScrolling = { [weak self] _ in
            guard let strongSelf = self else {
                return
            }
            strongSelf.isInteractivelyScrollingValue = false
            strongSelf.isInteractivelyScrollingPromise.set(false)
            //strongSelf.updateHistoryScrollingArea(transition: .immediate)
        }

        /*self.updateScrollingIndicator = { [weak self] scrollingState, transition in
            guard let strongSelf = self else {
                return
            }
            strongSelf.scrollingState = scrollingState
            strongSelf.updateHistoryScrollingArea(transition: transition)
        }*/
        
        let selectionRecognizer = ChatHistoryListSelectionRecognizer(target: self, action: #selector(self.selectionPanGesture(_:)))
        selectionRecognizer.shouldBegin = { [weak self] in
            guard let strongSelf = self else {
                return false
            }
            return strongSelf.isSelectionGestureEnabled
        }
        self.view.addGestureRecognizer(selectionRecognizer)
        
        self.loadNextGenericReactionEffect(context: context)
    }
    
    deinit {
        self.historyDisposable.dispose()
        self.readHistoryDisposable.dispose()
        self.interactiveReadActionDisposable?.dispose()
        self.interactiveReadReactionsDisposable?.dispose()
        self.canReadHistoryDisposable?.dispose()
        self.loadedMessagesFromCachedDataDisposable?.dispose()
        self.preloadAdPeerDisposable.dispose()
        self.refreshDisplayedItemRangeTimer?.invalidate()
        self.genericReactionEffectDisposable?.dispose()
    }
    
    private func attemptReadingReactions() {
        if self.canReadHistoryValue && !self.suspendReadingReactions && !self.context.sharedContext.immediateExperimentalUISettings.skipReadHistory && !self.messageIdsWithReactionsScheduledForMarkAsSeen.isEmpty {
            let messageIds = self.messageIdsWithReactionsScheduledForMarkAsSeen
            
            let _ = self.displayUnseenReactionAnimations(messageIds: Array(messageIds))
            
            self.messageIdsWithReactionsScheduledForMarkAsSeen.removeAll()
            self.context.account.viewTracker.updateMarkReactionsSeenForMessageIds(messageIds: messageIds)
        }
    }
    
    func takeGenericReactionEffect() -> String? {
        let result = self.genericReactionEffect
        self.loadNextGenericReactionEffect(context: self.context)
        
        return result
    }
    
    private func loadNextGenericReactionEffect(context: AccountContext) {
        self.genericReactionEffectDisposable?.dispose()
        self.genericReactionEffectDisposable = (ReactionContextNode.randomGenericReactionEffect(context: context) |> deliverOnMainQueue).start(next: { [weak self] path in
            guard let strongSelf = self else {
                return
            }
            strongSelf.genericReactionEffect = path
        })
    }
    
    public func setLoadStateUpdated(_ f: @escaping (ChatHistoryNodeLoadState, Bool) -> Void) {
        self.loadStateUpdated = f
    }

    private func maybeUpdateOverscrollAction(offset: CGFloat?) {
        if self.freezeOverscrollControl {
            return
        }
        if let offset = offset, offset < -0.1, self.offerNextChannelToRead, let chatControllerNode = self.controllerInteraction.chatControllerNode() as? ChatControllerNode, chatControllerNode.shouldAllowOverscrollActions {
            let overscrollView: ComponentHostView<Empty>
            if let current = self.overscrollView {
                overscrollView = current
            } else {
                overscrollView = ComponentHostView<Empty>()
                self.overscrollView = overscrollView
                self.view.superview?.insertSubview(overscrollView, aboveSubview: self.view)
            }

            let expandDistance = max(-offset - 12.0, 0.0)
            let expandProgress: CGFloat = min(1.0, expandDistance / 94.0)

            let previousType = self.currentOverscrollExpandProgress >= 1.0
            let currentType = expandProgress >= 1.0

            if previousType != currentType, currentType {
                if self.feedback == nil {
                    self.feedback = HapticFeedback()
                }
                if let _ = nextChannelToRead {
                    self.feedback?.tap()
                } else {
                    self.feedback?.success()
                }
            }

            self.currentOverscrollExpandProgress = expandProgress

            if let nextChannelToRead = self.nextChannelToRead {
                let swipeText: (String, [(Int, NSRange)])
                let releaseText: (String, [(Int, NSRange)])
                switch nextChannelToRead.location {
                case .same:
                    swipeText = (self.currentPresentationData.strings.Chat_NextChannelSameLocationSwipeProgress, [])
                    releaseText = (self.currentPresentationData.strings.Chat_NextChannelSameLocationSwipeAction, [])
                case .archived:
                    swipeText = (self.currentPresentationData.strings.Chat_NextChannelArchivedSwipeProgress, [])
                    releaseText = (self.currentPresentationData.strings.Chat_NextChannelArchivedSwipeAction, [])
                case .unarchived:
                    swipeText = (self.currentPresentationData.strings.Chat_NextChannelUnarchivedSwipeProgress, [])
                    releaseText = (self.currentPresentationData.strings.Chat_NextChannelUnarchivedSwipeAction, [])
                case let .folder(_, title):
                    swipeText = self.currentPresentationData.strings.Chat_NextChannelFolderSwipeProgress(title)._tuple
                    releaseText = self.currentPresentationData.strings.Chat_NextChannelFolderSwipeAction(title)._tuple
                }

                if expandProgress < 0.1 {
                    chatControllerNode.setChatInputPanelOverscrollNode(overscrollNode: nil)
                } else if expandProgress >= 1.0 {
                    if chatControllerNode.inputPanelOverscrollNode?.text.0 != releaseText.0 {
                        chatControllerNode.setChatInputPanelOverscrollNode(overscrollNode: ChatInputPanelOverscrollNode(text: releaseText, color: self.currentPresentationData.theme.theme.rootController.navigationBar.secondaryTextColor, priority: 1))
                    }
                } else {
                    if chatControllerNode.inputPanelOverscrollNode?.text.0 != swipeText.0 {
                        chatControllerNode.setChatInputPanelOverscrollNode(overscrollNode: ChatInputPanelOverscrollNode(text: swipeText, color: self.currentPresentationData.theme.theme.rootController.navigationBar.secondaryTextColor, priority: 2))
                    }
                }
            } else {
                chatControllerNode.setChatInputPanelOverscrollNode(overscrollNode: nil)
            }

            var overscrollFrame = CGRect(origin: CGPoint(x: 0.0, y: self.insets.top), size: CGSize(width: self.bounds.width, height: 94.0))
            if self.freezeOverscrollControlProgress {
                overscrollFrame.origin.y -= max(0.0, 94.0 - expandDistance)
            }

            overscrollView.frame = self.view.convert(overscrollFrame, to: self.view.superview!)

            let _ = overscrollView.update(
                transition: .immediate,
                component: AnyComponent(ChatOverscrollControl(
                    backgroundColor: selectDateFillStaticColor(theme: self.currentPresentationData.theme.theme, wallpaper: self.currentPresentationData.theme.wallpaper),
                    foregroundColor: bubbleVariableColor(variableColor: self.currentPresentationData.theme.theme.chat.serviceMessage.dateTextColor, wallpaper: self.currentPresentationData.theme.wallpaper),
                    peer: self.nextChannelToRead?.peer,
                    unreadCount: self.nextChannelToRead?.unreadCount ?? 0,
                    location: self.nextChannelToRead?.location ?? .same,
                    context: self.context,
                    expandDistance: self.freezeOverscrollControl ? 94.0 : expandDistance,
                    freezeProgress: false,
                    absoluteRect: CGRect(origin: CGPoint(x: overscrollFrame.minX, y: self.bounds.height - overscrollFrame.minY), size: overscrollFrame.size),
                    absoluteSize: self.bounds.size,
                    wallpaperNode: chatControllerNode.backgroundNode
                )),
                environment: {},
                containerSize: CGSize(width: self.bounds.width, height: 200.0)
            )
        } else if let overscrollView = self.overscrollView {
            self.overscrollView = nil
            overscrollView.removeFromSuperview()

            if let chatControllerNode = self.controllerInteraction.chatControllerNode() as? ChatControllerNode {
                chatControllerNode.setChatInputPanelOverscrollNode(overscrollNode: nil)
            }
        }
    }
    
    func refreshPollActionsForVisibleMessages() {
        let _ = self.clientId.swap(nextClientId)
        nextClientId += 1
        
        self.updateVisibleItemRange(force: true)
    }
    
    func refocusOnUnreadMessagesIfNeeded() {
        self.forEachItemNode({ itemNode in
            if let itemNode = itemNode as? ChatUnreadItemNode {
                self.ensureItemNodeVisible(itemNode, animated: false, overflow: 0.0, curve: .Default(duration: nil))
            }
        })
    }
    
    private func processDisplayedItemRangeChanged(displayedRange: ListViewDisplayedItemRange, transactionState: ChatHistoryTransactionOpaqueState) {
        let historyView = transactionState.historyView
        var isTopReplyThreadMessageShownValue = false
        var topVisibleMessageRange: ChatTopVisibleMessageRange?
        
        if let visible = displayedRange.visibleRange {
            let indexRange = (historyView.filteredEntries.count - 1 - visible.lastIndex, historyView.filteredEntries.count - 1 - visible.firstIndex)
            if indexRange.0 > indexRange.1 {
                assert(false)
                return
            }
            
            let readIndexRange = (0, historyView.filteredEntries.count - 1 - visible.firstIndex)
            
            let toEarlierRange = (0, historyView.filteredEntries.count - 1 - visible.lastIndex - 1)
            let toLaterRange = (historyView.filteredEntries.count - 1 - (visible.firstIndex - 1), historyView.filteredEntries.count - 1)
            
            var messageIdsWithViewCount: [MessageId] = []
            var messageIdsWithLiveLocation: [MessageId] = []
            var messageIdsWithUnsupportedMedia: [MessageId] = []
            var messageIdsWithRefreshMedia: [MessageId] = []
            var messageIdsWithUnseenPersonalMention: [MessageId] = []
            var messageIdsWithUnseenReactions: [MessageId] = []
            var messageIdsWithInactiveExtendedMedia = Set<MessageId>()
            var downloadableResourceIds: [(messageId: MessageId, resourceId: String)] = []
            
            if indexRange.0 <= indexRange.1 {
                for i in (indexRange.0 ... indexRange.1) {
                    switch historyView.filteredEntries[i] {
                    case let .MessageEntry(message, _, _, _, _, _):
                        var hasUnconsumedMention = false
                        var hasUnconsumedContent = false
                        if message.tags.contains(.unseenPersonalMessage) {
                            for attribute in message.attributes {
                                if let attribute = attribute as? ConsumablePersonalMentionMessageAttribute, !attribute.pending {
                                    hasUnconsumedMention = true
                                }
                            }
                        }
                        var contentRequiredValidation = false
                        var mediaRequiredValidation = false
                        var hasUnseenReactions = false
                        for attribute in message.attributes {
                            if attribute is ViewCountMessageAttribute {
                                if message.id.namespace == Namespaces.Message.Cloud {
                                    messageIdsWithViewCount.append(message.id)
                                }
                            } else if attribute is ReplyThreadMessageAttribute {
                                if message.id.namespace == Namespaces.Message.Cloud {
                                    messageIdsWithViewCount.append(message.id)
                                }
                            } else if let attribute = attribute as? ConsumableContentMessageAttribute, !attribute.consumed {
                                hasUnconsumedContent = true
                            } else if let _ = attribute as? ContentRequiresValidationMessageAttribute {
                                contentRequiredValidation = true
                            } else if let attribute = attribute as? ReactionsMessageAttribute, attribute.hasUnseen {
                                hasUnseenReactions = true
                            }
                        }
                        for media in message.media {
                            if let _ = media as? TelegramMediaUnsupported {
                                contentRequiredValidation = true
                            } else if message.flags.contains(.Incoming), let media = media as? TelegramMediaMap, let liveBroadcastingTimeout = media.liveBroadcastingTimeout {
                                let timestamp = Int32(CFAbsoluteTimeGetCurrent() + kCFAbsoluteTimeIntervalSince1970)
                                if message.timestamp + liveBroadcastingTimeout > timestamp {
                                    messageIdsWithLiveLocation.append(message.id)
                                }
                            } else if let telegramFile = media as? TelegramMediaFile {
                                if telegramFile.isAnimatedSticker, (message.id.peerId.namespace == Namespaces.Peer.SecretChat || !telegramFile.previewRepresentations.isEmpty), let size = telegramFile.size, size > 0 && size <= 128 * 1024 {
                                    if message.id.peerId.namespace == Namespaces.Peer.SecretChat {
                                        if telegramFile.fileId.namespace == Namespaces.Media.CloudFile {
                                            var isValidated = false
                                            attributes: for attribute in telegramFile.attributes {
                                                if case .hintIsValidated = attribute {
                                                    isValidated = true
                                                    break attributes
                                                }
                                            }
                                            
                                            if !isValidated {
                                                mediaRequiredValidation = true
                                            }
                                        }
                                    }
                                }
                                downloadableResourceIds.append((message.id, telegramFile.resource.id.stringRepresentation))
                            } else if let image = media as? TelegramMediaImage {
                                if let representation = image.representations.last {
                                    downloadableResourceIds.append((message.id, representation.resource.id.stringRepresentation))
                                }
                            } else if let invoice = media as? TelegramMediaInvoice, let extendedMedia = invoice.extendedMedia, case .preview = extendedMedia {
                                messageIdsWithInactiveExtendedMedia.insert(message.id)
                            }
                        }
                        if contentRequiredValidation {
                            messageIdsWithUnsupportedMedia.append(message.id)
                        }
                        if mediaRequiredValidation {
                            messageIdsWithRefreshMedia.append(message.id)
                        }
                        if hasUnconsumedMention && !hasUnconsumedContent {
                            messageIdsWithUnseenPersonalMention.append(message.id)
                        }
                        if hasUnseenReactions {
                            messageIdsWithUnseenReactions.append(message.id)
                        }
                        
                        if case let .replyThread(replyThreadMessage) = self.chatLocation, replyThreadMessage.effectiveTopId == message.id {
                            isTopReplyThreadMessageShownValue = true
                        }
                        if let topVisibleMessageRangeValue = topVisibleMessageRange {
                            topVisibleMessageRange = ChatTopVisibleMessageRange(lowerBound: topVisibleMessageRangeValue.lowerBound, upperBound: message.index, isLast: i == historyView.filteredEntries.count - 1)
                        } else {
                            topVisibleMessageRange = ChatTopVisibleMessageRange(lowerBound: message.index, upperBound: message.index, isLast: i == historyView.filteredEntries.count - 1)
                        }
                    case let .MessageGroupEntry(_, messages, _):
                        for (message, _, _, _, _) in messages {
                            var hasUnconsumedMention = false
                            var hasUnconsumedContent = false
                            var hasUnseenReactions = false
                            if message.tags.contains(.unseenPersonalMessage) {
                                for attribute in message.attributes {
                                    if let attribute = attribute as? ConsumablePersonalMentionMessageAttribute, !attribute.pending {
                                        hasUnconsumedMention = true
                                    }
                                }
                            }
                            for media in message.media {
                                if let telegramFile = media as? TelegramMediaFile {
                                    downloadableResourceIds.append((message.id, telegramFile.resource.id.stringRepresentation))
                                } else if let image = media as? TelegramMediaImage {
                                    if let representation = image.representations.last {
                                        downloadableResourceIds.append((message.id, representation.resource.id.stringRepresentation))
                                    }
                                }
                            }
                            for attribute in message.attributes {
                                if attribute is ViewCountMessageAttribute {
                                    if message.id.namespace == Namespaces.Message.Cloud {
                                        messageIdsWithViewCount.append(message.id)
                                    }
                                } else if attribute is ReplyThreadMessageAttribute {
                                    if message.id.namespace == Namespaces.Message.Cloud {
                                        messageIdsWithViewCount.append(message.id)
                                    }
                                } else if let attribute = attribute as? ConsumableContentMessageAttribute, !attribute.consumed {
                                    hasUnconsumedContent = true
                                } else if let attribute = attribute as? ReactionsMessageAttribute, attribute.hasUnseen {
                                    hasUnseenReactions = true
                                }
                            }
                            if hasUnconsumedMention && !hasUnconsumedContent {
                                messageIdsWithUnseenPersonalMention.append(message.id)
                            }
                            if hasUnseenReactions {
                                messageIdsWithUnseenReactions.append(message.id)
                            }
                            if case let .replyThread(replyThreadMessage) = self.chatLocation, replyThreadMessage.effectiveTopId == message.id {
                                isTopReplyThreadMessageShownValue = true
                            }
                            if let topVisibleMessageRangeValue = topVisibleMessageRange {
                                topVisibleMessageRange = ChatTopVisibleMessageRange(lowerBound: topVisibleMessageRangeValue.lowerBound, upperBound: message.index, isLast: i == historyView.filteredEntries.count - 1)
                            } else {
                                topVisibleMessageRange = ChatTopVisibleMessageRange(lowerBound: message.index, upperBound: message.index, isLast: i == historyView.filteredEntries.count - 1)
                            }
                        }
                    default:
                        break
                    }
                }
            }
            
            var messageIdsWithPossibleReactions: [MessageId] = []
            for entry in historyView.filteredEntries {
                switch entry {
                case let .MessageEntry(message, _, _, _, _, _):
                    var hasAction = false
                    for media in message.media {
                        if let _ = media as? TelegramMediaAction {
                            hasAction = true
                        }
                    }
                    if !hasAction {
                        switch message.id.peerId.namespace {
                        case Namespaces.Peer.CloudGroup, Namespaces.Peer.CloudChannel:
                            messageIdsWithPossibleReactions.append(message.id)
                        default:
                            break
                        }
                    }
                case let .MessageGroupEntry(_, messages, _):
                    for (message, _, _, _, _) in messages {
                        var hasAction = false
                        for media in message.media {
                            if let _ = media as? TelegramMediaAction {
                                hasAction = true
                            }
                        }
                        if !hasAction {
                            switch message.id.peerId.namespace {
                            case Namespaces.Peer.CloudGroup, Namespaces.Peer.CloudChannel:
                                messageIdsWithPossibleReactions.append(message.id)
                            default:
                                break
                            }
                        }
                    }
                default:
                    break
                }
            }
            
            func addMediaToPrefetch(_ message: Message, _ media: Media, _ messages: inout [(Message, Media)]) -> Bool {
                if media is TelegramMediaImage || media is TelegramMediaFile {
                    messages.append((message, media))
                }
                if messages.count >= 3 {
                    return false
                } else {
                    return true
                }
            }
            
            var toEarlierMediaMessages: [(Message, Media)] = []
            if toEarlierRange.0 <= toEarlierRange.1 {
                outer: for i in (toEarlierRange.0 ... toEarlierRange.1).reversed() {
                    switch historyView.filteredEntries[i] {
                    case let .MessageEntry(message, _, _, _, _, _):
                        for media in message.media {
                            if !addMediaToPrefetch(message, media, &toEarlierMediaMessages) {
                                break outer
                            }
                        }
                    case let .MessageGroupEntry(_, messages, _):
                        for (message, _, _, _, _) in messages {
                            var stop = false
                            for media in message.media {
                                if !addMediaToPrefetch(message, media, &toEarlierMediaMessages) {
                                    stop = true
                                }
                            }
                            if stop {
                                break outer
                            }
                        }
                    default:
                        break
                    }
                }
            }
            
            var toLaterMediaMessages: [(Message, Media)] = []
            if toLaterRange.0 <= toLaterRange.1 {
                outer: for i in (toLaterRange.0 ... toLaterRange.1) {
                    switch historyView.filteredEntries[i] {
                    case let .MessageEntry(message, _, _, _, _, _):
                        for media in message.media {
                            if !addMediaToPrefetch(message, media, &toLaterMediaMessages) {
                                break outer
                            }
                        }
                    case let .MessageGroupEntry(_, messages, _):
                        for (message, _, _, _, _) in messages {
                            for media in message.media {
                                if !addMediaToPrefetch(message, media, &toLaterMediaMessages) {
                                    break outer
                                }
                            }
                        }
                    default:
                        break
                    }
                }
            }
            
            if !messageIdsWithViewCount.isEmpty {
                self.messageProcessingManager.add(messageIdsWithViewCount)
            }
            if !messageIdsWithLiveLocation.isEmpty {
                self.seenLiveLocationProcessingManager.add(messageIdsWithLiveLocation)
            }
            if !messageIdsWithUnsupportedMedia.isEmpty {
                self.unsupportedMessageProcessingManager.add(messageIdsWithUnsupportedMedia)
            }
            if !messageIdsWithRefreshMedia.isEmpty {
                self.refreshMediaProcessingManager.add(messageIdsWithRefreshMedia)
            }
            if !messageIdsWithUnseenPersonalMention.isEmpty {
                self.messageMentionProcessingManager.add(messageIdsWithUnseenPersonalMention)
            }
            if !messageIdsWithUnseenReactions.isEmpty {
                self.unseenReactionsProcessingManager.add(messageIdsWithUnseenReactions)
                
                if self.canReadHistoryValue && !self.context.sharedContext.immediateExperimentalUISettings.skipReadHistory {
                    let _ = self.displayUnseenReactionAnimations(messageIds: messageIdsWithUnseenReactions)
                }
            }
            if !messageIdsWithPossibleReactions.isEmpty {
                self.messageWithReactionsProcessingManager.add(messageIdsWithPossibleReactions)
            }
            if !downloadableResourceIds.isEmpty {
                let _ = markRecentDownloadItemsAsSeen(postbox: self.context.account.postbox, items: downloadableResourceIds).start()
            }
            if !messageIdsWithInactiveExtendedMedia.isEmpty {
                self.extendedMediaProcessingManager.update(messageIdsWithInactiveExtendedMedia)
            }
            
            self.currentEarlierPrefetchMessages = toEarlierMediaMessages
            self.currentLaterPrefetchMessages = toLaterMediaMessages
            if self.currentPrefetchDirectionIsToLater {
                self.prefetchManager.updateMessages(toLaterMediaMessages, directionIsToLater: self.currentPrefetchDirectionIsToLater)
            } else {
                self.prefetchManager.updateMessages(toEarlierMediaMessages, directionIsToLater: self.currentPrefetchDirectionIsToLater)
            }
            
            if readIndexRange.0 <= readIndexRange.1 {
                let (maxIncomingIndex, maxOverallIndex) = maxMessageIndexForEntries(historyView, indexRange: readIndexRange)
                
                let messageIndex: MessageIndex?
                switch self.chatLocation {
                case .peer:
                    messageIndex = maxIncomingIndex
                case .replyThread, .feed:
                    messageIndex = maxOverallIndex
                }
                
                if let messageIndex = messageIndex {
                    self.updateMaxVisibleReadIncomingMessageIndex(messageIndex)
                }
                
                if let maxOverallIndex = maxOverallIndex, maxOverallIndex != self.maxVisibleMessageIndexReported {
                    self.maxVisibleMessageIndexReported = maxOverallIndex
                    self.maxVisibleMessageIndexUpdated?(maxOverallIndex)
                }
            }
        }
        self.isTopReplyThreadMessageShown.set(isTopReplyThreadMessageShownValue)
        self.topVisibleMessageRange.set(topVisibleMessageRange)
        let _ = self.visibleMessageRange.swap(topVisibleMessageRange.flatMap { range in
            return VisibleMessageRange(lowerBound: range.lowerBound, upperBound: range.upperBound)
        })
        
        if let loaded = displayedRange.loadedRange, let firstEntry = historyView.filteredEntries.first, let lastEntry = historyView.filteredEntries.last {
            if loaded.firstIndex < 5 && historyView.originalView.laterId != nil {
                let locationInput: ChatHistoryLocation = .Navigation(index: .message(lastEntry.index), anchorIndex: .message(lastEntry.index), count: historyMessageCount, highlight: false)
                if self.chatHistoryLocationValue?.content != locationInput {
                    self.chatHistoryLocationValue = ChatHistoryLocationInput(content: locationInput, id: self.takeNextHistoryLocationId())
                }
            } else if loaded.firstIndex < 5, historyView.originalView.laterId == nil, !historyView.originalView.holeLater, let chatHistoryLocationValue = self.chatHistoryLocationValue, !chatHistoryLocationValue.isAtUpperBound, historyView.originalView.anchorIndex != .upperBound {
                if self.chatHistoryLocationValue == historyView.locationInput {
                    self.chatHistoryLocationValue = ChatHistoryLocationInput(content: .Navigation(index: .upperBound, anchorIndex: .upperBound, count: historyMessageCount, highlight: false), id: self.takeNextHistoryLocationId())
                }
            } else if loaded.lastIndex >= historyView.filteredEntries.count - 5 && historyView.originalView.earlierId != nil {
                let locationInput: ChatHistoryLocation = .Navigation(index: .message(firstEntry.index), anchorIndex: .message(firstEntry.index), count: historyMessageCount, highlight: false)
                if self.chatHistoryLocationValue?.content != locationInput {
                    self.chatHistoryLocationValue = ChatHistoryLocationInput(content: locationInput, id: self.takeNextHistoryLocationId())
                }
            }
        }
        
        var containsPlayableWithSoundItemNode = false
        self.forEachVisibleItemNode { itemNode in
            if let chatItemView = itemNode as? ChatMessageItemView, chatItemView.playMediaWithSound() != nil {
                containsPlayableWithSoundItemNode = true
            }
        }
        self.hasVisiblePlayableItemNodesPromise.set(containsPlayableWithSoundItemNode)
        
        if containsPlayableWithSoundItemNode && !self.isInteractivelyScrollingValue {
            self.isInteractivelyScrollingPromise.set(true)
            self.isInteractivelyScrollingPromise.set(false)
        }
    }
    
    public func scrollScreenToTop() {
        if let subject = self.subject, case .scheduledMessages = subject {
            if let historyView = self.historyView {
                if let entry = historyView.filteredEntries.first {
                    var currentMessage: Message?
                    if case let .MessageEntry(message, _, _, _, _, _) = entry {
                        currentMessage = message
                    } else if case let .MessageGroupEntry(_, messages, _) = entry {
                        currentMessage = messages.first?.0
                    }
                    if let message = currentMessage, let _ = self.anchorMessageInCurrentHistoryView() {
                        self.chatHistoryLocationValue = ChatHistoryLocationInput(content: .Scroll(index: .message(message.index), anchorIndex: .message(message.index), sourceIndex: .upperBound, scrollPosition: .bottom(0.0), animated: true, highlight: false), id: self.takeNextHistoryLocationId())
                    }
                }
            }
        } else {
            var currentMessage: Message?
            if let historyView = self.historyView {
                if let visibleRange = self.displayedItemRange.loadedRange {
                    var index = historyView.filteredEntries.count - 1
                    loop: for entry in historyView.filteredEntries {
                        let isVisible = index >= visibleRange.firstIndex && index <= visibleRange.lastIndex
                        if case let .MessageEntry(message, _, _, _, _, _) = entry {
                            if !isVisible || currentMessage == nil {
                                currentMessage = message
                            }
                        } else if case let .MessageGroupEntry(_, messages, _) = entry {
                            if !isVisible || currentMessage == nil {
                                currentMessage = messages.first?.0
                            }
                        }
                        if isVisible {
                            break loop
                        }
                        index -= 1
                    }
                }
            }
            
            if let currentMessage = currentMessage {
                self.chatHistoryLocationValue = ChatHistoryLocationInput(content: .Scroll(index: .message(currentMessage.index), anchorIndex: .message(currentMessage.index), sourceIndex: .upperBound, scrollPosition: .top(0.0), animated: true, highlight: true), id: self.takeNextHistoryLocationId())
            }
        }
    }
    
    public func scrollToStartOfHistory() {
        self.beganDragging?()
        self.chatHistoryLocationValue = ChatHistoryLocationInput(content: .Scroll(index: .lowerBound, anchorIndex: .lowerBound, sourceIndex: .upperBound, scrollPosition: .bottom(0.0), animated: true, highlight: false), id: self.takeNextHistoryLocationId())
    }
    
    public func scrollToEndOfHistory() {
        self.beganDragging?()
        switch self.visibleContentOffset() {
            case let .known(value) where value <= CGFloat.ulpOfOne:
                break
            default:
                let locationInput = ChatHistoryLocationInput(content: .Scroll(index: .upperBound, anchorIndex: .upperBound, sourceIndex: .lowerBound, scrollPosition: .top(0.0), animated: true, highlight: false), id: self.takeNextHistoryLocationId())
                self.chatHistoryLocationValue = locationInput
        }
    }
    
    public func scrollToMessage(from fromIndex: MessageIndex, to toIndex: MessageIndex, animated: Bool, highlight: Bool = true, scrollPosition: ListViewScrollPosition = .center(.bottom)) {
        self.chatHistoryLocationValue = ChatHistoryLocationInput(content: .Scroll(index: .message(toIndex), anchorIndex: .message(toIndex), sourceIndex: .message(fromIndex), scrollPosition: scrollPosition, animated: animated, highlight: highlight), id: self.takeNextHistoryLocationId())
    }
    
    public func anchorMessageInCurrentHistoryView() -> Message? {
        if let historyView = self.historyView {
            if let visibleRange = self.displayedItemRange.visibleRange {
                var index = 0
                for entry in historyView.filteredEntries.reversed() {
                    if index >= visibleRange.firstIndex && index <= visibleRange.lastIndex {
                        if case let .MessageEntry(message, _, _, _, _, _) = entry {
                            return message
                        }
                    }
                    index += 1
                }
            }
            
            for case let .MessageEntry(message, _, _, _, _, _) in historyView.filteredEntries {
                return message
            }
        }
        return nil
    }
    
    public func isMessageVisibleOnScreen(_ id: MessageId) -> Bool {
        var result = false
        self.forEachItemNode({ itemNode in
            if let itemNode = itemNode as? ChatMessageItemView, let item = itemNode.item, item.content.contains(where: { $0.0.id == id }) {
                if self.itemNodeVisibleInsideInsets(itemNode) {
                    result = true
                }
            }
        })
        return result
    }
    
    public func forEachVisibleMessageItemNode(_ f: (ChatMessageItemView) -> Void) {
        self.forEachVisibleItemNode { itemNode in
            if let itemNode = itemNode as? ChatMessageItemView {
                f(itemNode)
            }
        }
    }
    
    public func latestMessageInCurrentHistoryView() -> Message? {
        if let historyView = self.historyView {
            if historyView.originalView.laterId == nil, let firstEntry = historyView.filteredEntries.last {
                if case let .MessageEntry(message, _, _, _, _, _) = firstEntry {
                    return message
                }
            }
        }
        return nil
    }
    
    public func firstMessageForEditInCurrentHistoryView() -> Message? {
        if let historyView = self.historyView {
            if historyView.originalView.laterId == nil {
                for entry in historyView.filteredEntries.reversed()  {
                    if case let .MessageEntry(message, _, _, _, _, _) = entry {
                        if canEditMessage(context: context, limitsConfiguration: context.currentLimitsConfiguration.with { EngineConfiguration.Limits($0) }, message: message) {
                            return message
                        }
                    }
                }
            }
        }
        return nil
    }
    
    public func messageInCurrentHistoryView(after messageId: MessageId) -> Message? {
        if let historyView = self.historyView {
            if let index = historyView.filteredEntries.firstIndex(where: { $0.firstIndex.id == messageId }), index < historyView.filteredEntries.count - 1 {
                let nextEntry = historyView.filteredEntries[index + 1]
                if case let .MessageEntry(message, _, _, _, _, _) = nextEntry {
                    return message
                } else if case let .MessageGroupEntry(_, messages, _) = nextEntry, let firstMessage = messages.first {
                    return firstMessage.0
                }
            }
        }
        return nil
    }
    
    public func messageInCurrentHistoryView(before messageId: MessageId) -> Message? {
        if let historyView = self.historyView {
            if let index = historyView.filteredEntries.firstIndex(where: { $0.firstIndex.id == messageId }), index > 0 {
                let nextEntry = historyView.filteredEntries[index - 1]
                if case let .MessageEntry(message, _, _, _, _, _) = nextEntry {
                    return message
                } else if case let .MessageGroupEntry(_, messages, _) = nextEntry, let firstMessage = messages.first {
                    return firstMessage.0
                }
            }
        }
        return nil
    }
    
    public func messageInCurrentHistoryView(_ id: MessageId) -> Message? {
        if let historyView = self.historyView {
            for entry in historyView.filteredEntries {
                if case let .MessageEntry(message, _, _, _, _, _) = entry {
                    if message.id == id {
                        return message
                    }
                } else if case let .MessageGroupEntry(_, messages, _) = entry {
                    for (message, _, _, _, _) in messages {
                        if message.id == id {
                            return message
                        }
                    }
                }
            }
        }
        return nil
    }
    
    public func messageGroupInCurrentHistoryView(_ id: MessageId) -> [Message]? {
        if let historyView = self.historyView {
            for entry in historyView.filteredEntries {
                if case let .MessageEntry(message, _, _, _, _, _) = entry {
                    if message.id == id {
                        return [message]
                    }
                } else if case let .MessageGroupEntry(_, messages, _) = entry {
                    for (message, _, _, _, _) in messages {
                        if message.id == id {
                            return messages.map { $0.0 }
                        }
                    }
                }
            }
        }
        return nil
    }
    
    public func forEachMessageInCurrentHistoryView(_ f: (Message) -> Bool) {
        if let historyView = self.historyView {
            for entry in historyView.filteredEntries {
                if case let .MessageEntry(message, _, _, _, _, _) = entry {
                    if !f(message) {
                        return
                    }
                } else if case let .MessageGroupEntry(_, messages, _) = entry {
                    for (message, _, _, _, _) in messages {
                        if !f(message) {
                            return
                        }
                    }
                }
            }
        }
    }
    
    private func updateMaxVisibleReadIncomingMessageIndex(_ index: MessageIndex) {
        self.maxVisibleIncomingMessageIndex.set(index)
    }
    
    private func enqueueHistoryViewTransition(_ transition: ChatHistoryListViewTransition) {
        self.enqueuedHistoryViewTransitions.append(transition)
        self.prefetchManager.updateOptions(InChatPrefetchOptions(networkType: transition.networkType, peerType: transition.peerType))
                
        if !self.didSetInitialData {
            self.didSetInitialData = true
            self._initialData.set(.single(ChatHistoryCombinedInitialData(initialData: transition.initialData, buttonKeyboardMessage: transition.keyboardButtonsMessage, cachedData: transition.cachedData, cachedDataMessages: transition.cachedDataMessages, readStateData: transition.readStateData)))
        }
                
        if self.isNodeLoaded {
            self.dequeueHistoryViewTransitions()
        } else {
            self._cachedPeerDataAndMessages.set(.single((transition.cachedData, transition.cachedDataMessages)))
            
            let loadState: ChatHistoryNodeLoadState
            if transition.historyView.filteredEntries.isEmpty {
                if let firstEntry = transition.historyView.originalView.entries.first {
                    var isPeerJoined = false
                    for media in firstEntry.message.media {
                        if let action = media as? TelegramMediaAction, action.action == .peerJoined {
                            isPeerJoined = true
                            break
                        }
                    }
                    loadState = .empty(isPeerJoined ? .joined : .generic)
                } else {
                    loadState = .empty(.generic)
                }
            } else {
                loadState = .messages
            }
            if self.loadState != loadState {
                self.loadState = loadState
                self.loadStateUpdated?(loadState, transition.options.contains(.AnimateInsertion))
            }
            
            let historyState: ChatHistoryNodeHistoryState = .loaded(isEmpty: transition.historyView.originalView.entries.isEmpty)
            if self.currentHistoryState != historyState {
                self.currentHistoryState = historyState
                self.historyState.set(historyState)
            }
        }
    }
    
    private func dequeueHistoryViewTransitions() {
        if self.enqueuedHistoryViewTransitions.isEmpty || self.hasActiveTransition {
            return
        }
        self.hasActiveTransition = true
        let transition = self.enqueuedHistoryViewTransitions.removeFirst()
        
        let animated = transition.options.contains(.AnimateInsertion)

        let completion: (Bool, ListViewDisplayedItemRange) -> Void = { [weak self] wasTransformed, visibleRange in
            if let strongSelf = self {
                var newIncomingReactions: [MessageId: (value: MessageReaction.Reaction, isLarge: Bool)] = [:]
                if case .peer = strongSelf.chatLocation, let previousHistoryView = strongSelf.historyView {
                    var updatedIncomingReactions: [MessageId: (value: MessageReaction.Reaction, isLarge: Bool)] = [:]
                    for entry in transition.historyView.filteredEntries {
                        switch entry {
                        case let .MessageEntry(message, _, _, _, _, _):
                            if message.flags.contains(.Incoming) {
                                continue
                            }
                            if let reactions = message.reactionsAttribute {
                                for recentPeer in reactions.recentPeers {
                                    if recentPeer.isUnseen {
                                        updatedIncomingReactions[message.id] = (recentPeer.value, recentPeer.isLarge)
                                    }
                                }
                            }
                        case let .MessageGroupEntry(_, messages, _):
                            for message in messages {
                                if message.0.flags.contains(.Incoming) {
                                    continue
                                }
                                if let reactions = message.0.reactionsAttribute {
                                    for recentPeer in reactions.recentPeers {
                                        if recentPeer.isUnseen {
                                            updatedIncomingReactions[message.0.id] = (recentPeer.value, recentPeer.isLarge)
                                        }
                                    }
                                }
                            }
                        default:
                            break
                        }
                    }
                    for entry in previousHistoryView.filteredEntries {
                        switch entry {
                        case let .MessageEntry(message, _, _, _, _, _):
                            if let updatedReaction = updatedIncomingReactions[message.id] {
                                var previousReaction: MessageReaction.Reaction?
                                if let reactions = message.reactionsAttribute {
                                    for recentPeer in reactions.recentPeers {
                                        if recentPeer.isUnseen {
                                            previousReaction = recentPeer.value
                                        }
                                    }
                                }
                                if previousReaction != updatedReaction.value {
                                    newIncomingReactions[message.id] = updatedReaction
                                }
                            }
                        case let .MessageGroupEntry(_, messages, _):
                            for message in messages {
                                if let updatedReaction = updatedIncomingReactions[message.0.id] {
                                    var previousReaction: MessageReaction.Reaction?
                                    if let reactions = message.0.reactionsAttribute {
                                        for recentPeer in reactions.recentPeers {
                                            if recentPeer.isUnseen {
                                                previousReaction = recentPeer.value
                                            }
                                        }
                                    }
                                    if previousReaction != updatedReaction.value {
                                        newIncomingReactions[message.0.id] = updatedReaction
                                    }
                                }
                            }
                        default:
                            break
                        }
                    }
                }
                
                var unreadMessageRangeUpdated = false
                
                if case let .peer(peerId) = strongSelf.chatLocation, let previousReadStatesValue = strongSelf.historyView?.originalView.transientReadStates, case let .peer(previousReadStates) = previousReadStatesValue, case let .peer(updatedReadStates) = transition.historyView.originalView.transientReadStates {
                    if let previousPeerReadState = previousReadStates[peerId], let updatedPeerReadState = updatedReadStates[peerId] {
                        if previousPeerReadState != updatedPeerReadState {
                            for (namespace, state) in previousPeerReadState.states {
                                inner: for (updatedNamespace, updatedState) in updatedPeerReadState.states {
                                    if namespace == updatedNamespace {
                                        switch state {
                                        case let .idBased(previousIncomingId, _, _, _, _):
                                            if case let .idBased(updatedIncomingId, _, _, _, _) = updatedState, previousIncomingId <= updatedIncomingId {
                                                let rangeKey = UnreadMessageRangeKey(peerId: peerId, namespace: namespace)
                                                
                                                if let currentRange = strongSelf.controllerInteraction.unreadMessageRange[rangeKey] {
                                                    if currentRange.upperBound < (updatedIncomingId + 1) {
                                                        strongSelf.controllerInteraction.unreadMessageRange[UnreadMessageRangeKey(peerId: peerId, namespace: namespace)] = currentRange.lowerBound ..< (updatedIncomingId + 1)
                                                        unreadMessageRangeUpdated = true
                                                    }
                                                } else {
                                                    strongSelf.controllerInteraction.unreadMessageRange[rangeKey] = (previousIncomingId + 1) ..< (updatedIncomingId + 1)
                                                    unreadMessageRangeUpdated = true
                                                }
                                            }
                                        case .indexBased:
                                            break
                                        }
                                        
                                        break inner
                                    }
                                }
                            }
                            //print("Read from \(previousPeerReadState) up to \(updatedPeerReadState)")
                        }
                    }
                }
                
                strongSelf.historyView = transition.historyView
                
                let loadState: ChatHistoryNodeLoadState
                if let historyView = strongSelf.historyView {
                    if historyView.filteredEntries.isEmpty {
                        if let firstEntry = historyView.originalView.entries.first {
                            var emptyType = ChatHistoryNodeLoadState.EmptyType.generic
                            for media in firstEntry.message.media {
                                if let action = media as? TelegramMediaAction {
                                    if action.action == .peerJoined {
                                        emptyType = .joined
                                        break
                                    } else if action.action == .historyCleared {
                                        emptyType = .clearedHistory
                                        break
                                    } else if case .topicCreated = action.action {
                                        emptyType = .topic
                                        break
                                    }
                                }
                            }
                            loadState = .empty(emptyType)
                        } else {
                            var emptyType = ChatHistoryNodeLoadState.EmptyType.generic
                            if case let .replyThread(replyThreadMessage) = strongSelf.chatLocation {
                                loop: for entry in historyView.originalView.additionalData {
                                    switch entry {
                                        case let .message(id, messages) where id == replyThreadMessage.effectiveTopId:
                                            if let message = messages.first {
                                                for media in message.media {
                                                    if let action = media as? TelegramMediaAction {
                                                        if case .topicCreated = action.action {
                                                            emptyType = .topic
                                                            break
                                                        }
                                                    }
                                                }
                                                break loop
                                            }
                                        default:
                                            break
                                    }
                                }
                            }
                            loadState = .empty(emptyType)
                        }
                    } else {
                        if historyView.originalView.isLoadingEarlier && strongSelf.chatLocation.peerId?.namespace != Namespaces.Peer.CloudUser {
                            loadState = .loading(true)
                        } else {
                            loadState = .messages
                        }
                    }
                } else {
                    loadState = .loading(false)
                }
                
                var animateIn = false
                if strongSelf.loadState != loadState {
                    if case .loading = strongSelf.loadState {
                        if case .messages = loadState {
                            animateIn = true
                        }
                    }
                    strongSelf.loadState = loadState
                    strongSelf.loadStateUpdated?(loadState, animated || transition.animateIn || animateIn)
                }
                
                var hasPlentyOfMessages = false
                if let historyView = strongSelf.historyView {
                    if historyView.originalView.holeEarlier || historyView.originalView.holeLater {
                        hasPlentyOfMessages = true
                    } else if !historyView.originalView.holeEarlier && !historyView.originalView.holeLater {
                        if historyView.filteredEntries.count >= 10 {
                            hasPlentyOfMessages = true
                        }
                    }
                }
                
                if strongSelf.hasPlentyOfMessages != hasPlentyOfMessages {
                    strongSelf.hasPlentyOfMessages = hasPlentyOfMessages
                    strongSelf.hasPlentyOfMessagesUpdated?(hasPlentyOfMessages)
                }
                
                if let _ = visibleRange.loadedRange {
                    if let visible = visibleRange.visibleRange {
                        let visibleFirstIndex = visible.firstIndex
                        if visibleFirstIndex <= visible.lastIndex {
                            let (incomingIndex, overallIndex) = maxMessageIndexForEntries(transition.historyView, indexRange: (transition.historyView.filteredEntries.count - 1 - visible.lastIndex, transition.historyView.filteredEntries.count - 1 - visibleFirstIndex))
                            
                            let messageIndex: MessageIndex?
                            switch strongSelf.chatLocation {
                            case .peer:
                                messageIndex = incomingIndex
                            case .replyThread, .feed:
                                messageIndex = overallIndex
                            }
                            
                            if let messageIndex = messageIndex {
                                strongSelf.updateMaxVisibleReadIncomingMessageIndex(messageIndex)
                            }
                        }
                    }
                } else if case .empty(.joined) = loadState, let entry = transition.historyView.originalView.entries.first {
                    strongSelf.updateMaxVisibleReadIncomingMessageIndex(entry.message.index)
                } else if case .empty(.topic) = loadState, let entry = transition.historyView.originalView.entries.first {
                    strongSelf.updateMaxVisibleReadIncomingMessageIndex(entry.message.index)
                }
                
                if !strongSelf.didSetInitialData {
                    strongSelf.didSetInitialData = true
                    strongSelf._initialData.set(.single(ChatHistoryCombinedInitialData(initialData: transition.initialData, buttonKeyboardMessage: transition.keyboardButtonsMessage, cachedData: transition.cachedData, cachedDataMessages: transition.cachedDataMessages, readStateData: transition.readStateData)))
                }
                strongSelf._cachedPeerDataAndMessages.set(.single((transition.cachedData, transition.cachedDataMessages)))
                let historyState: ChatHistoryNodeHistoryState = .loaded(isEmpty: transition.historyView.originalView.entries.isEmpty)
                if strongSelf.currentHistoryState != historyState {
                    strongSelf.currentHistoryState = historyState
                    strongSelf.historyState.set(historyState)
                }
                
                var buttonKeyboardMessageUpdated = false
                if let currentButtonKeyboardMessage = strongSelf.currentButtonKeyboardMessage, let buttonKeyboardMessage = transition.keyboardButtonsMessage {
                    if currentButtonKeyboardMessage.id != buttonKeyboardMessage.id || currentButtonKeyboardMessage.stableVersion != buttonKeyboardMessage.stableVersion {
                        buttonKeyboardMessageUpdated = true
                    }
                } else if (strongSelf.currentButtonKeyboardMessage != nil) != (transition.keyboardButtonsMessage != nil) {
                    buttonKeyboardMessageUpdated = true
                }
                if buttonKeyboardMessageUpdated {
                    strongSelf.currentButtonKeyboardMessage = transition.keyboardButtonsMessage
                    strongSelf._buttonKeyboardMessage.set(.single(transition.keyboardButtonsMessage))
                }
                
                if (transition.animateIn || animateIn) && !"".isEmpty {
                    let heightNorm = strongSelf.bounds.height - strongSelf.insets.top
                    strongSelf.forEachVisibleItemNode { itemNode in
                        let delayFactor = itemNode.frame.minY / heightNorm
                        let delay = Double(delayFactor * 0.1)

                        if let itemNode = itemNode as? ChatMessageItemView {
                            itemNode.layer.animateAlpha(from: 0.0, to: 1.0, duration: 0.15, delay: delay)
                            itemNode.layer.animateScale(from: 0.94, to: 1.0, duration: 0.4, delay: delay, timingFunction: kCAMediaTimingFunctionSpring)
                        } else if let itemNode = itemNode as? ChatUnreadItemNode {
                            itemNode.layer.animateAlpha(from: 0.0, to: 1.0, duration: 0.15, delay: delay)
                        } else if let itemNode = itemNode as? ChatReplyCountItemNode {
                            itemNode.layer.animateAlpha(from: 0.0, to: 1.0, duration: 0.15, delay: delay)
                        }
                    }
                    strongSelf.forEachItemHeaderNode { itemNode in
                        let delayFactor = itemNode.frame.minY / heightNorm
                        let delay = Double(delayFactor * 0.2)

                        itemNode.layer.animateAlpha(from: 0.0, to: 1.0, duration: 0.15, delay: delay)
                        itemNode.layer.animateScale(from: 0.94, to: 1.0, duration: 0.4, delay: delay, timingFunction: kCAMediaTimingFunctionSpring)
                    }
                }
                
                if let scrolledToIndex = transition.scrolledToIndex {
                    if let strongSelf = self {
                        let isInitial: Bool
                        if case .Initial = transition.reason {
                            isInitial = true
                        } else {
                            isInitial = false
                        }
                        strongSelf.scrolledToIndex?(scrolledToIndex, isInitial)
                    }
                } else if transition.scrolledToSomeIndex {
                    self?.scrolledToSomeIndex?()
                }

                if let currentSendAnimationCorrelationIds = strongSelf.currentSendAnimationCorrelationIds {
                    var foundItemNodes: [Int64: ChatMessageItemView] = [:]
                    strongSelf.forEachItemNode { itemNode in
                        if let itemNode = itemNode as? ChatMessageItemView, let item = itemNode.item {
                            for (message, _) in item.content {
                                for attribute in message.attributes {
                                    if let attribute = attribute as? OutgoingMessageInfoAttribute, let correlationId = attribute.correlationId {
                                        if currentSendAnimationCorrelationIds.contains(correlationId) {
                                            foundItemNodes[correlationId] = itemNode
                                        }
                                    }
                                }
                            }
                        }
                    }

                    if !foundItemNodes.isEmpty {
                        strongSelf.currentSendAnimationCorrelationIds = nil
                        strongSelf.animationCorrelationMessagesFound?(foundItemNodes)
                    }
                }
                
                if !newIncomingReactions.isEmpty {
                    let messageIds = Array(newIncomingReactions.keys)
                    
                    let visibleNewIncomingReactionMessageIds = strongSelf.displayUnseenReactionAnimations(messageIds: messageIds)
                    if !visibleNewIncomingReactionMessageIds.isEmpty {
                        strongSelf.unseenReactionsProcessingManager.add(visibleNewIncomingReactionMessageIds)
                    }
                }
                
                if unreadMessageRangeUpdated {
                    strongSelf.forEachVisibleMessageItemNode { itemNode in
                        itemNode.unreadMessageRangeUpdated()
                    }
                }
                
                strongSelf.hasActiveTransition = false
                strongSelf.dequeueHistoryViewTransitions()
            }
        }
        
        if let (layoutActionOnViewTransition, layoutCorrelationId) = self.layoutActionOnViewTransition {
            var foundCorrelationMessage = false
            if let layoutCorrelationId = layoutCorrelationId {
                itemSearch: for item in transition.insertItems {
                    if let messageItem = item.item as? ChatMessageItem {
                        for (message, _) in messageItem.content {
                            for attribute in message.attributes {
                                if let attribute = attribute as? OutgoingMessageInfoAttribute {
                                    if attribute.correlationId == layoutCorrelationId {
                                        foundCorrelationMessage = true
                                        break itemSearch
                                    }
                                }
                            }
                        }
                    }
                }
            } else {
                foundCorrelationMessage = true
            }

            if foundCorrelationMessage {
                self.layoutActionOnViewTransition = nil
            }

            let (mappedTransition, updateSizeAndInsets) = layoutActionOnViewTransition(transition)

            self.transaction(deleteIndices: mappedTransition.deleteItems, insertIndicesAndItems: transition.insertItems, updateIndicesAndItems: transition.updateItems, options: mappedTransition.options, scrollToItem: mappedTransition.scrollToItem, updateSizeAndInsets: updateSizeAndInsets, stationaryItemRange: mappedTransition.stationaryItemRange, updateOpaqueState: ChatHistoryTransactionOpaqueState(historyView: transition.historyView), completion: { result in
                completion(true, result)
            })
        } else {
            self.transaction(deleteIndices: transition.deleteItems, insertIndicesAndItems: transition.insertItems, updateIndicesAndItems: transition.updateItems, options: transition.options, scrollToItem: transition.scrollToItem, stationaryItemRange: transition.stationaryItemRange, updateOpaqueState: ChatHistoryTransactionOpaqueState(historyView: transition.historyView), completion: { result in
                completion(false, result)
            })
        }
        
        if transition.flashIndicators {
            //self.flashHeaderItems()
        }
    }
    
    private func displayUnseenReactionAnimations(messageIds: [MessageId], forceMapping: [MessageId: [ReactionsMessageAttribute.RecentPeer]] = [:]) -> [MessageId] {
        let timestamp = CACurrentMediaTime()
        var messageIds = messageIds
        for i in (0 ..< messageIds.count).reversed() {
            if let previousTimestamp = self.displayUnseenReactionAnimationsTimestamps[messageIds[i]], previousTimestamp + 1.0 > timestamp {
                messageIds.remove(at: i)
            } else {
                self.displayUnseenReactionAnimationsTimestamps[messageIds[i]] = timestamp
            }
        }
        
        if messageIds.isEmpty {
            return []
        }
        
        guard let chatDisplayNode = self.controllerInteraction.chatControllerNode() as? ChatControllerNode else {
            return []
        }
        var visibleNewIncomingReactionMessageIds: [MessageId] = []
        self.forEachVisibleItemNode { itemNode in
            guard let itemNode = itemNode as? ChatMessageItemView, let item = itemNode.item, let reactionsAttribute = item.content.firstMessage.reactionsAttribute, messageIds.contains(item.content.firstMessage.id) else {
                return
            }
            
            var selectedReaction: (MessageReaction.Reaction, EnginePeer?, Bool)?
            let recentPeers = forceMapping[item.content.firstMessage.id] ?? reactionsAttribute.recentPeers
            for recentPeer in recentPeers {
                if recentPeer.isUnseen {
                    selectedReaction = (recentPeer.value, item.content.firstMessage.peers[recentPeer.peerId].flatMap(EnginePeer.init), recentPeer.isLarge)
                    break
                }
            }
            
            guard let (updatedReaction, updateReactionPeer, updatedReactionIsLarge) = selectedReaction else {
                return
            }
            
            visibleNewIncomingReactionMessageIds.append(item.content.firstMessage.id)
            
            var reactionItem: ReactionItem?
            
            switch updatedReaction {
            case .builtin:
                if let availableReactions = item.associatedData.availableReactions {
                    for reaction in availableReactions.reactions {
                        guard let centerAnimation = reaction.centerAnimation else {
                            continue
                        }
                        guard let aroundAnimation = reaction.aroundAnimation else {
                            continue
                        }
                        if reaction.value == updatedReaction {
                            reactionItem = ReactionItem(
                                reaction: ReactionItem.Reaction(rawValue: reaction.value),
                                appearAnimation: reaction.appearAnimation,
                                stillAnimation: reaction.selectAnimation,
                                listAnimation: centerAnimation,
                                largeListAnimation: reaction.activateAnimation,
                                applicationAnimation: aroundAnimation,
                                largeApplicationAnimation: reaction.effectAnimation,
                                isCustom: false
                            )
                            break
                        }
                    }
                }
            case let .custom(fileId):
                if let itemFile = item.message.associatedMedia[MediaId(namespace: Namespaces.Media.CloudFile, id: fileId)] as? TelegramMediaFile {
                    reactionItem = ReactionItem(
                        reaction: ReactionItem.Reaction(rawValue: updatedReaction),
                        appearAnimation: itemFile,
                        stillAnimation: itemFile,
                        listAnimation: itemFile,
                        largeListAnimation: itemFile,
                        applicationAnimation: nil,
                        largeApplicationAnimation: nil,
                        isCustom: true
                    )
                }
            }
            
            if let reactionItem = reactionItem, let targetView = itemNode.targetReactionView(value: updatedReaction) {
                let standaloneReactionAnimation = StandaloneReactionAnimation(genericReactionEffect: self.genericReactionEffect)
                
                chatDisplayNode.messageTransitionNode.addMessageStandaloneReactionAnimation(messageId: item.message.id, standaloneReactionAnimation: standaloneReactionAnimation)
                
                var avatarPeers: [EnginePeer] = []
                if item.message.id.peerId.namespace != Namespaces.Peer.CloudUser, let updateReactionPeer = updateReactionPeer {
                    avatarPeers = [updateReactionPeer]
                }
                
                chatDisplayNode.addSubnode(standaloneReactionAnimation)
                standaloneReactionAnimation.frame = chatDisplayNode.bounds
                standaloneReactionAnimation.animateReactionSelection(
                    context: self.context,
                    theme: item.presentationData.theme.theme,
                    animationCache: self.controllerInteraction.presentationContext.animationCache,
                    reaction: reactionItem,
                    avatarPeers: avatarPeers,
                    playHaptic: true,
                    isLarge: updatedReactionIsLarge,
                    targetView: targetView,
                    addStandaloneReactionAnimation: { [weak self] standaloneReactionAnimation in
                        guard let strongSelf = self, let chatDisplayNode = strongSelf.controllerInteraction.chatControllerNode() as? ChatControllerNode else {
                            return
                        }
                        chatDisplayNode.messageTransitionNode.addMessageStandaloneReactionAnimation(messageId: item.message.id, standaloneReactionAnimation: standaloneReactionAnimation)
                        standaloneReactionAnimation.frame = chatDisplayNode.bounds
                        chatDisplayNode.addSubnode(standaloneReactionAnimation)
                    },
                    completion: { [weak standaloneReactionAnimation] in
                        standaloneReactionAnimation?.removeFromSupernode()
                    }
                )
            }
        }
        return visibleNewIncomingReactionMessageIds
    }
    
    public func updateLayout(transition: ContainedViewLayoutTransition, updateSizeAndInsets: ListViewUpdateSizeAndInsets) {
        self.updateLayout(transition: transition, updateSizeAndInsets: updateSizeAndInsets, additionalScrollDistance: 0.0, scrollToTop: false, completion: {})
    }
        
    public func updateLayout(transition: ContainedViewLayoutTransition, updateSizeAndInsets: ListViewUpdateSizeAndInsets, additionalScrollDistance: CGFloat, scrollToTop: Bool, completion: @escaping () -> Void) {
        var scrollToItem: ListViewScrollToItem?
        if scrollToTop, case .known = self.visibleContentOffset() {
            scrollToItem = ListViewScrollToItem(index: 0, position: .top(0.0), animated: true, curve: .Spring(duration: updateSizeAndInsets.duration), directionHint: .Up)
        }
        self.transaction(deleteIndices: [], insertIndicesAndItems: [], updateIndicesAndItems: [], options: [.Synchronous, .LowLatency], scrollToItem: scrollToItem, additionalScrollDistance: scrollToTop ? 0.0 : additionalScrollDistance, updateSizeAndInsets: updateSizeAndInsets, stationaryItemRange: nil, updateOpaqueState: nil, completion: { _ in
            completion()
        })
        
        if !self.dequeuedInitialTransitionOnLayout {
            self.dequeuedInitialTransitionOnLayout = true
            self.dequeueHistoryViewTransitions()
        }
    }
    
    public func disconnect() {
        self.historyDisposable.set(nil)
    }
    
    private func updateReadHistoryActions() {
        let canRead = self.canReadHistoryValue && self.isScrollAtBottomPosition
        
        if canRead != (self.interactiveReadActionDisposable != nil) {
            if let interactiveReadActionDisposable = self.interactiveReadActionDisposable {
                if !canRead {
                    interactiveReadActionDisposable.dispose()
                    self.interactiveReadActionDisposable = nil
                }
            } else if self.interactiveReadActionDisposable == nil {
                if case let .peer(peerId) = self.chatLocation {
                    if !self.context.sharedContext.immediateExperimentalUISettings.skipReadHistory {
                        self.interactiveReadActionDisposable = self.context.engine.messages.installInteractiveReadMessagesAction(peerId: peerId)
                    }
                }
            }
        }
        
        if canRead != (self.interactiveReadReactionsDisposable != nil) {
            if let interactiveReadReactionsDisposable = self.interactiveReadReactionsDisposable {
                if !canRead {
                    interactiveReadReactionsDisposable.dispose()
                    self.interactiveReadReactionsDisposable = nil
                }
            } else if self.interactiveReadReactionsDisposable == nil {
                if case let .peer(peerId) = self.chatLocation {
                    if !self.context.sharedContext.immediateExperimentalUISettings.skipReadHistory {
                        let visibleMessageRange = self.visibleMessageRange
                        self.interactiveReadReactionsDisposable = context.engine.messages.installInteractiveReadReactionsAction(peerId: peerId, getVisibleRange: {
                            return visibleMessageRange.with { $0 }
                        }, didReadReactionsInMessages: { [weak self] idsAndReactions in
                            Queue.mainQueue().after(0.2, {
                                guard let strongSelf = self else {
                                    return
                                }
                                let _ = strongSelf.displayUnseenReactionAnimations(messageIds: Array(idsAndReactions.keys), forceMapping: idsAndReactions)
                            })
                        })
                    }
                }
            }
        }
    }
    
    func lastVisbleMesssage() -> Message? {
        var currentMessage: Message?
        if let historyView = self.historyView {
            if let visibleRange = self.displayedItemRange.visibleRange {
                var index = 0
                loop: for entry in historyView.filteredEntries.reversed() {
                    if index >= visibleRange.firstIndex && index <= visibleRange.lastIndex {
                        if case let .MessageEntry(message, _, _, _, _, _) = entry {
                            currentMessage = message
                            break loop
                        } else if case let .MessageGroupEntry(_, messages, _) = entry {
                            currentMessage = messages.first?.0
                            break loop
                        }
                    }
                    index += 1
                }
            }
        }
        return currentMessage
    }
    
    func immediateScrollState() -> ChatInterfaceHistoryScrollState? {
        var currentMessage: Message?
        if let historyView = self.historyView {
            if let visibleRange = self.displayedItemRange.visibleRange {
                var index = 0
                loop: for entry in historyView.filteredEntries.reversed() {
                    if index >= visibleRange.firstIndex && index <= visibleRange.lastIndex {
                        if case let .MessageEntry(message, _, _, _, _, _) = entry {
                            if message.adAttribute != nil {
                                continue
                            }
                            if index != 0 || historyView.originalView.laterId != nil {
                                currentMessage = message
                            }
                            break loop
                        } else if case let .MessageGroupEntry(_, messages, _) = entry {
                            if index != 0 || historyView.originalView.laterId != nil {
                                currentMessage = messages.first?.0
                            }
                            break loop
                        }
                    }
                    index += 1
                }
            }
        }
        
        if let message = currentMessage {
            var relativeOffset: CGFloat = 0.0
            self.forEachItemNode { itemNode in
                if let itemNode = itemNode as? ChatMessageItemView, let item = itemNode.item, item.message.id == message.id {
                    if let offsetValue = self.itemNodeRelativeOffset(itemNode) {
                        relativeOffset = offsetValue
                    }
                }
            }
            return ChatInterfaceHistoryScrollState(messageIndex: message.index, relativeOffset: Double(relativeOffset))
        }
        return nil
    }
    
    func scrollToNextMessage() {
        if let historyView = self.historyView {
            var scrolled = false
            if let scrollState = self.immediateScrollState() {
                var index = historyView.filteredEntries.count - 1
                loop: for entry in historyView.filteredEntries.reversed() {
                    if entry.index == scrollState.messageIndex {
                        break loop
                    }
                    index -= 1
                }
                
                if index != 0 {
                    var nextItem = false
                    self.forEachItemNode { itemNode in
                        if let itemNode = itemNode as? ChatMessageItemView, itemNode.item?.content.index == scrollState.messageIndex {
                            if itemNode.frame.maxY >= self.bounds.size.height - self.insets.bottom - 4.0 {
                                nextItem = true
                            }
                        }
                    }
                    
                    if !nextItem {
                        scrolled = true
                        self.scrollToMessage(from: scrollState.messageIndex, to: scrollState.messageIndex, animated: true, highlight: false)
                    } else {
                        loop: for i in (index + 1) ..< historyView.filteredEntries.count {
                            let entry = historyView.filteredEntries[i]
                            switch entry {
                                case .MessageEntry, .MessageGroupEntry:
                                    scrolled = true
                                    self.scrollToMessage(from: scrollState.messageIndex, to: entry.index, animated: true, highlight: false)
                                    break loop
                                default:
                                    break
                            }
                        }
                    }
                }
            }
            
            if !scrolled {
                self.scrollToEndOfHistory()
            }
        }
    }
    
    func requestMessageUpdate(_ id: MessageId) {
        if let historyView = self.historyView {
            var messageItem: ChatMessageItem?
            self.forEachItemNode({ itemNode in
                if let itemNode = itemNode as? ChatMessageItemView, let item = itemNode.item {
                    for (message, _) in item.content {
                        if message.id == id {
                            messageItem = item
                            break
                        }
                    }
                }
            })
            
            if let messageItem = messageItem {
                let associatedData = messageItem.associatedData
                
                loop: for i in 0 ..< historyView.filteredEntries.count {
                    switch historyView.filteredEntries[i] {
                        case let .MessageEntry(message, presentationData, read, location, selection, attributes):
                            if message.id == id {
                                let index = historyView.filteredEntries.count - 1 - i
                                let item: ListViewItem
                                switch self.mode {
                                    case .bubbles:
                                        item = ChatMessageItem(presentationData: presentationData, context: self.context, chatLocation: self.chatLocation, associatedData: associatedData, controllerInteraction: self.controllerInteraction, content: .message(message: message, read: read, selection: selection, attributes: attributes, location: location))
                                    case let .list(_, _, displayHeaders, hintLinks, isGlobalSearch):
                                        let displayHeader: Bool
                                        switch displayHeaders {
                                        case .none:
                                            displayHeader = false
                                        case .all:
                                            displayHeader = true
                                        case .allButLast:
                                            displayHeader = listMessageDateHeaderId(timestamp: message.timestamp) != historyView.lastHeaderId
                                        }
                                        item = ListMessageItem(presentationData: presentationData, context: self.context, chatLocation: self.chatLocation, interaction: ListMessageItemInteraction(controllerInteraction: self.controllerInteraction), message: message, selection: selection, displayHeader: displayHeader, hintIsLink: hintLinks, isGlobalSearchResult: isGlobalSearch)
                                }
                                let updateItem = ListViewUpdateItem(index: index, previousIndex: index, item: item, directionHint: nil)
                                self.transaction(deleteIndices: [], insertIndicesAndItems: [], updateIndicesAndItems: [updateItem], options: [.AnimateInsertion], scrollToItem: nil, additionalScrollDistance: 0.0, updateSizeAndInsets: nil, stationaryItemRange: nil, updateOpaqueState: nil, completion: { _ in })
                                break loop
                            }
                        default:
                            break
                    }
                }
            }
        }
    }

    func requestMessageUpdate(stableId: UInt32) {
        if let historyView = self.historyView {
            var messageItem: ChatMessageItem?
            self.forEachItemNode({ itemNode in
                if let itemNode = itemNode as? ChatMessageItemView, let item = itemNode.item {
                    for (message, _) in item.content {
                        if message.stableId == stableId {
                            messageItem = item
                            break
                        }
                    }
                }
            })

            if let messageItem = messageItem {
                let associatedData = messageItem.associatedData

                loop: for i in 0 ..< historyView.filteredEntries.count {
                    switch historyView.filteredEntries[i] {
                        case let .MessageEntry(message, presentationData, read, location, selection, attributes):
                            if message.stableId == stableId {
                                let index = historyView.filteredEntries.count - 1 - i
                                let item: ListViewItem
                                switch self.mode {
                                    case .bubbles:
                                        item = ChatMessageItem(presentationData: presentationData, context: self.context, chatLocation: self.chatLocation, associatedData: associatedData, controllerInteraction: self.controllerInteraction, content: .message(message: message, read: read, selection: selection, attributes: attributes, location: location))
                                    case let .list(_, _, displayHeaders, hintLinks, isGlobalSearch):
                                        let displayHeader: Bool
                                        switch displayHeaders {
                                        case .none:
                                            displayHeader = false
                                        case .all:
                                            displayHeader = true
                                        case .allButLast:
                                            displayHeader = listMessageDateHeaderId(timestamp: message.timestamp) != historyView.lastHeaderId
                                        }
                                        item = ListMessageItem(presentationData: presentationData, context: self.context, chatLocation: self.chatLocation, interaction: ListMessageItemInteraction(controllerInteraction: self.controllerInteraction), message: message, selection: selection, displayHeader: displayHeader, hintIsLink: hintLinks, isGlobalSearchResult: isGlobalSearch)
                                }
                                let updateItem = ListViewUpdateItem(index: index, previousIndex: index, item: item, directionHint: nil)
                                self.transaction(deleteIndices: [], insertIndicesAndItems: [], updateIndicesAndItems: [updateItem], options: [.AnimateInsertion], scrollToItem: nil, additionalScrollDistance: 0.0, updateSizeAndInsets: nil, stationaryItemRange: nil, updateOpaqueState: nil, completion: { _ in })
                                break loop
                            }
                        default:
                            break
                    }
                }
            }
        }
    }

    private func messagesAtPoint(_ point: CGPoint) -> [Message]? {
        var resultMessages: [Message]?
        self.forEachVisibleItemNode { itemNode in
            if resultMessages == nil, let itemNode = itemNode as? ListViewItemNode, itemNode.frame.contains(point) {
                if let itemNode = itemNode as? ChatMessageItemView, let item = itemNode.item {
                    switch item.content {
                        case let .message(message, _, _ , _, _):
                            resultMessages = [message]
                        case let .group(messages):
                            resultMessages = messages.map { $0.0 }
                    }
                }
            }
        }
        return resultMessages
    }
    
    func isMessageVisible(id: MessageId) -> Bool {
        var found = false
        self.forEachVisibleItemNode { itemNode in
            if !found, let itemNode = itemNode as? ListViewItemNode {
                if let itemNode = itemNode as? ChatMessageItemView, let item = itemNode.item {
                    switch item.content {
                    case let .message(message, _, _ , _, _):
                        if message.id == id {
                            found = true
                        }
                    case let .group(messages):
                        for message in messages {
                            if message.0.id == id {
                                found = true
                            }
                        }
                    }
                }
            }
        }
        return found
    }
    
    private var selectionPanState: (selecting: Bool, initialMessageId: MessageId, toggledMessageIds: [[MessageId]])?
    private var selectionScrollActivationTimer: SwiftSignalKit.Timer?
    private var selectionScrollDisplayLink: ConstantDisplayLinkAnimator?
    private var selectionScrollDelta: CGFloat?
    private var selectionLastLocation: CGPoint?
    
    @objc private func selectionPanGesture(_ recognizer: UIGestureRecognizer) -> Void {
        let location = recognizer.location(in: self.view)
        switch recognizer.state {
            case .began:
                if let messages = self.messagesAtPoint(location), let message = messages.first {
                    let selecting = !(self.controllerInteraction.selectionState?.selectedIds.contains(message.id) ?? false)
                    self.selectionPanState = (selecting, message.id, [])
                    self.controllerInteraction.toggleMessagesSelection(messages.map { $0.id }, selecting)
                }
            case .changed:
                self.handlePanSelection(location: location)
                self.selectionLastLocation = location
            case .ended, .failed, .cancelled:
                self.selectionPanState = nil
                self.selectionScrollDisplayLink = nil
                self.selectionScrollActivationTimer?.invalidate()
                self.selectionScrollActivationTimer = nil
                self.selectionScrollDelta = nil
                self.selectionLastLocation = nil
                self.selectionScrollSkipUpdate = false
            case .possible:
                break
            @unknown default:
                fatalError()
        }
    }
    
    private func handlePanSelection(location: CGPoint) {
        var location = location
        if location.y < self.insets.top {
            location.y = self.insets.top + 5.0
        } else if location.y > self.frame.height - self.insets.bottom {
            location.y = self.frame.height - self.insets.bottom - 5.0
        }
        
        if let state = self.selectionPanState {
            if let messages = self.messagesAtPoint(location), let message = messages.first {
                if message.id == state.initialMessageId {
                    if !state.toggledMessageIds.isEmpty {
                        self.controllerInteraction.toggleMessagesSelection(state.toggledMessageIds.flatMap { $0 }, !state.selecting)
                        self.selectionPanState = (state.selecting, state.initialMessageId, [])
                    }
                } else if state.toggledMessageIds.last?.first != message.id {
                    var updatedToggledMessageIds: [[MessageId]] = []
                    var previouslyToggled = false
                    for i in (0 ..< state.toggledMessageIds.count) {
                        if let messageId = state.toggledMessageIds[i].first {
                            if messageId == message.id {
                                previouslyToggled = true
                                updatedToggledMessageIds = Array(state.toggledMessageIds.prefix(i + 1))
                                
                                let messageIdsToToggle = Array(state.toggledMessageIds.suffix(state.toggledMessageIds.count - i - 1)).flatMap { $0 }
                                self.controllerInteraction.toggleMessagesSelection(messageIdsToToggle, !state.selecting)
                                break
                            }
                        }
                    }
                    
                    if !previouslyToggled {
                        updatedToggledMessageIds = state.toggledMessageIds
                        let isSelected = (self.controllerInteraction.selectionState?.selectedIds.contains(message.id) ?? false)
                        if state.selecting != isSelected {
                            let messageIds = messages.filter { message -> Bool in
                                for media in message.media {
                                    if media is TelegramMediaAction {
                                        return false
                                    }
                                }
                                return true
                            }.map { $0.id }
                            updatedToggledMessageIds.append(messageIds)
                            self.controllerInteraction.toggleMessagesSelection(messageIds, state.selecting)
                        }
                    }
                    
                    self.selectionPanState = (state.selecting, state.initialMessageId, updatedToggledMessageIds)
                }
            }
        
            let scrollingAreaHeight: CGFloat = 50.0
            if location.y < scrollingAreaHeight + self.insets.top || location.y > self.frame.height - scrollingAreaHeight - self.insets.bottom {
                if location.y < self.frame.height / 2.0 {
                    self.selectionScrollDelta = (scrollingAreaHeight - (location.y - self.insets.top)) / scrollingAreaHeight
                } else {
                    self.selectionScrollDelta = -(scrollingAreaHeight - min(scrollingAreaHeight, max(0.0, (self.frame.height - self.insets.bottom - location.y)))) / scrollingAreaHeight
                }
                if let displayLink = self.selectionScrollDisplayLink {
                    displayLink.isPaused = false
                } else {
                    if let _ = self.selectionScrollActivationTimer {
                    } else {
                        let timer = SwiftSignalKit.Timer(timeout: 0.45, repeat: false, completion: { [weak self] in
                            self?.setupSelectionScrolling()
                        }, queue: .mainQueue())
                        timer.start()
                        self.selectionScrollActivationTimer = timer
                    }
                }
            } else {
                self.selectionScrollDisplayLink?.isPaused = true
                self.selectionScrollActivationTimer?.invalidate()
                self.selectionScrollActivationTimer = nil
            }
        }
    }
    
    private var selectionScrollSkipUpdate = false
    private func setupSelectionScrolling() {
        self.selectionScrollDisplayLink = ConstantDisplayLinkAnimator(update: { [weak self] in
            self?.selectionScrollActivationTimer = nil
            if let strongSelf = self, let delta = strongSelf.selectionScrollDelta {
                let distance: CGFloat = 15.0 * min(1.0, 0.15 + abs(delta * delta))
                let direction: ListViewScrollDirection = delta > 0.0 ? .up : .down
                let _ = strongSelf.scrollWithDirection(direction, distance: distance)
                
                if let location = strongSelf.selectionLastLocation {
                    if !strongSelf.selectionScrollSkipUpdate {
                        strongSelf.handlePanSelection(location: location)
                    }
                    strongSelf.selectionScrollSkipUpdate = !strongSelf.selectionScrollSkipUpdate
                }
            }
        })
        self.selectionScrollDisplayLink?.isPaused = false
    }

    
    func voicePlaylistItemChanged(_ previousItem: SharedMediaPlaylistItem?, _ currentItem: SharedMediaPlaylistItem?) -> Void {
        if let currentItemId = currentItem?.id as? PeerMessagesMediaPlaylistItemId {
            let isVideo = currentItem?.playbackData?.type == .instantVideo
            self.currentlyPlayingMessageIdPromise.set(.single((currentItemId.messageIndex, isVideo)))
        } else {
            self.currentlyPlayingMessageIdPromise.set(.single(nil))
        }
    }
    
    func scrollToMessage(index: MessageIndex) {
        self.appliedScrollToMessageId = nil
        self.scrollToMessageIdPromise.set(.single(index))
    }

    private var currentSendAnimationCorrelationIds: Set<Int64>?
    func setCurrentSendAnimationCorrelationIds(_ value: Set<Int64>?) {
        self.currentSendAnimationCorrelationIds = value
    }

    var animationCorrelationMessagesFound: (([Int64: ChatMessageItemView]) -> Void)?

    final class SnapshotState {
        fileprivate let snapshotTopInset: CGFloat
        fileprivate let snapshotBottomInset: CGFloat
        fileprivate let snapshotView: UIView
        fileprivate let overscrollView: UIView?

        fileprivate init(
            snapshotTopInset: CGFloat,
            snapshotBottomInset: CGFloat,
            snapshotView: UIView,
            overscrollView: UIView?
        ) {
            self.snapshotTopInset = snapshotTopInset
            self.snapshotBottomInset = snapshotBottomInset
            self.snapshotView = snapshotView
            self.overscrollView = overscrollView
        }
    }

    func prepareSnapshotState() -> SnapshotState {
        var snapshotTopInset: CGFloat = 0.0
        var snapshotBottomInset: CGFloat = 0.0
        self.forEachItemNode { itemNode in
            let topOverflow = itemNode.frame.maxY - self.bounds.height
            snapshotTopInset = max(snapshotTopInset, topOverflow)

            if itemNode.frame.minY < 0.0 {
                snapshotBottomInset = max(snapshotBottomInset, -itemNode.frame.minY)
            }
        }

        let snapshotView = self.view.snapshotView(afterScreenUpdates: false)!

        snapshotView.frame = self.view.bounds
        if let sublayers = self.layer.sublayers {
            for sublayer in sublayers {
                sublayer.isHidden = true
            }
        }
        self.view.addSubview(snapshotView)

        let overscrollView = self.overscrollView
        if let overscrollView = overscrollView {
            self.overscrollView = nil

            overscrollView.frame = overscrollView.convert(overscrollView.bounds, to: self.view)
            snapshotView.addSubview(overscrollView)

            overscrollView.layer.sublayerTransform = CATransform3DMakeRotation(CGFloat.pi, 0.0, 0.0, 1.0)
        }

        return SnapshotState(
            snapshotTopInset: snapshotTopInset,
            snapshotBottomInset: snapshotBottomInset,
            snapshotView: snapshotView,
            overscrollView: overscrollView
        )
    }

    func animateFromSnapshot(_ snapshotState: SnapshotState, completion: @escaping () -> Void) {
        var snapshotTopInset: CGFloat = 0.0
        var snapshotBottomInset: CGFloat = 0.0
        self.forEachItemNode { itemNode in
            let topOverflow = itemNode.frame.maxY - self.bounds.height
            snapshotTopInset = max(snapshotTopInset, topOverflow)

            if itemNode.frame.minY < 0.0 {
                snapshotBottomInset = max(snapshotBottomInset, -itemNode.frame.minY)
            }
        }

        let snapshotParentView = UIView()
        snapshotParentView.addSubview(snapshotState.snapshotView)
        snapshotParentView.layer.sublayerTransform = CATransform3DMakeRotation(CGFloat(Double.pi), 0.0, 0.0, 1.0)
        snapshotParentView.frame = self.view.frame

        snapshotState.snapshotView.frame = snapshotParentView.bounds
        self.view.superview?.insertSubview(snapshotParentView, belowSubview: self.view)

        snapshotParentView.layer.animatePosition(from: CGPoint(x: 0.0, y: 0.0), to: CGPoint(x: 0.0, y: -self.view.bounds.height - snapshotState.snapshotBottomInset - snapshotTopInset), duration: 0.5, timingFunction: kCAMediaTimingFunctionSpring, removeOnCompletion: false, additive: true, completion: { [weak snapshotParentView] _ in
            snapshotParentView?.removeFromSuperview()
            completion()
        })

        self.view.layer.animatePosition(from: CGPoint(x: 0.0, y: self.view.bounds.height + snapshotTopInset), to: CGPoint(), duration: 0.5, timingFunction: kCAMediaTimingFunctionSpring, removeOnCompletion: true, additive: true)
    }
}<|MERGE_RESOLUTION|>--- conflicted
+++ resolved
@@ -315,11 +315,7 @@
     }
 }
 
-<<<<<<< HEAD
-private func extractAssociatedData(chatLocation: ChatLocation, view: MessageHistoryView, automaticDownloadNetworkType: MediaAutoDownloadNetworkType, animatedEmojiStickers: [String: [StickerPackItem]], additionalAnimatedEmojiStickers: [String: [Int: StickerPackItem]], subject: ChatControllerSubject?, currentlyPlayingMessageId: MessageIndex?, isCopyProtectionEnabled: Bool, availableReactions: AvailableReactions?, defaultReaction: MessageReaction.Reaction?, isPremium: Bool, accountPeer: EnginePeer?, topicAuthorId: EnginePeer.Id?) -> ChatMessageItemAssociatedData {
-=======
-private func extractAssociatedData(chatLocation: ChatLocation, view: MessageHistoryView, automaticDownloadNetworkType: MediaAutoDownloadNetworkType, animatedEmojiStickers: [String: [StickerPackItem]], additionalAnimatedEmojiStickers: [String: [Int: StickerPackItem]], subject: ChatControllerSubject?, currentlyPlayingMessageId: MessageIndex?, isCopyProtectionEnabled: Bool, availableReactions: AvailableReactions?, defaultReaction: MessageReaction.Reaction?, isPremium: Bool, alwaysDisplayTranscribeButton: Bool, accountPeer: EnginePeer?) -> ChatMessageItemAssociatedData {
->>>>>>> e3d4c2e8
+private func extractAssociatedData(chatLocation: ChatLocation, view: MessageHistoryView, automaticDownloadNetworkType: MediaAutoDownloadNetworkType, animatedEmojiStickers: [String: [StickerPackItem]], additionalAnimatedEmojiStickers: [String: [Int: StickerPackItem]], subject: ChatControllerSubject?, currentlyPlayingMessageId: MessageIndex?, isCopyProtectionEnabled: Bool, availableReactions: AvailableReactions?, defaultReaction: MessageReaction.Reaction?, isPremium: Bool, alwaysDisplayTranscribeButton: Bool, accountPeer: EnginePeer?, topicAuthorId: EnginePeer.Id?) -> ChatMessageItemAssociatedData {
     var automaticMediaDownloadPeerType: MediaAutoDownloadPeerType = .channel
     var contactsPeerIds: Set<PeerId> = Set()
     var channelDiscussionGroup: ChatMessageItemAssociatedData.ChannelDiscussionGroupStatus = .unknown
@@ -368,11 +364,7 @@
         }
     }
     
-<<<<<<< HEAD
-    return ChatMessageItemAssociatedData(automaticDownloadPeerType: automaticMediaDownloadPeerType, automaticDownloadNetworkType: automaticDownloadNetworkType, isRecentActions: false, subject: subject, contactsPeerIds: contactsPeerIds, channelDiscussionGroup: channelDiscussionGroup, animatedEmojiStickers: animatedEmojiStickers, additionalAnimatedEmojiStickers: additionalAnimatedEmojiStickers, currentlyPlayingMessageId: currentlyPlayingMessageId, isCopyProtectionEnabled: isCopyProtectionEnabled, availableReactions: availableReactions, defaultReaction: defaultReaction, isPremium: isPremium, accountPeer: accountPeer, topicAuthorId: topicAuthorId)
-=======
-    return ChatMessageItemAssociatedData(automaticDownloadPeerType: automaticMediaDownloadPeerType, automaticDownloadNetworkType: automaticDownloadNetworkType, isRecentActions: false, subject: subject, contactsPeerIds: contactsPeerIds, channelDiscussionGroup: channelDiscussionGroup, animatedEmojiStickers: animatedEmojiStickers, additionalAnimatedEmojiStickers: additionalAnimatedEmojiStickers, currentlyPlayingMessageId: currentlyPlayingMessageId, isCopyProtectionEnabled: isCopyProtectionEnabled, availableReactions: availableReactions, defaultReaction: defaultReaction, isPremium: isPremium, accountPeer: accountPeer, alwaysDisplayTranscribeButton: alwaysDisplayTranscribeButton)
->>>>>>> e3d4c2e8
+    return ChatMessageItemAssociatedData(automaticDownloadPeerType: automaticMediaDownloadPeerType, automaticDownloadNetworkType: automaticDownloadNetworkType, isRecentActions: false, subject: subject, contactsPeerIds: contactsPeerIds, channelDiscussionGroup: channelDiscussionGroup, animatedEmojiStickers: animatedEmojiStickers, additionalAnimatedEmojiStickers: additionalAnimatedEmojiStickers, currentlyPlayingMessageId: currentlyPlayingMessageId, isCopyProtectionEnabled: isCopyProtectionEnabled, availableReactions: availableReactions, defaultReaction: defaultReaction, isPremium: isPremium, accountPeer: accountPeer, alwaysDisplayTranscribeButton: alwaysDisplayTranscribeButton, topicAuthorId: topicAuthorId)
 }
 
 private extension ChatHistoryLocationInput {
@@ -1040,8 +1032,7 @@
             return peer
         }
         |> distinctUntilChanged
-        
-<<<<<<< HEAD
+
         let topicAuthorId: Signal<EnginePeer.Id?, NoError>
         if let peerId = chatLocation.peerId, let threadId = chatLocation.threadId {
             topicAuthorId = context.engine.data.subscribe(TelegramEngine.EngineData.Item.Peer.ThreadData(id: peerId, threadId: threadId))
@@ -1052,8 +1043,7 @@
         } else {
             topicAuthorId = .single(nil)
         }
-        
-=======
+
         let suggestAudioTranscription = context.engine.data.get(TelegramEngine.EngineData.Item.Notices.Notice(key: ApplicationSpecificNotice.audioTranscriptionSuggestionKey()))
         |> map { entry -> Int32 in
             return entry?.get(ApplicationSpecificCounterNotice.self)?.value ?? 0
@@ -1067,7 +1057,6 @@
             self.scrollToMessageIdPromise.get()
         )
         
->>>>>>> e3d4c2e8
         let historyViewTransitionDisposable = combineLatest(queue: messageViewQueue,
             historyViewUpdate,
             self.chatPresentationDataPromise.get(),
@@ -1082,15 +1071,11 @@
             availableReactions,
             defaultReaction,
             accountPeer,
-<<<<<<< HEAD
+            suggestAudioTranscription,
+            promises,
             topicAuthorId
-        ).start(next: { [weak self] update, chatPresentationData, selectedMessages, updatingMedia, networkType, historyAppearsCleared, pendingUnpinnedAllMessages, pendingRemovedMessages, animatedEmojiStickers, additionalAnimatedEmojiStickers, customChannelDiscussionReadState, customThreadOutgoingReadState, currentlyPlayingMessageIdAndType, scrollToMessageId, adMessages, availableReactions, defaultReaction, accountPeer, topicAuthorId in
-=======
-            suggestAudioTranscription,
-            promises
-        ).start(next: { [weak self] update, chatPresentationData, selectedMessages, updatingMedia, networkType, animatedEmojiStickers, additionalAnimatedEmojiStickers, customChannelDiscussionReadState, customThreadOutgoingReadState, adMessages, availableReactions, defaultReaction, accountPeer, suggestAudioTranscription, promises in
+        ).start(next: { [weak self] update, chatPresentationData, selectedMessages, updatingMedia, networkType, animatedEmojiStickers, additionalAnimatedEmojiStickers, customChannelDiscussionReadState, customThreadOutgoingReadState, adMessages, availableReactions, defaultReaction, accountPeer, suggestAudioTranscription, promises, topicAuthorId in
             let (historyAppearsCleared, pendingUnpinnedAllMessages, pendingRemovedMessages, currentlyPlayingMessageIdAndType, scrollToMessageId) = promises
->>>>>>> e3d4c2e8
             let currentlyPlayingMessageId = currentlyPlayingMessageIdAndType?.0
             
             func applyHole() {
@@ -1224,11 +1209,7 @@
                     isPremium = true
                 }
                 
-<<<<<<< HEAD
-                let associatedData = extractAssociatedData(chatLocation: chatLocation, view: view, automaticDownloadNetworkType: networkType, animatedEmojiStickers: animatedEmojiStickers, additionalAnimatedEmojiStickers: additionalAnimatedEmojiStickers, subject: subject, currentlyPlayingMessageId: currentlyPlayingMessageId, isCopyProtectionEnabled: isCopyProtectionEnabled, availableReactions: availableReactions, defaultReaction: defaultReaction, isPremium: isPremium, accountPeer: accountPeer, topicAuthorId: topicAuthorId)
-=======
-                let associatedData = extractAssociatedData(chatLocation: chatLocation, view: view, automaticDownloadNetworkType: networkType, animatedEmojiStickers: animatedEmojiStickers, additionalAnimatedEmojiStickers: additionalAnimatedEmojiStickers, subject: subject, currentlyPlayingMessageId: currentlyPlayingMessageId, isCopyProtectionEnabled: isCopyProtectionEnabled, availableReactions: availableReactions, defaultReaction: defaultReaction, isPremium: isPremium, alwaysDisplayTranscribeButton: suggestAudioTranscription < 2, accountPeer: accountPeer)
->>>>>>> e3d4c2e8
+                let associatedData = extractAssociatedData(chatLocation: chatLocation, view: view, automaticDownloadNetworkType: networkType, animatedEmojiStickers: animatedEmojiStickers, additionalAnimatedEmojiStickers: additionalAnimatedEmojiStickers, subject: subject, currentlyPlayingMessageId: currentlyPlayingMessageId, isCopyProtectionEnabled: isCopyProtectionEnabled, availableReactions: availableReactions, defaultReaction: defaultReaction, isPremium: isPremium, alwaysDisplayTranscribeButton: suggestAudioTranscription < 2, accountPeer: accountPeer, topicAuthorId: topicAuthorId)
                 
                 let filteredEntries = chatHistoryEntriesForView(
                     location: chatLocation,
