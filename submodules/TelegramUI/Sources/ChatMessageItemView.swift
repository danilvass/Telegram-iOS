import Foundation
import UIKit
import AsyncDisplayKit
import Display
import Postbox
import TelegramCore
import AccountContext
import LocalizedPeerData
import ContextUI
import ChatListUI
import TelegramPresentationData

struct ChatMessageItemWidthFill {
    var compactInset: CGFloat
    var compactWidthBoundary: CGFloat
    var freeMaximumFillFactor: CGFloat
    
    func widthFor(_ width: CGFloat) -> CGFloat {
        if width <= self.compactWidthBoundary {
            return max(1.0, width - self.compactInset)
        } else {
            return max(1.0, floor(width * self.freeMaximumFillFactor))
        }
    }
}

struct ChatMessageItemBubbleLayoutConstants {
    var edgeInset: CGFloat
    var defaultSpacing: CGFloat
    var mergedSpacing: CGFloat
    var maximumWidthFill: ChatMessageItemWidthFill
    var minimumSize: CGSize
    var contentInsets: UIEdgeInsets
    var borderInset: CGFloat
    var strokeInsets: UIEdgeInsets
}

struct ChatMessageItemTextLayoutConstants {
    var bubbleInsets: UIEdgeInsets
}

struct ChatMessageItemImageLayoutConstants {
    var bubbleInsets: UIEdgeInsets
    var statusInsets: UIEdgeInsets
    var defaultCornerRadius: CGFloat
    var mergedCornerRadius: CGFloat
    var contentMergedCornerRadius: CGFloat
    var maxDimensions: CGSize
    var minDimensions: CGSize
}

struct ChatMessageItemVideoLayoutConstants {
    var maxHorizontalHeight: CGFloat
    var maxVerticalHeight: CGFloat
}

struct ChatMessageItemInstantVideoConstants {
    var insets: UIEdgeInsets
    var dimensions: CGSize
}

struct ChatMessageItemFileLayoutConstants {
    var bubbleInsets: UIEdgeInsets
}

struct ChatMessageItemWallpaperLayoutConstants {
    var maxTextWidth: CGFloat
}

struct ChatMessageItemLayoutConstants {
    var avatarDiameter: CGFloat
    var timestampHeaderHeight: CGFloat
    
    var bubble: ChatMessageItemBubbleLayoutConstants
    var image: ChatMessageItemImageLayoutConstants
    var video: ChatMessageItemVideoLayoutConstants
    var text: ChatMessageItemTextLayoutConstants
    var file: ChatMessageItemFileLayoutConstants
    var instantVideo: ChatMessageItemInstantVideoConstants
    var wallpapers: ChatMessageItemWallpaperLayoutConstants
    
    static var `default`: ChatMessageItemLayoutConstants {
        return self.compact
    }
    
    fileprivate static var compact: ChatMessageItemLayoutConstants {
        let bubble = ChatMessageItemBubbleLayoutConstants(edgeInset: 4.0, defaultSpacing: 2.0 + UIScreenPixel, mergedSpacing: 1.0, maximumWidthFill: ChatMessageItemWidthFill(compactInset: 36.0, compactWidthBoundary: 500.0, freeMaximumFillFactor: 0.85), minimumSize: CGSize(width: 40.0, height: 35.0), contentInsets: UIEdgeInsets(top: 0.0, left: 6.0, bottom: 0.0, right: 0.0), borderInset: UIScreenPixel, strokeInsets: UIEdgeInsets(top: 1.0, left: 1.0, bottom: 1.0, right: 1.0))
        let text = ChatMessageItemTextLayoutConstants(bubbleInsets: UIEdgeInsets(top: 6.0 + UIScreenPixel, left: 12.0, bottom: 6.0 - UIScreenPixel, right: 12.0))
        let image = ChatMessageItemImageLayoutConstants(bubbleInsets: UIEdgeInsets(top: 2.0, left: 2.0, bottom: 2.0, right: 2.0), statusInsets: UIEdgeInsets(top: 0.0, left: 0.0, bottom: 6.0, right: 6.0), defaultCornerRadius: 16.0, mergedCornerRadius: 8.0, contentMergedCornerRadius: 0.0, maxDimensions: CGSize(width: 300.0, height: 300.0), minDimensions: CGSize(width: 170.0, height: 74.0))
        let video = ChatMessageItemVideoLayoutConstants(maxHorizontalHeight: 250.0, maxVerticalHeight: 360.0)
        let file = ChatMessageItemFileLayoutConstants(bubbleInsets: UIEdgeInsets(top: 15.0, left: 9.0, bottom: 15.0, right: 12.0))
        let instantVideo = ChatMessageItemInstantVideoConstants(insets: UIEdgeInsets(top: 4.0, left: 0.0, bottom: 4.0, right: 0.0), dimensions: CGSize(width: 212.0, height: 212.0))
        let wallpapers = ChatMessageItemWallpaperLayoutConstants(maxTextWidth: 180.0)
        
        return ChatMessageItemLayoutConstants(avatarDiameter: 37.0, timestampHeaderHeight: 34.0, bubble: bubble, image: image, video: video, text: text, file: file, instantVideo: instantVideo, wallpapers: wallpapers)
    }
    
    fileprivate static var regular: ChatMessageItemLayoutConstants {
        let bubble = ChatMessageItemBubbleLayoutConstants(edgeInset: 4.0, defaultSpacing: 2.0 + UIScreenPixel, mergedSpacing: 1.0, maximumWidthFill: ChatMessageItemWidthFill(compactInset: 36.0, compactWidthBoundary: 500.0, freeMaximumFillFactor: 0.65), minimumSize: CGSize(width: 40.0, height: 35.0), contentInsets: UIEdgeInsets(top: 0.0, left: 6.0, bottom: 0.0, right: 0.0), borderInset: UIScreenPixel, strokeInsets: UIEdgeInsets(top: 1.0, left: 1.0, bottom: 1.0, right: 1.0))
        let text = ChatMessageItemTextLayoutConstants(bubbleInsets: UIEdgeInsets(top: 6.0 + UIScreenPixel, left: 12.0, bottom: 6.0 - UIScreenPixel, right: 12.0))
        let image = ChatMessageItemImageLayoutConstants(bubbleInsets: UIEdgeInsets(top: 2.0, left: 2.0, bottom: 2.0, right: 2.0), statusInsets: UIEdgeInsets(top: 0.0, left: 0.0, bottom: 6.0, right: 6.0), defaultCornerRadius: 16.0, mergedCornerRadius: 8.0, contentMergedCornerRadius: 5.0, maxDimensions: CGSize(width: 440.0, height: 440.0), minDimensions: CGSize(width: 170.0, height: 74.0))
        let video = ChatMessageItemVideoLayoutConstants(maxHorizontalHeight: 250.0, maxVerticalHeight: 360.0)
        let file = ChatMessageItemFileLayoutConstants(bubbleInsets: UIEdgeInsets(top: 15.0, left: 9.0, bottom: 15.0, right: 12.0))
        let instantVideo = ChatMessageItemInstantVideoConstants(insets: UIEdgeInsets(top: 4.0, left: 0.0, bottom: 4.0, right: 0.0), dimensions: CGSize(width: 240.0, height: 240.0))
        let wallpapers = ChatMessageItemWallpaperLayoutConstants(maxTextWidth: 180.0)
        
        return ChatMessageItemLayoutConstants(avatarDiameter: 37.0, timestampHeaderHeight: 34.0, bubble: bubble, image: image, video: video, text: text, file: file, instantVideo: instantVideo, wallpapers: wallpapers)
    }
}

func chatMessageItemLayoutConstants(_ constants: (ChatMessageItemLayoutConstants, ChatMessageItemLayoutConstants), params: ListViewItemLayoutParams, presentationData: ChatPresentationData) -> ChatMessageItemLayoutConstants {
    var result: ChatMessageItemLayoutConstants
    if params.width > 680.0 {
        result = constants.1
    } else {
        result = constants.0
    }
    result.image.defaultCornerRadius = presentationData.chatBubbleCorners.mainRadius
    result.image.mergedCornerRadius = (presentationData.chatBubbleCorners.mergeBubbleCorners && result.image.defaultCornerRadius >= 10.0) ?  presentationData.chatBubbleCorners.auxiliaryRadius : presentationData.chatBubbleCorners.mainRadius
    let minRadius: CGFloat = 4.0
    let maxRadius: CGFloat = 16.0
    let radiusTransition = (presentationData.chatBubbleCorners.mainRadius - minRadius) / (maxRadius - minRadius)
    let minInset: CGFloat = 9.0
    let maxInset: CGFloat = 12.0
    let textInset: CGFloat = min(maxInset, ceil(maxInset * radiusTransition + minInset * (1.0 - radiusTransition)))
    result.text.bubbleInsets.left = textInset
    result.text.bubbleInsets.right = textInset
    result.instantVideo.dimensions = min(params.width, params.availableHeight) > 320.0 ? constants.1.instantVideo.dimensions : constants.0.instantVideo.dimensions
    return result
}

enum ChatMessageItemBottomNeighbor {
    case none
    case merged(semi: Bool)
}

enum ChatMessagePeekPreviewContent {
    case media(Media)
    case url(ASDisplayNode, CGRect, String, Bool)
}

private let voiceMessageDurationFormatter: DateComponentsFormatter = {
    let formatter = DateComponentsFormatter()
    formatter.unitsStyle = .spellOut
    formatter.allowedUnits = [.minute, .second]
    return formatter
}()

private let musicDurationFormatter: DateComponentsFormatter = {
    let formatter = DateComponentsFormatter()
    formatter.unitsStyle = .spellOut
    formatter.allowedUnits = [.hour, .minute, .second]
    return formatter
}()

private let fileSizeFormatter: ByteCountFormatter = {
    let formatter = ByteCountFormatter()
    formatter.allowsNonnumericFormatting = true
    return formatter
}()

enum ChatMessageAccessibilityCustomActionType {
    case reply
    case options
}

final class ChatMessageAccessibilityCustomAction: UIAccessibilityCustomAction {
    let action: ChatMessageAccessibilityCustomActionType
    
    init(name: String, target: Any?, selector: Selector, action: ChatMessageAccessibilityCustomActionType) {
        self.action = action
        
        super.init(name: name, target: target, selector: selector)
    }
}

final class ChatMessageAccessibilityData {
    let label: String?
    let value: String?
    let hint: String?
    let traits: UIAccessibilityTraits
    let customActions: [ChatMessageAccessibilityCustomAction]?
    let singleUrl: String?
    
    init(item: ChatMessageItem, isSelected: Bool?) {
        var hint: String?
        var traits: UIAccessibilityTraits = []
        var singleUrl: String?
        
        var customActions: [ChatMessageAccessibilityCustomAction] = []
        
        let isIncoming = item.message.effectivelyIncoming(item.context.account.peerId)
        var announceIncomingAuthors = false
        if let peer = item.message.peers[item.message.id.peerId] {
            if peer is TelegramGroup {
                announceIncomingAuthors = true
            } else if let channel = peer as? TelegramChannel, case .group = channel.info {
                announceIncomingAuthors = true
            }
        }
        
        let dataForMessage: (Message, Bool) -> (String, String) = { message, isReply -> (String, String) in
            var label: String = ""
            var value: String = ""
            
            if let chatPeer = message.peers[item.message.id.peerId] {
                let authorName = message.author?.displayTitle(strings: item.presentationData.strings, displayOrder: item.presentationData.nameDisplayOrder)
                
                let (_, _, messageText) = chatListItemStrings(strings: item.presentationData.strings, nameDisplayOrder: item.presentationData.nameDisplayOrder, dateTimeFormat: item.presentationData.dateTimeFormat, messages: [message], chatPeer: RenderedPeer(peer: chatPeer), accountPeerId: item.context.account.peerId)
                
                var text = messageText
                
                loop: for media in message.media {
                    if let _ = media as? TelegramMediaImage {
                        if isIncoming {
                            if announceIncomingAuthors, let authorName = authorName {
                                label = item.presentationData.strings.VoiceOver_Chat_PhotoFrom(authorName).string
                            } else {
                                label = item.presentationData.strings.VoiceOver_Chat_Photo
                            }
                        } else {
                            label = item.presentationData.strings.VoiceOver_Chat_YourPhoto
                        }
                        text = ""
                        if !message.text.isEmpty {
                            text.append("\n")
                            
                            text.append(item.presentationData.strings.VoiceOver_Chat_Caption(message.text).string)
                        }
                    } else if let file = media as? TelegramMediaFile {
                        var isSpecialFile = false
                        for attribute in file.attributes {
                            switch attribute {
                                case let .Sticker(displayText, _, _):
                                    isSpecialFile = true
                                    text = displayText
                                    if file.mimeType == "application/x-tgsticker" {
                                        if isIncoming {
                                            if announceIncomingAuthors, let authorName = authorName {
                                                label = item.presentationData.strings.VoiceOver_Chat_AnimatedStickerFrom(authorName).string
                                            } else {
                                                label = item.presentationData.strings.VoiceOver_Chat_AnimatedSticker
                                            }
                                        } else {
                                            label = item.presentationData.strings.VoiceOver_Chat_YourAnimatedSticker
                                        }
                                    } else {
                                        if isIncoming {
                                            if announceIncomingAuthors, let authorName = authorName {
                                                label = item.presentationData.strings.VoiceOver_Chat_StickerFrom(authorName).string
                                            } else {
                                                label = item.presentationData.strings.VoiceOver_Chat_Sticker
                                            }
                                        } else {
                                            label = item.presentationData.strings.VoiceOver_Chat_YourSticker
                                        }
                                    }
                                case let .Audio(isVoice, duration, title, performer, _):
                                    isSpecialFile = true
                                    if isSelected == nil {
                                        hint = item.presentationData.strings.VoiceOver_Chat_PlayHint
                                    }
                                    traits.insert(.startsMediaSession)
                                    if isVoice {
                                        let durationString = voiceMessageDurationFormatter.string(from: Double(duration)) ?? ""
                                        if isIncoming {
                                            if announceIncomingAuthors, let authorName = authorName {
                                                label = item.presentationData.strings.VoiceOver_Chat_VoiceMessageFrom(authorName).string
                                            } else {
                                                label = item.presentationData.strings.VoiceOver_Chat_VoiceMessage
                                            }
                                        } else {
                                            label = item.presentationData.strings.VoiceOver_Chat_YourVoiceMessage
                                        }
                                        text = item.presentationData.strings.VoiceOver_Chat_Duration(durationString).string
                                    } else {
                                        let durationString = musicDurationFormatter.string(from: Double(duration)) ?? ""
                                        if isIncoming {
                                            if announceIncomingAuthors, let authorName = authorName {
                                                label = item.presentationData.strings.VoiceOver_Chat_MusicFrom(authorName).string
                                            } else {
                                                label = item.presentationData.strings.VoiceOver_Chat_Music
                                            }
                                        } else {
                                            label = item.presentationData.strings.VoiceOver_Chat_YourMusic
                                        }
                                        let performer = performer ?? "Unknown"
                                        let title = title ?? "Unknown"
                                        
                                        text = item.presentationData.strings.VoiceOver_Chat_MusicTitle(title, performer).string
                                        text.append(item.presentationData.strings.VoiceOver_Chat_Duration(durationString).string)
                                    }
                                case let .Video(duration, _, flags):
                                    isSpecialFile = true
                                    if isSelected == nil {
                                        hint = item.presentationData.strings.VoiceOver_Chat_PlayHint
                                    }
                                    traits.insert(.startsMediaSession)
                                    let durationString = voiceMessageDurationFormatter.string(from: Double(duration)) ?? ""
                                    if flags.contains(.instantRoundVideo) {
                                        if isIncoming {
                                            if announceIncomingAuthors, let authorName = authorName {
                                                label = item.presentationData.strings.VoiceOver_Chat_VideoMessageFrom(authorName).string
                                            } else {
                                                label = item.presentationData.strings.VoiceOver_Chat_VideoMessage
                                            }
                                        } else {
                                            label = item.presentationData.strings.VoiceOver_Chat_YourVideoMessage
                                        }
                                    } else {
                                        if isIncoming {
                                            if announceIncomingAuthors, let authorName = authorName {
                                                label = item.presentationData.strings.VoiceOver_Chat_VideoFrom(authorName).string
                                            } else {
                                                label = item.presentationData.strings.VoiceOver_Chat_Video
                                            }
                                        } else {
                                            label = item.presentationData.strings.VoiceOver_Chat_YourVideo
                                        }
                                    }
                                    text = item.presentationData.strings.VoiceOver_Chat_Duration(durationString).string
                                default:
                                    break
                            }
                        }
                        if !isSpecialFile {
                            if isSelected == nil {
                                hint = item.presentationData.strings.VoiceOver_Chat_OpenHint
                            }
                            let sizeString = fileSizeFormatter.string(fromByteCount: Int64(file.size ?? 0))
                            if isIncoming {
                                if announceIncomingAuthors, let authorName = authorName {
                                    label = item.presentationData.strings.VoiceOver_Chat_FileFrom(authorName).string
                                } else {
                                    label = item.presentationData.strings.VoiceOver_Chat_File
                                }
                            } else {
                                label = item.presentationData.strings.VoiceOver_Chat_YourFile
                            }
                            text = "\(file.fileName ?? ""). "
                            text.append(item.presentationData.strings.VoiceOver_Chat_Size(sizeString).string)
                        }
                        if !message.text.isEmpty {
                            text.append("\n")
                            text.append(item.presentationData.strings.VoiceOver_Chat_Caption(message.text).string)
                        }
                        break loop
                    } else if let webpage = media as? TelegramMediaWebpage, case let .Loaded(content) = webpage.content {
                        var contentText = item.presentationData.strings.VoiceOver_Chat_PagePreview + ". "
                        if let title = content.title, !title.isEmpty {
                            contentText.append(item.presentationData.strings.VoiceOver_Chat_Title(title).string)
                            contentText.append(". ")
                        }
                        if let text = content.text, !text.isEmpty {
                            contentText.append(text)
                        }
                        text = "\(message.text)\n\(contentText)"
                    } else if let contact = media as? TelegramMediaContact {
                        if isIncoming {
                            if announceIncomingAuthors, let authorName = authorName {
                                label = item.presentationData.strings.VoiceOver_Chat_ContactFrom(authorName).string
                            } else {
                                label = item.presentationData.strings.VoiceOver_Chat_Contact
                            }
                        } else {
                            label = item.presentationData.strings.VoiceOver_Chat_YourContact
                        }
                        var displayName = ""
                        if !contact.firstName.isEmpty {
                            displayName.append(contact.firstName)
                        }
                        if !contact.lastName.isEmpty {
                            if !displayName.isEmpty {
                                displayName.append(" ")
                            }
                            displayName.append(contact.lastName)
                        }
                        var phoneNumbersString = ""
                        var phoneNumberCount = 0
                        var emailAddressesString = ""
                        var emailAddressCount = 0
                        var organizationString = ""
                        if let vCard = contact.vCardData, let vCardData = vCard.data(using: .utf8), let contactData = DeviceContactExtendedData(vcard: vCardData) {
                            if displayName.isEmpty && !contactData.organization.isEmpty {
                                displayName = contactData.organization
                            }
                            if !contactData.basicData.phoneNumbers.isEmpty {
                                for phone in contactData.basicData.phoneNumbers {
                                    if !phoneNumbersString.isEmpty {
                                        phoneNumbersString.append(", ")
                                    }
                                    for c in phone.value {
                                        phoneNumbersString.append(c)
                                        phoneNumbersString.append(" ")
                                    }
                                    phoneNumberCount += 1
                                }
                            } else {
                                for c in contact.phoneNumber {
                                    phoneNumbersString.append(c)
                                    phoneNumbersString.append(" ")
                                }
                                phoneNumberCount += 1
                            }
                            
                            for email in contactData.emailAddresses {
                                if !emailAddressesString.isEmpty {
                                    emailAddressesString.append(", ")
                                }
                                emailAddressesString.append("\(email.value)")
                                emailAddressCount += 1
                            }
                            if !contactData.organization.isEmpty && displayName != contactData.organization {
                                organizationString = contactData.organization
                            }
                        } else {
                            phoneNumbersString.append("\(contact.phoneNumber)")
                        }
                        text = "\(displayName)."
                        if !phoneNumbersString.isEmpty {
                            if phoneNumberCount > 1 {
                                text.append(item.presentationData.strings.VoiceOver_Chat_ContactPhoneNumberCount(Int32(phoneNumberCount)))
                                text.append(": ")
                            } else {
                                text.append(item.presentationData.strings.VoiceOver_Chat_ContactPhoneNumber)
                            }
                            text.append("\(phoneNumbersString). ")
                        }
                        if !emailAddressesString.isEmpty {
                            if emailAddressCount > 1 {
                                text.append(item.presentationData.strings.VoiceOver_Chat_ContactEmailCount(Int32(emailAddressCount)))
                                text.append(": ")
                            } else {
                                text.append(item.presentationData.strings.VoiceOver_Chat_ContactEmail)
                                text.append(": ")
                            }
                            text.append("\(emailAddressesString). ")
                        }
                        if !organizationString.isEmpty {
                            text.append(item.presentationData.strings.VoiceOver_Chat_ContactOrganization(organizationString).string)
                            text.append(".")
                        }
                    } else if let poll = media as? TelegramMediaPoll {
                        if isIncoming {
                            if announceIncomingAuthors, let authorName = authorName {
                                label = item.presentationData.strings.VoiceOver_Chat_AnonymousPollFrom(authorName).string
                            } else {
                                label = item.presentationData.strings.VoiceOver_Chat_AnonymousPoll
                            }
                        } else {
                            label = item.presentationData.strings.VoiceOver_Chat_YourAnonymousPoll
                        }
                        
                        var optionVoterCount: [Int: Int32] = [:]
                        var maxOptionVoterCount: Int32 = 0
                        var totalVoterCount: Int32 = 0
                        let voters: [TelegramMediaPollOptionVoters]?
                        if poll.isClosed {
                            voters = poll.results.voters ?? []
                        } else {
                            voters = poll.results.voters
                        }
                        var selectedOptionId: Data?
                        if let voters = voters, let totalVoters = poll.results.totalVoters {
                            var didVote = false
                            for voter in voters {
                                if voter.selected {
                                    didVote = true
                                    selectedOptionId = voter.opaqueIdentifier
                                }
                            }
                            totalVoterCount = totalVoters
                            if didVote || poll.isClosed {
                                for i in 0 ..< poll.options.count {
                                    inner: for optionVoters in voters {
                                        if optionVoters.opaqueIdentifier == poll.options[i].opaqueIdentifier {
                                            optionVoterCount[i] = optionVoters.count
                                            maxOptionVoterCount = max(maxOptionVoterCount, optionVoters.count)
                                            break inner
                                        }
                                    }
                                }
                            }
                        }
                        
                        var optionVoterCounts: [Int]
                        if totalVoterCount != 0 {
                            optionVoterCounts = countNicePercent(votes: (0 ..< poll.options.count).map({ Int(optionVoterCount[$0] ?? 0) }), total: Int(totalVoterCount))
                        } else {
                            optionVoterCounts = Array(repeating: 0, count: poll.options.count)
                        }
                        
                        text = item.presentationData.strings.VoiceOver_Chat_Title(poll.text).string
                        text.append(". ")
                        
                        text.append(item.presentationData.strings.VoiceOver_Chat_PollOptionCount(Int32(poll.options.count)))
                        text.append(": ")
                        var optionsText = ""
                        for i in 0 ..< poll.options.count {
                            let option = poll.options[i]
                            
                            if !optionsText.isEmpty {
                                optionsText.append(", ")
                            }
                            optionsText.append(option.text)
                            if let selectedOptionId = selectedOptionId, selectedOptionId == option.opaqueIdentifier {
                                optionsText.append(", ")
                                optionsText.append(item.presentationData.strings.VoiceOver_Chat_OptionSelected)
                            }
                            
                            if let _ = optionVoterCount[i] {
                                if maxOptionVoterCount != 0 && totalVoterCount != 0 {
                                    optionsText.append(", \(optionVoterCounts[i])%")
                                }
                            }
                        }
                        text.append("\(optionsText). ")
                        if totalVoterCount != 0 {
                            text.append(item.presentationData.strings.VoiceOver_Chat_PollVotes(Int32(totalVoterCount)))
                        } else {
                            text.append(item.presentationData.strings.VoiceOver_Chat_PollNoVotes)
                        }
                        if poll.isClosed {
                            text.append(item.presentationData.strings.VoiceOver_Chat_PollFinalResults)
                        }
                    }
                }
                
                var result = ""
                
                if let isSelected = isSelected {
                    if isSelected {
                        result += item.presentationData.strings.VoiceOver_Chat_Selected
                        result += "\n"
                    }
                    traits.insert(.startsMediaSession)
                }
                
                result += "\(text)"
                
                let dateString = DateFormatter.localizedString(from: Date(timeIntervalSince1970: Double(message.timestamp)), dateStyle: .medium, timeStyle: .short)
                
                result += "\n\(dateString)"
                if !isIncoming && item.read && !isReply {
                    result += "\n"
                    if announceIncomingAuthors {
                        result += item.presentationData.strings.VoiceOver_Chat_SeenByRecipients
                    } else {
                        result += item.presentationData.strings.VoiceOver_Chat_SeenByRecipient
                    }
                }
                value = result
            } else {
                value = ""
            }
            
            if label.isEmpty {
                if let author = message.author {
                    if isIncoming {
                        label = author.displayTitle(strings: item.presentationData.strings, displayOrder: item.presentationData.nameDisplayOrder)
                    } else {
                        label = item.presentationData.strings.VoiceOver_Chat_YourMessage
                    }
                } else {
                    label = item.presentationData.strings.VoiceOver_Chat_Message
                }
            }
            
            return (label, value)
        }
        
        var (label, value) = dataForMessage(item.message, false)
        
        for attribute in item.message.attributes {
            if let attribute = attribute as? TextEntitiesMessageAttribute {
                var hasUrls = false
                loop: for entity in attribute.entities {
                    switch entity.type {
                        case .Url:
                            if hasUrls {
                                singleUrl = nil
                                break loop
                            } else {
                                if let range = Range<String.Index>(NSRange(location: entity.range.lowerBound, length: entity.range.count), in: item.message.text) {
                                    singleUrl = String(item.message.text[range])
                                    hasUrls = true
                                }
                            }
                        case let .TextUrl(url):
                            if hasUrls {
                                singleUrl = nil
                                break loop
                            } else {
                                singleUrl = url
                                hasUrls = true
                            }
                        default:
                            break
                    }
                }
            } else if let attribute = attribute as? ReplyMessageAttribute, let replyMessage = item.message.associatedMessages[attribute.messageId] {
                var replyLabel: String
                if replyMessage.flags.contains(.Incoming) {
                    if let author = replyMessage.author {
                        replyLabel = item.presentationData.strings.VoiceOver_Chat_ReplyFrom(author.displayTitle(strings: item.presentationData.strings, displayOrder: item.presentationData.nameDisplayOrder)).string
                    } else {
                        replyLabel = item.presentationData.strings.VoiceOver_Chat_Reply
                    }
                } else {
                    replyLabel = item.presentationData.strings.VoiceOver_Chat_ReplyToYourMessage
                }
                
//                let (replyMessageLabel, replyMessageValue) = dataForMessage(replyMessage, true)
//                replyLabel += "\(replyLabel): \(replyMessageLabel), \(replyMessageValue)"
                
                label = "\(replyLabel) . \(label)"
            }
        }
        
        if hint == nil && singleUrl != nil {
            hint = item.presentationData.strings.VoiceOver_Chat_OpenLinkHint
        }
        
        if let forwardInfo = item.message.forwardInfo {
            let forwardLabel: String
            if let author = forwardInfo.author, author.id == item.context.account.peerId {
                forwardLabel = item.presentationData.strings.VoiceOver_Chat_ForwardedFromYou
            } else {
                let peerString: String
                if let peer = forwardInfo.author {
                    if let authorName = forwardInfo.authorSignature {
                        peerString = "\(peer.displayTitle(strings: item.presentationData.strings, displayOrder: item.presentationData.nameDisplayOrder)) (\(authorName))"
                    } else {
                        peerString = peer.displayTitle(strings: item.presentationData.strings, displayOrder: item.presentationData.nameDisplayOrder)
                    }
                } else if let authorName = forwardInfo.authorSignature {
                    peerString = authorName
                } else {
                    peerString = ""
                }
                forwardLabel = item.presentationData.strings.VoiceOver_Chat_ForwardedFrom(peerString).string
            }
            label = "\(forwardLabel). \(label)"
        }
        
        if isSelected == nil {
            var canReply = item.controllerInteraction.canSetupReply(item.message) == .reply
            for media in item.content.firstMessage.media {
                if let _ = media as? TelegramMediaExpiredContent {
                    canReply = false
                }
                else if let media = media as? TelegramMediaAction {
                    if case .phoneCall = media.action {
                    } else {
                        canReply = false
                    }
                }
            }
            
            if canReply {
                customActions.append(ChatMessageAccessibilityCustomAction(name: item.presentationData.strings.VoiceOver_MessageContextReply, target: nil, selector: #selector(self.noop), action: .reply))
            }
            customActions.append(ChatMessageAccessibilityCustomAction(name: item.presentationData.strings.VoiceOver_MessageContextOpenMessageMenu, target: nil, selector: #selector(self.noop), action: .options))
        }
        
        self.label = label
        self.value = value
        self.hint = hint
        self.traits = traits
        self.customActions = customActions.isEmpty ? nil : customActions
        self.singleUrl = singleUrl
    }
    
    @objc private func noop() {
    }
}

public class ChatMessageItemView: ListViewItemNode {
    let layoutConstants = (ChatMessageItemLayoutConstants.compact, ChatMessageItemLayoutConstants.regular)
    
    var item: ChatMessageItem?
    var accessibilityData: ChatMessageAccessibilityData?
    var safeInsets = UIEdgeInsets()
    
    var awaitingAppliedReaction: (String?, () -> Void)?
    
    public required convenience init() {
        self.init(layerBacked: false)
    }
    
    public init(layerBacked: Bool) {
        super.init(layerBacked: layerBacked, dynamicBounce: true, rotated: true)
        self.transform = CATransform3DMakeRotation(CGFloat.pi, 0.0, 0.0, 1.0)
    }

    required public init?(coder aDecoder: NSCoder) {
        fatalError("init(coder:) has not been implemented")
    }
    
    override public func reuse() {
        super.reuse()
        
        self.item = nil
        self.frame = CGRect()
    }
    
    func setupItem(_ item: ChatMessageItem, synchronousLoad: Bool) {
        self.item = item
    }
    
    func updateAccessibilityData(_ accessibilityData: ChatMessageAccessibilityData) {
        self.accessibilityData = accessibilityData
    }
    
    override public func layoutForParams(_ params: ListViewItemLayoutParams, item: ListViewItem, previousItem: ListViewItem?, nextItem: ListViewItem?) {
        if let item = item as? ChatMessageItem {
            let doLayout = self.asyncLayout()
            let merged = item.mergedWithItems(top: previousItem, bottom: nextItem)
            let (layout, apply) = doLayout(item, params, merged.top, merged.bottom, merged.dateAtBottom)
            self.contentSize = layout.contentSize
            self.insets = layout.insets
            apply(.None, ListViewItemApply(isOnScreen: false), false)
        }
    }
    
    override public func layoutAccessoryItemNode(_ accessoryItemNode: ListViewAccessoryItemNode, leftInset: CGFloat, rightInset: CGFloat) {
        if let avatarNode = accessoryItemNode as? ChatMessageAvatarAccessoryItemNode {
            avatarNode.frame = CGRect(origin: CGPoint(x: leftInset + 3.0, y: self.apparentFrame.height - 38.0 - self.insets.top - 2.0 - UIScreenPixel), size: CGSize(width: 38.0, height: 38.0))
        }
    }

    func cancelInsertionAnimations() {
    }
    
    override public func animateInsertion(_ currentTimestamp: Double, duration: Double, short: Bool) {
        if short {
            //self.layer.animateBoundsOriginYAdditive(from: -self.bounds.size.height, to: 0.0, duration: 0.4, timingFunction: kCAMediaTimingFunctionSpring)
        } else {
            self.transitionOffset = -self.bounds.size.height * 1.6
            self.addTransitionOffsetAnimation(0.0, duration: duration, beginAt: currentTimestamp)
        }
    }
    
    func asyncLayout() -> (_ item: ChatMessageItem, _ params: ListViewItemLayoutParams, _ mergedTop: ChatMessageMerge, _ mergedBottom: ChatMessageMerge, _ dateHeaderAtBottom: Bool) -> (ListViewItemNodeLayout, (ListViewItemUpdateAnimation, ListViewItemApply, Bool) -> Void) {
        return { _, _, _, _, _ in
            return (ListViewItemNodeLayout(contentSize: CGSize(width: 32.0, height: 32.0), insets: UIEdgeInsets()), { _, _, _ in
                
            })
        }
    }
    
    func transitionNode(id: MessageId, media: Media) -> (ASDisplayNode, CGRect, () -> (UIView?, UIView?))? {
        return nil
    }
    
    func getMessageContextSourceNode(stableId: UInt32?) -> ContextExtractedContentContainingNode? {
        return nil
    }
    
    func peekPreviewContent(at point: CGPoint) -> (Message, ChatMessagePeekPreviewContent)? {
        return nil
    }
    
    func updateHiddenMedia() {
    }
    
    func updateSelectionState(animated: Bool) {
    }
    
    func updateSearchTextHighlightState() {
    }
    
    func updateHighlightedState(animated: Bool) {
        var isHighlightedInOverlay = false
        if let item = self.item, let contextHighlightedState = item.controllerInteraction.contextHighlightedState {
            switch item.content {
                case let .message(message, _, _, _):
                    if contextHighlightedState.messageStableId == message.stableId {
                        isHighlightedInOverlay = true
                    }
                case let .group(messages):
                    for (message, _, _, _) in messages {
                        if contextHighlightedState.messageStableId == message.stableId {
                            isHighlightedInOverlay = true
                            break
                        }
                    }
            }
        }
        self.isHighlightedInOverlay = isHighlightedInOverlay
    }
    
    func updateAutomaticMediaDownloadSettings() {
    }
    
    func updateStickerSettings(forceStopAnimations: Bool) {
    }
    
    func playMediaWithSound() -> ((Double?) -> Void, Bool, Bool, Bool, ASDisplayNode?)? {
        return nil
    }
    
    override public func headers() -> [ListViewItemHeader]? {
        if let item = self.item {
            return item.headers
        } else {
            return nil
        }
    }
    
    func performMessageButtonAction(button: ReplyMarkupButton) {
        if let item = self.item {
            switch button.action {
                case .text:
                    item.controllerInteraction.sendMessage(button.title)
                case let .url(url):
                    item.controllerInteraction.openUrl(url, true, nil, nil)
                case .requestMap:
                    item.controllerInteraction.shareCurrentLocation()
                case .requestPhone:
                    item.controllerInteraction.shareAccountContact()
                case .openWebApp:
                    item.controllerInteraction.requestMessageActionCallback(item.message.id, nil, true, false)
                case let .callback(requiresPassword, data):
                    item.controllerInteraction.requestMessageActionCallback(item.message.id, data, false, requiresPassword)
                case let .switchInline(samePeer, query):
                    var botPeer: Peer?
                    
                    var found = false
                    for attribute in item.message.attributes {
                        if let attribute = attribute as? InlineBotMessageAttribute {
                            if let peerId = attribute.peerId {
                                botPeer = item.message.peers[peerId]
                                found = true
                            }
                        }
                    }
                    if !found {
                        botPeer = item.message.author
                    }
                    
                    var peerId: PeerId?
                    if samePeer {
                        peerId = item.message.id.peerId
                    }
                    if let botPeer = botPeer, let addressName = botPeer.addressName {
                        item.controllerInteraction.activateSwitchInline(peerId, "@\(addressName) \(query)")
                    }
                case .payment:
                    item.controllerInteraction.openCheckoutOrReceipt(item.message.id)
                case let .urlAuth(url, buttonId):
                    item.controllerInteraction.requestMessageActionUrlAuth(url, .message(id: item.message.id, buttonId: buttonId))
                case .setupPoll:
                    break
            }
        }
    }
    
    func presentMessageButtonContextMenu(button: ReplyMarkupButton) {
        if let item = self.item {
            switch button.action {
                case let .url(url):
                    item.controllerInteraction.longTap(.url(url), item.message)
                default:
                    break
            }
        }
    }
    
    func targetReactionNode(value: String) -> (ASDisplayNode, ASDisplayNode)? {
        return nil
    }
    
    func getStatusNode() -> ASDisplayNode? {
        return nil
    }

    private var attachedAvatarNodeOffset: CGFloat = 0.0

    override public func attachedHeaderNodesUpdated() {
        self.updateAttachedAvatarNodeOffset(offset: self.attachedAvatarNodeOffset, transition: .immediate)
        for headerNode in self.attachedHeaderNodes {
            if let headerNode = headerNode as? ChatMessageAvatarHeaderNode {
                headerNode.updateSelectionState(animated: false)
            }
        }
    }

    func updateAttachedAvatarNodeOffset(offset: CGFloat, transition: ContainedViewLayoutTransition) {
        for headerNode in self.attachedHeaderNodes {
            if let headerNode = headerNode as? ChatMessageAvatarHeaderNode {
                transition.updateSublayerTransformOffset(layer: headerNode.layer, offset: CGPoint(x: offset, y: 0.0))
            }
        }
    }
<<<<<<< HEAD
    
    override public var preferredAnimationCurve: (CGFloat) -> CGFloat {
        return listViewAnimationCurveSystem
    }
=======
>>>>>>> d022ad7d
}<|MERGE_RESOLUTION|>--- conflicted
+++ resolved
@@ -893,11 +893,4 @@
             }
         }
     }
-<<<<<<< HEAD
-    
-    override public var preferredAnimationCurve: (CGFloat) -> CGFloat {
-        return listViewAnimationCurveSystem
-    }
-=======
->>>>>>> d022ad7d
 }