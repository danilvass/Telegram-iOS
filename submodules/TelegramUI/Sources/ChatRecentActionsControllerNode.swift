import Foundation
import UIKit
import AsyncDisplayKit
import TelegramCore
import SyncCore
import Postbox
import SwiftSignalKit
import Display
import TelegramPresentationData
import TelegramUIPreferences
import SafariServices
import AccountContext
import TemporaryCachedPeerDataManager
import AlertUI
import PresentationDataUtils
import OpenInExternalAppUI
import InstantPageUI
import HashtagSearchUI
import StickerPackPreviewUI
import JoinLinkPreviewUI
import LanguageLinkPreviewUI
import PeerInfoUI
<<<<<<< HEAD
import InviteLinksUI
=======
import UndoUI
>>>>>>> 5aca2dee

private final class ChatRecentActionsListOpaqueState {
    let entries: [ChatRecentActionsEntry]
    let canLoadEarlier: Bool
    
    init(entries: [ChatRecentActionsEntry], canLoadEarlier: Bool) {
        self.entries = entries
        self.canLoadEarlier = canLoadEarlier
    }
}

final class ChatRecentActionsControllerNode: ViewControllerTracingNode {
    private let context: AccountContext
    private let peer: Peer
    private var presentationData: PresentationData
    
    private let pushController: (ViewController) -> Void
    private let presentController: (ViewController, Any?) -> Void
    private let getNavigationController: () -> NavigationController?
    
    private let interaction: ChatRecentActionsInteraction
    private var controllerInteraction: ChatControllerInteraction!
    
    private let galleryHiddenMesageAndMediaDisposable = MetaDisposable()
    private let temporaryHiddenGalleryMediaDisposable = MetaDisposable()
    
    private var chatPresentationDataPromise: Promise<ChatPresentationData>
    private var presentationDataDisposable: Disposable?
    
    private var automaticMediaDownloadSettings: MediaAutoDownloadSettings
    
    private var state: ChatRecentActionsControllerState
    private var containerLayout: (ContainerViewLayout, CGFloat)?
    
    private let backgroundNode: ASDisplayNode
    private let panelBackgroundNode: ASDisplayNode
    private let panelSeparatorNode: ASDisplayNode
    private let panelButtonNode: HighlightableButtonNode
    
    private let listNode: ListView
    private let loadingNode: ChatLoadingNode
    private let emptyNode: ChatRecentActionsEmptyNode
    
    private let navigationActionDisposable = MetaDisposable()
    
    private var isLoading: Bool = false {
        didSet {
            if self.isLoading != oldValue {
                self.loadingNode.isHidden = !self.isLoading
            }
        }
    }
    
    private(set) var filter: ChannelAdminEventLogFilter = ChannelAdminEventLogFilter()
    private let eventLogContext: ChannelAdminEventLogContext
    
    private var enqueuedTransitions: [(ChatRecentActionsHistoryTransition, Bool)] = []
    
    private var historyDisposable: Disposable?
    private let resolvePeerByNameDisposable = MetaDisposable()
    private var adminsDisposable: Disposable?
    private var adminsState: ChannelMemberListState?
    private let banDisposables = DisposableDict<PeerId>()
    
    init(context: AccountContext, peer: Peer, presentationData: PresentationData, interaction: ChatRecentActionsInteraction, pushController: @escaping (ViewController) -> Void, presentController: @escaping (ViewController, Any?) -> Void, getNavigationController: @escaping () -> NavigationController?) {
        self.context = context
        self.peer = peer
        self.presentationData = presentationData
        self.interaction = interaction
        self.pushController = pushController
        self.presentController = presentController
        self.getNavigationController = getNavigationController
        
        self.automaticMediaDownloadSettings = context.sharedContext.currentAutomaticMediaDownloadSettings.with { $0 }
        
        self.backgroundNode = ASDisplayNode()
        self.backgroundNode.isLayerBacked = true
        
        self.panelBackgroundNode = ASDisplayNode()
        self.panelBackgroundNode.backgroundColor = self.presentationData.theme.chat.inputPanel.panelBackgroundColor
        self.panelSeparatorNode = ASDisplayNode()
        self.panelSeparatorNode.backgroundColor = self.presentationData.theme.chat.inputPanel.panelSeparatorColor
        self.panelButtonNode = HighlightableButtonNode()
        self.panelButtonNode.setTitle(self.presentationData.strings.Channel_AdminLog_InfoPanelTitle, with: Font.regular(17.0), with: self.presentationData.theme.chat.inputPanel.panelControlAccentColor, for: [])
        
        self.listNode = ListView()
        self.listNode.dynamicBounceEnabled = !self.presentationData.disableAnimations
        self.listNode.transform = CATransform3DMakeRotation(CGFloat(Double.pi), 0.0, 0.0, 1.0)
        self.loadingNode = ChatLoadingNode(theme: self.presentationData.theme, chatWallpaper: self.presentationData.chatWallpaper, bubbleCorners: self.presentationData.chatBubbleCorners)
        self.emptyNode = ChatRecentActionsEmptyNode(theme: self.presentationData.theme, chatWallpaper: self.presentationData.chatWallpaper, chatBubbleCorners: self.presentationData.chatBubbleCorners)
        self.emptyNode.alpha = 0.0
        
        self.state = ChatRecentActionsControllerState(chatWallpaper: self.presentationData.chatWallpaper, theme: self.presentationData.theme, strings: self.presentationData.strings, fontSize: self.presentationData.chatFontSize)
        
        self.chatPresentationDataPromise = Promise(ChatPresentationData(theme: ChatPresentationThemeData(theme: self.presentationData.theme, wallpaper: self.presentationData.chatWallpaper), fontSize: self.presentationData.chatFontSize, strings: self.presentationData.strings, dateTimeFormat: self.presentationData.dateTimeFormat, nameDisplayOrder: self.presentationData.nameDisplayOrder, disableAnimations: self.presentationData.disableAnimations, largeEmoji: self.presentationData.largeEmoji, chatBubbleCorners: self.presentationData.chatBubbleCorners))
        
        self.eventLogContext = ChannelAdminEventLogContext(postbox: self.context.account.postbox, network: self.context.account.network, peerId: self.peer.id)
        
        super.init()
        
        self.backgroundNode.contents = chatControllerBackgroundImage(theme: self.state.theme, wallpaper: self.state.chatWallpaper, mediaBox: context.sharedContext.accountManager.mediaBox, knockoutMode: context.sharedContext.immediateExperimentalUISettings.knockoutWallpaper)?.cgImage
        
        self.addSubnode(self.backgroundNode)
        self.addSubnode(self.listNode)
        self.addSubnode(self.loadingNode)
        self.addSubnode(self.emptyNode)
        self.addSubnode(self.panelBackgroundNode)
        self.addSubnode(self.panelSeparatorNode)
        self.addSubnode(self.panelButtonNode)
        
        self.panelButtonNode.addTarget(self, action: #selector(self.infoButtonPressed), forControlEvents: .touchUpInside)
        
        let (adminsDisposable, _) = self.context.peerChannelMemberCategoriesContextsManager.admins(postbox: self.context.account.postbox, network: self.context.account.network, accountPeerId: context.account.peerId, peerId: self.peer.id, searchQuery: nil, updated: { [weak self] state in
            self?.adminsState = state
        })
        self.adminsDisposable = adminsDisposable
        
        let controllerInteraction = ChatControllerInteraction(openMessage: { [weak self] message, _ in
            if let strongSelf = self, let navigationController = strongSelf.getNavigationController() {
                guard let state = strongSelf.listNode.opaqueTransactionState as? ChatRecentActionsListOpaqueState else {
                    return false
                }
                for entry in state.entries {
                    if entry.entry.stableId == message.stableId {
                        switch entry.entry.event.action {
                            case let .changeStickerPack(_, new):
                                if let new = new {
                                    strongSelf.presentController(StickerPackScreen(context: strongSelf.context, mainStickerPack: new, stickerPacks: [new], parentNavigationController: strongSelf.getNavigationController()), nil)
                                    return true
                                }
<<<<<<< HEAD
                            case let .editExportedInvitation(_, invite), let .revokeExportedInvitation(invite), let .deleteExportedInvitation(invite), let .participantJoinedViaInvite(invite):
                                if !invite.link.hasSuffix("...") {
                                    let controller = inviteLinkEditController(context: strongSelf.context, peerId: peer.id, invite: invite, completion: { [weak self] _ in
                                        self?.eventLogContext.reload()
                                    })
                                    controller.navigationPresentation = .modal
                                    strongSelf.pushController(controller)
                                    return true
=======
                            case .changeHistoryTTL:
                                if strongSelf.peer.canSetupAutoremoveTimeout(accountPeerId: strongSelf.context.account.peerId) {
                                    strongSelf.presentAutoremoveSetup()
>>>>>>> 5aca2dee
                                }
                            default:
                                break
                        }
                        
                        break
                    }
                }
                let gallerySource = GalleryControllerItemSource.standaloneMessage(message)
                return context.sharedContext.openChatMessage(OpenChatMessageParams(context: context, chatLocation: nil, chatLocationContextHolder: nil, message: message, standalone: true, reverseMessageGalleryOrder: false, navigationController: navigationController, dismissInput: {
                    //self?.chatDisplayNode.dismissInput()
                }, present: { c, a in
                    self?.presentController(c, a)
                }, transitionNode: { messageId, media in
                    var selectedNode: (ASDisplayNode, CGRect, () -> (UIView?, UIView?))?
                    if let strongSelf = self {
                        strongSelf.listNode.forEachItemNode { itemNode in
                            if let itemNode = itemNode as? ChatMessageItemView {
                                if let result = itemNode.transitionNode(id: messageId, media: media) {
                                    selectedNode = result
                                }
                            }
                        }
                    }
                    return selectedNode
                }, addToTransitionSurface: { view in
                    if let strongSelf = self {
                        strongSelf.listNode.view.superview?.insertSubview(view, aboveSubview: strongSelf.listNode.view)
                    }
                }, openUrl: { url in
                    self?.openUrl(url)
                }, openPeer: { peer, navigation in
                    self?.openPeer(peerId: peer.id, peer: peer)
                }, callPeer: { peerId, isVideo in
                    self?.controllerInteraction?.callPeer(peerId, isVideo)
                }, enqueueMessage: { _ in
                }, sendSticker: nil, setupTemporaryHiddenMedia: { _, _, _ in }, chatAvatarHiddenMedia: {  signal, media in
                    if let strongSelf = self {
                        strongSelf.temporaryHiddenGalleryMediaDisposable.set((signal |> deliverOnMainQueue).start(next: { messageId in
                            if let strongSelf = self, let controllerInteraction = strongSelf.controllerInteraction {
                                var messageIdAndMedia: [MessageId: [Media]] = [:]
                                
                                if let messageId = messageId {
                                    messageIdAndMedia[messageId] = [media]
                                }
                                
                                controllerInteraction.hiddenMedia = messageIdAndMedia
                                
                                strongSelf.listNode.forEachItemNode { itemNode in
                                    if let itemNode = itemNode as? ChatMessageItemView {
                                        itemNode.updateHiddenMedia()
                                    }
                                }
                            }
                        }))
                    }
                }, gallerySource: gallerySource))
            }
            return false
        }, openPeer: { [weak self] peerId, _, message in
            if let peerId = peerId {
                self?.openPeer(peerId: peerId, peer: message?.peers[peerId])
            }
        }, openPeerMention: { [weak self] name in
            self?.openPeerMention(name)
        }, openMessageContextMenu: { [weak self] message, selectAll, node, frame, _ in
            self?.openMessageContextMenu(message: message, selectAll: selectAll, node: node, frame: frame)
        }, openMessageContextActions: { _, _, _, _ in
        }, navigateToMessage: { _, _ in }, navigateToMessageStandalone: { _ in
        }, tapMessage: nil, clickThroughMessage: { }, toggleMessagesSelection: { _, _ in }, sendCurrentMessage: { _ in }, sendMessage: { _ in }, sendSticker: { _, _, _, _, _ in return false }, sendGif: { _, _, _ in return false }, sendBotContextResultAsGif: { _, _, _, _ in return false }, requestMessageActionCallback: { _, _, _, _ in }, requestMessageActionUrlAuth: { _, _, _ in }, activateSwitchInline: { _, _ in }, openUrl: { [weak self] url, _, _, _ in
            self?.openUrl(url)
        }, shareCurrentLocation: {}, shareAccountContact: {}, sendBotCommand: { _, _ in }, openInstantPage: { [weak self] message, associatedData in
            if let strongSelf = self, let navigationController = strongSelf.getNavigationController() {
                openChatInstantPage(context: strongSelf.context, message: message, sourcePeerType: associatedData?.automaticDownloadPeerType, navigationController: navigationController)
            }
        }, openWallpaper: { [weak self] message in
            if let strongSelf = self{
                openChatWallpaper(context: strongSelf.context, message: message, present: { [weak self] c, a in
                    self?.presentController(c, a)
                })
            }
        }, openTheme: { _ in      
        }, openHashtag: { [weak self] peerName, hashtag in
            guard let strongSelf = self else {
                return
            }
            let resolveSignal: Signal<Peer?, NoError>
            if let peerName = peerName {
                resolveSignal = resolvePeerByName(account: strongSelf.context.account, name: peerName)
                    |> mapToSignal { peerId -> Signal<Peer?, NoError> in
                        if let peerId = peerId {
                            return context.account.postbox.loadedPeerWithId(peerId)
                            |> map(Optional.init)
                        } else {
                            return .single(nil)
                        }
                }
            } else {
                resolveSignal = context.account.postbox.loadedPeerWithId(strongSelf.peer.id)
                |> map(Optional.init)
            }
            strongSelf.resolvePeerByNameDisposable.set((resolveSignal
            |> deliverOnMainQueue).start(next: { peer in
                if let strongSelf = self, !hashtag.isEmpty {
                    let searchController = HashtagSearchController(context: strongSelf.context, peer: peer, query: hashtag)
                    strongSelf.pushController(searchController)
                }
            }))
            }, updateInputState: { _ in }, updateInputMode: { _ in }, openMessageShareMenu: { _ in
        }, presentController: { _, _ in
        }, navigationController: { [weak self] in
            return self?.getNavigationController()
        }, chatControllerNode: { [weak self] in
            return self
        }, reactionContainerNode: {
            return nil
        }, presentGlobalOverlayController: { _, _ in }, callPeer: { _, _ in }, longTap: { [weak self] action, message in
            if let strongSelf = self {
                switch action {
                    case let .url(url):
                        var cleanUrl = url
                        let canOpenIn = availableOpenInOptions(context: strongSelf.context, item: .url(url: url)).count > 1
                        var canAddToReadingList = true
                        let mailtoString = "mailto:"
                        let telString = "tel:"
                        var openText = strongSelf.presentationData.strings.Conversation_LinkDialogOpen
                        if cleanUrl.hasPrefix(mailtoString) {
                            canAddToReadingList = false
                            cleanUrl = String(cleanUrl[cleanUrl.index(cleanUrl.startIndex, offsetBy: mailtoString.distance(from: mailtoString.startIndex, to: mailtoString.endIndex))...])
                        } else if cleanUrl.hasPrefix(telString) {
                            canAddToReadingList = false
                            cleanUrl = String(cleanUrl[cleanUrl.index(cleanUrl.startIndex, offsetBy: telString.distance(from: telString.startIndex, to: telString.endIndex))...])
                            openText = strongSelf.presentationData.strings.Conversation_Call
                        } else if canOpenIn {
                            openText = strongSelf.presentationData.strings.Conversation_FileOpenIn
                        }
                        let actionSheet = ActionSheetController(presentationData: strongSelf.presentationData)
                        
                        var items: [ActionSheetItem] = []
                        items.append(ActionSheetTextItem(title: cleanUrl))
                        items.append(ActionSheetButtonItem(title: openText, color: .accent, action: { [weak actionSheet] in
                            actionSheet?.dismissAnimated()
                            if let strongSelf = self {
                                strongSelf.openUrl(url)
                            }
                        }))
                        items.append(ActionSheetButtonItem(title: canAddToReadingList ? strongSelf.presentationData.strings.ShareMenu_CopyShareLink : strongSelf.presentationData.strings.Conversation_ContextMenuCopy, color: .accent, action: { [weak actionSheet] in
                            actionSheet?.dismissAnimated()
                            UIPasteboard.general.string = cleanUrl
                        }))
                        if canAddToReadingList {
                            items.append(ActionSheetButtonItem(title: strongSelf.presentationData.strings.Conversation_AddToReadingList, color: .accent, action: { [weak actionSheet] in
                                actionSheet?.dismissAnimated()
                                if let link = URL(string: url) {
                                    let _ = try? SSReadingList.default()?.addItem(with: link, title: nil, previewText: nil)
                                }
                            }))
                        }
                        actionSheet.setItemGroups([ActionSheetItemGroup(items: items), ActionSheetItemGroup(items: [
                            ActionSheetButtonItem(title: strongSelf.presentationData.strings.Common_Cancel, color: .accent, font: .bold, action: { [weak actionSheet] in
                                actionSheet?.dismissAnimated()
                            })
                        ])])
                        strongSelf.presentController(actionSheet, nil)
                    case let .peerMention(peerId, mention):
                        let actionSheet = ActionSheetController(presentationData: strongSelf.presentationData)
                        var items: [ActionSheetItem] = []
                        if !mention.isEmpty {
                            items.append(ActionSheetTextItem(title: mention))
                        }
                        items.append(ActionSheetButtonItem(title: strongSelf.presentationData.strings.Conversation_LinkDialogOpen, color: .accent, action: { [weak actionSheet] in
                            actionSheet?.dismissAnimated()
                            if let strongSelf = self {
                                strongSelf.openPeer(peerId: peerId, peer: nil)
                            }
                        }))
                        if !mention.isEmpty {
                            items.append(ActionSheetButtonItem(title: strongSelf.presentationData.strings.Conversation_LinkDialogCopy, color: .accent, action: { [weak actionSheet] in
                                actionSheet?.dismissAnimated()
                                UIPasteboard.general.string = mention
                            }))
                        }
                        actionSheet.setItemGroups([ActionSheetItemGroup(items: items), ActionSheetItemGroup(items: [
                            ActionSheetButtonItem(title: strongSelf.presentationData.strings.Common_Cancel, color: .accent, font: .bold, action: { [weak actionSheet] in
                                actionSheet?.dismissAnimated()
                            })
                        ])])
                        strongSelf.presentController(actionSheet, nil)
                    case let .mention(mention):
                        let actionSheet = ActionSheetController(presentationData: strongSelf.presentationData)
                        actionSheet.setItemGroups([ActionSheetItemGroup(items: [
                            ActionSheetTextItem(title: mention),
                            ActionSheetButtonItem(title: strongSelf.presentationData.strings.Conversation_LinkDialogOpen, color: .accent, action: { [weak actionSheet] in
                                actionSheet?.dismissAnimated()
                                if let strongSelf = self {
                                    strongSelf.openPeerMention(mention)
                                }
                            }),
                            ActionSheetButtonItem(title: strongSelf.presentationData.strings.Conversation_LinkDialogCopy, color: .accent, action: { [weak actionSheet] in
                                actionSheet?.dismissAnimated()
                                UIPasteboard.general.string = mention
                            })
                            ]), ActionSheetItemGroup(items: [
                                ActionSheetButtonItem(title: strongSelf.presentationData.strings.Common_Cancel, color: .accent, font: .bold, action: { [weak actionSheet] in
                                    actionSheet?.dismissAnimated()
                                })
                            ])])
                        strongSelf.presentController(actionSheet, nil)
                    case let .command(command):
                        let actionSheet = ActionSheetController(presentationData: strongSelf.presentationData)
                        actionSheet.setItemGroups([ActionSheetItemGroup(items: [
                            ActionSheetTextItem(title: command),
                            ActionSheetButtonItem(title: strongSelf.presentationData.strings.Conversation_LinkDialogCopy, color: .accent, action: { [weak actionSheet] in
                                actionSheet?.dismissAnimated()
                                UIPasteboard.general.string = command
                            })
                            ]), ActionSheetItemGroup(items: [
                                ActionSheetButtonItem(title: strongSelf.presentationData.strings.Common_Cancel, color: .accent, font: .bold, action: { [weak actionSheet] in
                                    actionSheet?.dismissAnimated()
                                })
                            ])])
                        strongSelf.presentController(actionSheet, nil)
                    case let .hashtag(hashtag):
                        let actionSheet = ActionSheetController(presentationData:  strongSelf.presentationData)
                        actionSheet.setItemGroups([ActionSheetItemGroup(items: [
                            ActionSheetTextItem(title: hashtag),
                            ActionSheetButtonItem(title: strongSelf.presentationData.strings.Conversation_LinkDialogOpen, color: .accent, action: { [weak actionSheet] in
                                actionSheet?.dismissAnimated()
                                if let strongSelf = self {
                                    let searchController = HashtagSearchController(context: strongSelf.context, peer: strongSelf.peer, query: hashtag)
                                    strongSelf.pushController(searchController)
                                }
                            }),
                            ActionSheetButtonItem(title: strongSelf.presentationData.strings.Conversation_LinkDialogCopy, color: .accent, action: { [weak actionSheet] in
                                actionSheet?.dismissAnimated()
                                UIPasteboard.general.string = hashtag
                            })
                            ]), ActionSheetItemGroup(items: [
                                ActionSheetButtonItem(title: strongSelf.presentationData.strings.Common_Cancel, color: .accent, font: .bold, action: { [weak actionSheet] in
                                    actionSheet?.dismissAnimated()
                                })
                            ])])
                        strongSelf.presentController(actionSheet, nil)
                    case let .timecode(timecode, text):
                        guard let message = message else {
                            return
                        }
                        let actionSheet = ActionSheetController(presentationData: strongSelf.presentationData)
                        actionSheet.setItemGroups([ActionSheetItemGroup(items: [
                            ActionSheetTextItem(title: text),
                            ActionSheetButtonItem(title: strongSelf.presentationData.strings.Conversation_LinkDialogOpen, color: .accent, action: { [weak actionSheet] in
                                actionSheet?.dismissAnimated()
                                if let strongSelf = self {
                                    strongSelf.controllerInteraction?.seekToTimecode(message, timecode, true)
                                }
                            }),
                            ActionSheetButtonItem(title: strongSelf.presentationData.strings.Conversation_LinkDialogCopy, color: .accent, action: { [weak actionSheet] in
                                actionSheet?.dismissAnimated()
                                UIPasteboard.general.string = text
                            })
                            ]), ActionSheetItemGroup(items: [
                                ActionSheetButtonItem(title: strongSelf.presentationData.strings.Common_Cancel, color: .accent, font: .bold, action: { [weak actionSheet] in
                                    actionSheet?.dismissAnimated()
                                })
                            ])])
                        strongSelf.presentController(actionSheet, nil)
                    case .bankCard:
                        break
                }
            }
        }, openCheckoutOrReceipt: { _ in
        }, openSearch: {
        }, setupReply: { _ in
        }, canSetupReply: { _ in
            return .none
        }, navigateToFirstDateMessage: { _ in
        }, requestRedeliveryOfFailedMessages: { _ in
        }, addContact: { _ in
        }, rateCall: { _, _, _ in
        }, requestSelectMessagePollOptions: { _, _ in
        }, requestOpenMessagePollResults: { _, _ in
        }, openAppStorePage: { [weak self] in
            if let strongSelf = self {
                strongSelf.context.sharedContext.applicationBindings.openAppStorePage()
            }
        }, displayMessageTooltip: { _, _, _, _ in
        }, seekToTimecode: { _, _, _ in
        }, scheduleCurrentMessage: {
        }, sendScheduledMessagesNow: { _ in
        }, editScheduledMessagesTime: { _ in
        }, performTextSelectionAction: { _, _, _ in
        }, updateMessageLike: { _, _ in
        }, openMessageReactions: { _ in
        }, displayImportedMessageTooltip: { _ in
        }, displaySwipeToReplyHint: {
        }, dismissReplyMarkupMessage: { _ in
        }, openMessagePollResults: { _, _ in
        }, openPollCreation: { _ in
        }, displayPollSolution: { _, _ in
        }, displayPsa: { _, _ in
        }, displayDiceTooltip: { _ in
        }, animateDiceSuccess: { _ in
        }, greetingStickerNode: {
            return nil
        }, openPeerContextMenu: { _, _, _, _, _ in
        }, openMessageReplies: { _, _, _ in
        }, openReplyThreadOriginalMessage: { _ in
        }, openMessageStats: { _ in
        }, editMessageMedia: { _, _ in  
        }, copyText: { _ in
        }, requestMessageUpdate: { _ in
        }, cancelInteractiveKeyboardGestures: {
        }, automaticMediaDownloadSettings: self.automaticMediaDownloadSettings,
           pollActionState: ChatInterfacePollActionState(), stickerSettings: ChatInterfaceStickerSettings(loopAnimatedStickers: false))
        self.controllerInteraction = controllerInteraction
        
        self.listNode.displayedItemRangeChanged = { [weak self] displayedRange, opaqueTransactionState in
            if let strongSelf = self {
                if let state = (opaqueTransactionState as? ChatRecentActionsListOpaqueState), state.canLoadEarlier {
                    if let visible = displayedRange.visibleRange {
                        let indexRange = (state.entries.count - 1 - visible.lastIndex, state.entries.count - 1 - visible.firstIndex)
                        if indexRange.0 < 5 {
                            strongSelf.eventLogContext.loadMoreEntries()
                        }
                    }
                }
            }
        }
        
        self.eventLogContext.loadMoreEntries()
        
        let historyViewUpdate = self.eventLogContext.get()
        |> map { (entries, hasEarlier, type, hasEntries) in
            return (entries.filter { entry in
                if case let .participantToggleAdmin(prev, new) = entry.event.action, case .creator = prev.participant, case .member = new.participant {
                    return false
                }
                return true
            }, hasEarlier, type, hasEntries)
        }
        
        let previousView = Atomic<[ChatRecentActionsEntry]?>(value: nil)
        
        let historyViewTransition = combineLatest(historyViewUpdate, self.chatPresentationDataPromise.get())
        |> mapToQueue { update, chatPresentationData -> Signal<ChatRecentActionsHistoryTransition, NoError> in
            let processedView = chatRecentActionsEntries(entries: update.0, presentationData: chatPresentationData)
            let previous = previousView.swap(processedView)
            
            return .single(chatRecentActionsHistoryPreparedTransition(from: previous ?? [], to: processedView, type: update.2, canLoadEarlier: update.1, displayingResults: update.3, context: context, peer: peer, controllerInteraction: controllerInteraction))
        }
        
        let appliedTransition = historyViewTransition |> deliverOnMainQueue |> mapToQueue { [weak self] transition -> Signal<Void, NoError> in
            if let strongSelf = self {
                strongSelf.enqueueTransition(transition: transition, firstTime: false)
            }
            return .complete()
        }
        
        self.historyDisposable = appliedTransition.start()
        
        let mediaManager = self.context.sharedContext.mediaManager
        self.galleryHiddenMesageAndMediaDisposable.set(mediaManager.galleryHiddenMediaManager.hiddenIds().start(next: { [weak self] ids in
            if let strongSelf = self, let controllerInteraction = strongSelf.controllerInteraction {
                var messageIdAndMedia: [MessageId: [Media]] = [:]
                
                for id in ids {
                    if case let .chat(accountId, messageId, media) = id, accountId == strongSelf.context.account.id {
                        messageIdAndMedia[messageId] = [media]
                    }
                }
                
                controllerInteraction.hiddenMedia = messageIdAndMedia
                
                strongSelf.listNode.forEachItemNode { itemNode in
                    if let itemNode = itemNode as? ChatMessageItemView {
                        itemNode.updateHiddenMedia()
                    }
                }
            }
        }))
        
        self.presentationDataDisposable = (context.sharedContext.presentationData
        |> deliverOnMainQueue).start(next: { [weak self] presentationData in
            if let strongSelf = self {
                strongSelf.presentationData = presentationData
                strongSelf.chatPresentationDataPromise.set(.single(ChatPresentationData(theme: ChatPresentationThemeData(theme: presentationData.theme, wallpaper: presentationData.chatWallpaper), fontSize: presentationData.chatFontSize, strings: presentationData.strings, dateTimeFormat: presentationData.dateTimeFormat, nameDisplayOrder: presentationData.nameDisplayOrder, disableAnimations: presentationData.disableAnimations, largeEmoji: presentationData.largeEmoji, chatBubbleCorners: presentationData.chatBubbleCorners)))
                
                strongSelf.updateThemeAndStrings(theme: presentationData.theme, strings: presentationData.strings)
            }
        })
    }
    
    deinit {
        self.presentationDataDisposable?.dispose()
        self.historyDisposable?.dispose()
        self.navigationActionDisposable.dispose()
        self.galleryHiddenMesageAndMediaDisposable.dispose()
        self.temporaryHiddenGalleryMediaDisposable.dispose()
        self.resolvePeerByNameDisposable.dispose()
        self.adminsDisposable?.dispose()
        self.banDisposables.dispose()
    }
    
    func updateThemeAndStrings(theme: PresentationTheme, strings: PresentationStrings) {
        self.panelBackgroundNode.backgroundColor = theme.chat.inputPanel.panelBackgroundColor
        self.panelSeparatorNode.backgroundColor = theme.chat.inputPanel.panelSeparatorColor
        self.panelButtonNode.setTitle(presentationData.strings.Channel_AdminLog_InfoPanelTitle, with: Font.regular(17.0), with: theme.chat.inputPanel.panelControlAccentColor, for: [])
    }
    
    func containerLayoutUpdated(_ layout: ContainerViewLayout, navigationBarHeight: CGFloat, transition: ContainedViewLayoutTransition) {
        let isFirstLayout = self.containerLayout == nil
        
        self.containerLayout = (layout, navigationBarHeight)
        
        var insets = layout.insets(options: [.input])
        insets.top += navigationBarHeight
        
        let cleanInsets = layout.insets(options: [])
        
        transition.updateFrame(node: self.backgroundNode, frame: CGRect(origin: CGPoint(), size: layout.size))
        
        let intrinsicPanelHeight: CGFloat = 47.0
        let panelHeight = intrinsicPanelHeight + cleanInsets.bottom
        transition.updateFrame(node: self.panelBackgroundNode, frame: CGRect(origin: CGPoint(x: 0.0, y: layout.size.height - panelHeight), size: CGSize(width: layout.size.width, height: panelHeight)))
        transition.updateFrame(node: self.panelSeparatorNode, frame: CGRect(origin: CGPoint(x: 0.0, y: layout.size.height - panelHeight), size: CGSize(width: layout.size.width, height: UIScreenPixel)))
        transition.updateFrame(node: self.panelButtonNode, frame: CGRect(origin: CGPoint(x: 0.0, y: layout.size.height - panelHeight), size: CGSize(width: layout.size.width, height: intrinsicPanelHeight)))
        
        transition.updateBounds(node: self.listNode, bounds: CGRect(origin: CGPoint(), size: layout.size))
        transition.updatePosition(node: self.listNode, position: CGRect(origin: CGPoint(), size: layout.size).center)
        
        transition.updateFrame(node: self.loadingNode, frame: CGRect(origin: CGPoint(), size: layout.size))
        loadingNode.updateLayout(size: layout.size, insets: insets, transition: transition)
        
        let emptyFrame = CGRect(origin: CGPoint(x: 0.0, y: navigationBarHeight), size: CGSize(width: layout.size.width, height: layout.size.height - navigationBarHeight - panelHeight))
        transition.updateFrame(node: self.emptyNode, frame: emptyFrame)
        self.emptyNode.updateLayout(size: emptyFrame.size, transition: transition)
        
        let contentBottomInset: CGFloat = panelHeight + 4.0
        let listInsets = UIEdgeInsets(top: contentBottomInset, left: layout.safeInsets.right, bottom: insets.top, right: layout.safeInsets.left)
        
        let (duration, curve) = listViewAnimationDurationAndCurve(transition: transition)
        let updateSizeAndInsets = ListViewUpdateSizeAndInsets(size: layout.size, insets: listInsets, duration: duration, curve: curve)
        
        self.listNode.transaction(deleteIndices: [], insertIndicesAndItems: [], updateIndicesAndItems: [], options: [.Synchronous, .LowLatency], scrollToItem: nil, additionalScrollDistance: 0.0, updateSizeAndInsets: updateSizeAndInsets, stationaryItemRange: nil, updateOpaqueState: nil, completion: { _ in })
        
        if isFirstLayout {
            self.dequeueTransitions()
        }
    }
    
    private func enqueueTransition(transition: ChatRecentActionsHistoryTransition, firstTime: Bool) {
        self.enqueuedTransitions.append((transition, firstTime))
        if self.containerLayout != nil {
            self.dequeueTransitions()
        }
    }
    
    private func dequeueTransitions() {
        while true {
            if let (transition, firstTime) = self.enqueuedTransitions.first {
                self.enqueuedTransitions.remove(at: 0)
                
                var options = ListViewDeleteAndInsertOptions()
                if firstTime {
                    options.insert(.LowLatency)
                } else {
                    switch transition.type {
                        case .initial:
                            options.insert(.LowLatency)
                        case .generic:
                            options.insert(.AnimateInsertion)
                        case .load:
                            break
                    }
                }
                
                let displayingResults = transition.displayingResults
                let isEmpty = transition.isEmpty
                let displayEmptyNode = isEmpty && displayingResults
                self.listNode.transaction(deleteIndices: transition.deletions, insertIndicesAndItems: transition.insertions, updateIndicesAndItems: transition.updates, options: options, updateSizeAndInsets: nil, updateOpaqueState: ChatRecentActionsListOpaqueState(entries: transition.filteredEntries, canLoadEarlier: transition.canLoadEarlier), completion: { [weak self] _ in
                    if let strongSelf = self {
                        if displayEmptyNode != strongSelf.listNode.isHidden {
                            strongSelf.listNode.isHidden = displayEmptyNode
                            strongSelf.backgroundColor = !displayEmptyNode ? strongSelf.presentationData.theme.list.plainBackgroundColor : nil
                            
                            strongSelf.emptyNode.alpha = displayEmptyNode ? 1.0 : 0.0
                            strongSelf.emptyNode.layer.animateAlpha(from: displayEmptyNode ? 0.0 : 1.0, to: displayEmptyNode ? 1.0 : 0.0, duration: 0.25)
                            
                            let hasFilter: Bool = strongSelf.filter.events != .all || strongSelf.filter.query != nil
                            
                            var isSupergroup: Bool = false
                            if let peer = strongSelf.peer as? TelegramChannel {
                                switch peer.info {
                                case .group:
                                    isSupergroup = true
                                default:
                                    break
                                }
                            }
                            
                            if displayEmptyNode {
                                var text: String = ""
                                if let query = strongSelf.filter.query, hasFilter {
                                    text = strongSelf.presentationData.strings.Channel_AdminLog_EmptyFilterQueryText(query).0
                                } else {
                                    text = isSupergroup ? strongSelf.presentationData.strings.Group_AdminLog_EmptyText : strongSelf.presentationData.strings.Broadcast_AdminLog_EmptyText
                                }
                                strongSelf.emptyNode.setup(title: hasFilter ? strongSelf.presentationData.strings.Channel_AdminLog_EmptyFilterTitle : strongSelf.presentationData.strings.Channel_AdminLog_EmptyTitle, text: text)
                            }
                        }
                        let isLoading = !displayingResults
                        if !isLoading && strongSelf.isLoading {
                            strongSelf.listNode.layer.animateAlpha(from: 0.0, to: 1.0, duration: 0.25)
                        }
                        strongSelf.isLoading = isLoading
                    }
                })
            } else {
                break
            }
        }
    }
    
    @objc func infoButtonPressed() {
        self.interaction.displayInfoAlert()
    }
    
    func updateSearchQuery(_ query: String) {
        self.filter = self.filter.withQuery(query.isEmpty ? nil : query)
        self.eventLogContext.setFilter(self.filter)
    }
    
    func updateFilter(events: AdminLogEventsFlags, adminPeerIds: [PeerId]?) {
        self.filter = self.filter.withEvents(events).withAdminPeerIds(adminPeerIds)
        self.eventLogContext.setFilter(self.filter)
    }
    
    private func openPeer(peerId: PeerId, peer: Peer?, peekData: ChatPeekTimeout? = nil) {
        let peerSignal: Signal<Peer?, NoError>
        if let peer = peer {
            peerSignal = .single(peer)
        } else {
            peerSignal = self.context.account.postbox.loadedPeerWithId(peerId) |> map(Optional.init)
        }
        self.navigationActionDisposable.set((peerSignal |> take(1) |> deliverOnMainQueue).start(next: { [weak self] peer in
            if let strongSelf = self, let peer = peer {
                if peer is TelegramChannel, let navigationController = strongSelf.getNavigationController() {
                    strongSelf.context.sharedContext.navigateToChatController(NavigateToChatControllerParams(navigationController: navigationController, context: strongSelf.context, chatLocation: .peer(peer.id), peekData: peekData, animated: true))
                } else {
                    if let infoController = strongSelf.context.sharedContext.makePeerInfoController(context: strongSelf.context, peer: peer, mode: .generic, avatarInitiallyExpanded: false, fromChat: false) {
                        strongSelf.pushController(infoController)
                    }
                }
            }
        }))
    }
    
    private func openPeerMention(_ name: String) {
        let postbox = self.context.account.postbox
        self.navigationActionDisposable.set((resolvePeerByName(account: self.context.account, name: name, ageLimit: 10)
        |> take(1)
        |> mapToSignal { peerId -> Signal<Peer?, NoError> in
            if let peerId = peerId {
                return postbox.loadedPeerWithId(peerId) |> map(Optional.init)
            } else {
                return .single(nil)
            }
        }
        |> deliverOnMainQueue).start(next: { [weak self] peer in
            if let strongSelf = self {
                if let peer = peer {
                    if let infoController = strongSelf.context.sharedContext.makePeerInfoController(context: strongSelf.context, peer: peer, mode: .generic, avatarInitiallyExpanded: false, fromChat: false) {
                        strongSelf.pushController(infoController)
                    }
                }
            }
        }))
    }
    
    private func openMessageContextMenu(message: Message, selectAll: Bool, node: ASDisplayNode, frame: CGRect) {
        var actions: [ContextMenuAction] = []
            if !message.text.isEmpty {
                actions.append(ContextMenuAction(content: .text(title: self.presentationData.strings.Conversation_ContextMenuCopy, accessibilityLabel: self.presentationData.strings.Conversation_ContextMenuCopy), action: {
                UIPasteboard.general.string = message.text
            }))
        }
        
        if let author = message.author, let adminsState = self.adminsState {
            var canBan = author.id != self.context.account.peerId
            if let channel = self.peer as? TelegramChannel {
                if !channel.hasPermission(.banMembers) {
                    canBan = false
                }
                if case .broadcast = channel.info {
                    canBan = false
                }
            }
            for member in adminsState.list {
                if member.peer.id == author.id {
                    canBan = member.participant.canBeBannedBy(peerId: self.context.account.peerId)
                }
            }
            
            if canBan {
                actions.append(ContextMenuAction(content: .text(title: self.presentationData.strings.Conversation_ContextMenuBan, accessibilityLabel: self.presentationData.strings.Conversation_ContextMenuBan), action: { [weak self] in
                    if let strongSelf = self {
                        strongSelf.banDisposables.set((fetchChannelParticipant(account: strongSelf.context.account, peerId: strongSelf.peer.id, participantId: author.id)
                        |> deliverOnMainQueue).start(next: { participant in
                            if let strongSelf = self {
                                strongSelf.presentController(channelBannedMemberController(context: strongSelf.context, peerId: strongSelf.peer.id, memberId: author.id, initialParticipant: participant, updated: { _ in }, upgradedToSupergroup: { _, f in f() }), ViewControllerPresentationArguments(presentationAnimation: .modalSheet))
                            }
                        }), forKey: author.id)
                    }
                }))
            }
        }
        
        if !actions.isEmpty {
            let contextMenuController = ContextMenuController(actions: actions)
            
            self.controllerInteraction.highlightedState = ChatInterfaceHighlightedState(messageStableId: message.stableId)
            self.updateItemNodesHighlightedStates(animated: true)
            
            contextMenuController.dismissed = { [weak self] in
                if let strongSelf = self {
                    if strongSelf.controllerInteraction.highlightedState?.messageStableId == message.stableId {
                        strongSelf.controllerInteraction.highlightedState = nil
                        strongSelf.updateItemNodesHighlightedStates(animated: true)
                    }
                }
            }
            
            self.presentController(contextMenuController, ContextMenuControllerPresentationArguments(sourceNodeAndRect: { [weak self, weak node] in
                if let strongSelf = self, let node = node {
                    return (node, frame, strongSelf, strongSelf.bounds)
                } else {
                    return nil
                }
            }))
        }
    }
    
    private func updateItemNodesHighlightedStates(animated: Bool) {
        self.listNode.forEachItemNode { itemNode in
            if let itemNode = itemNode as? ChatMessageItemView {
                itemNode.updateHighlightedState(animated: animated)
            }
        }
    }
    
    private func openUrl(_ url: String) {
        self.navigationActionDisposable.set((self.context.sharedContext.resolveUrl(account: self.context.account, url: url) |> deliverOnMainQueue).start(next: { [weak self] result in
            if let strongSelf = self {
                switch result {
                    case let .externalUrl(url):
                        if let navigationController = strongSelf.getNavigationController() {
                            strongSelf.context.sharedContext.openExternalUrl(context: strongSelf.context, urlContext: .generic, url: url, forceExternal: false, presentationData: strongSelf.presentationData, navigationController: navigationController, dismissInput: {
                                self?.view.endEditing(true)
                            })
                        }
                    case let .peer(peerId, _):
                        if let peerId = peerId {
                            strongSelf.openPeer(peerId: peerId, peer: nil)
                        }
                    case .inaccessiblePeer:
                        strongSelf.controllerInteraction.presentController(textAlertController(context: strongSelf.context, title: nil, text: strongSelf.presentationData.strings.Conversation_ErrorInaccessibleMessage, actions: [TextAlertAction(type: .defaultAction, title: strongSelf.presentationData.strings.Common_OK, action: {})]), nil)
                    case .botStart:
                        break
                    case .groupBotStart:
                        break
                    case let .channelMessage(peerId, messageId):
                        if let navigationController = strongSelf.getNavigationController() {
                            strongSelf.context.sharedContext.navigateToChatController(NavigateToChatControllerParams(navigationController: navigationController, context: strongSelf.context, chatLocation: .peer(peerId), subject: .message(id: messageId, highlight: true)))
                        }
                   case let .replyThreadMessage(replyThreadMessage, messageId):
                        if let navigationController = strongSelf.getNavigationController() {
                            strongSelf.context.sharedContext.navigateToChatController(NavigateToChatControllerParams(navigationController: navigationController, context: strongSelf.context, chatLocation: .replyThread(replyThreadMessage), subject: .message(id: messageId, highlight: true)))
                        }
                    case let .stickerPack(name):
                        let packReference: StickerPackReference = .name(name)
                        strongSelf.presentController(StickerPackScreen(context: strongSelf.context, mainStickerPack: packReference, stickerPacks: [packReference], parentNavigationController: strongSelf.getNavigationController()), nil)
                    case let .instantView(webpage, anchor):
                        strongSelf.pushController(InstantPageController(context: strongSelf.context, webPage: webpage, sourcePeerType: .channel, anchor: anchor))
                    case let .join(link):
                        strongSelf.presentController(JoinLinkPreviewController(context: strongSelf.context, link: link, navigateToPeer: { peerId, peekData in
                            if let strongSelf = self {
                                strongSelf.openPeer(peerId: peerId, peer: nil, peekData: peekData)
                            }
                        }, parentNavigationController: strongSelf.getNavigationController()), nil)
                    case let .localization(identifier):
                        strongSelf.presentController(LanguageLinkPreviewController(context: strongSelf.context, identifier: identifier), nil)
                    case .proxy, .confirmationCode, .cancelAccountReset, .share:
                        strongSelf.context.sharedContext.openResolvedUrl(result, context: strongSelf.context, urlContext: .generic, navigationController: strongSelf.getNavigationController(), openPeer: { peerId, _ in
                            if let strongSelf = self {
                                strongSelf.openPeer(peerId: peerId, peer: nil)
                            }
                        }, sendFile: nil,
                        sendSticker: nil,
                        present: { c, a in
                            self?.presentController(c, a)
                        }, dismissInput: {
                            self?.view.endEditing(true)
                        }, contentContext: nil)
                    case .wallpaper:
                        break
                    case .theme:
                        break
                    #if ENABLE_WALLET
                    case .wallet:
                        break
                    #endif
                    case .settings:
                        break
                }
            }
        }))
    }
    
    private func presentAutoremoveSetup() {
        let peer = self.peer
        
        let controller = peerAutoremoveSetupScreen(context: self.context, peerId: peer.id, completion: { [weak self] updatedValue in
            if case let .updated(value) = updatedValue {
                guard let strongSelf = self else {
                    return
                }
                
                var isOn: Bool = true
                var text: String?
                if let myValue = value.value {
                    text = strongSelf.presentationData.strings.Conversation_AutoremoveChanged("\(timeIntervalString(strings: strongSelf.presentationData.strings, value: myValue))").0
                } else {
                    isOn = false
                    text = "Auto-Delete is now off."
                }
                if let text = text {
                    strongSelf.presentController(UndoOverlayController(presentationData: strongSelf.presentationData, content: .autoDelete(isOn: isOn, title: nil, text: text), elevatedLayout: false, action: { _ in return false }), nil)
                }
            }
        })
        self.pushController(controller)
    }
}<|MERGE_RESOLUTION|>--- conflicted
+++ resolved
@@ -20,11 +20,8 @@
 import JoinLinkPreviewUI
 import LanguageLinkPreviewUI
 import PeerInfoUI
-<<<<<<< HEAD
 import InviteLinksUI
-=======
 import UndoUI
->>>>>>> 5aca2dee
 
 private final class ChatRecentActionsListOpaqueState {
     let entries: [ChatRecentActionsEntry]
@@ -155,7 +152,6 @@
                                     strongSelf.presentController(StickerPackScreen(context: strongSelf.context, mainStickerPack: new, stickerPacks: [new], parentNavigationController: strongSelf.getNavigationController()), nil)
                                     return true
                                 }
-<<<<<<< HEAD
                             case let .editExportedInvitation(_, invite), let .revokeExportedInvitation(invite), let .deleteExportedInvitation(invite), let .participantJoinedViaInvite(invite):
                                 if !invite.link.hasSuffix("...") {
                                     let controller = inviteLinkEditController(context: strongSelf.context, peerId: peer.id, invite: invite, completion: { [weak self] _ in
@@ -164,11 +160,11 @@
                                     controller.navigationPresentation = .modal
                                     strongSelf.pushController(controller)
                                     return true
-=======
+                                }
                             case .changeHistoryTTL:
                                 if strongSelf.peer.canSetupAutoremoveTimeout(accountPeerId: strongSelf.context.account.peerId) {
                                     strongSelf.presentAutoremoveSetup()
->>>>>>> 5aca2dee
+                                    return true
                                 }
                             default:
                                 break
