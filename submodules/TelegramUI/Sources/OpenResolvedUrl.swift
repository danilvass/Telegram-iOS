--- conflicted
+++ resolved
@@ -578,11 +578,7 @@
                         
                         if let navigationController = navigationController {
                             let controller = context.sharedContext.makePeerSelectionController(PeerSelectionControllerParams(context: context, updatedPresentationData: updatedPresentationData, filter: filters, hasChatListSelector: true, hasContactSelector: false, title: presentationData.strings.WebApp_SelectChat))
-<<<<<<< HEAD
-                            controller.peerSelected = { peer in
-=======
                             controller.peerSelected = { peer, _ in
->>>>>>> d202aa14
                                 let _ = context.sharedContext.navigateToChatController(NavigateToChatControllerParams(navigationController: navigationController, context: context, chatLocation: .peer(id: peer.id), attachBotStart: ChatControllerInitialAttachBotStart(botId: bot.peer.id, payload: payload, justInstalled: false), keepStack: .never, useExisting: true))
                             }
                             navigationController.pushViewController(controller)
