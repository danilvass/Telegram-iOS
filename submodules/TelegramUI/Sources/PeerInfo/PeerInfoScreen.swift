import Foundation
import UIKit
import Display
import AsyncDisplayKit
import Postbox
import TelegramCore
import SyncCore
import SwiftSignalKit
import AccountContext
import TelegramPresentationData
import TelegramUIPreferences
import AvatarNode
import TelegramStringFormatting
import PhoneNumberFormat
import AppBundle
import PresentationDataUtils
import NotificationMuteSettingsUI
import NotificationSoundSelectionUI
import OverlayStatusController
import ShareController
import PhotoResources
import PeerAvatarGalleryUI
import TelegramIntents
import PeerInfoUI
import SearchBarNode
import SearchUI
import ContextUI
import OpenInExternalAppUI
import SafariServices
import GalleryUI
import LegacyUI
import MapResourceToAvatarSizes
import LegacyComponents
import WebSearchUI
import LocationResources
import LocationUI
import Geocoding
import TextFormat
import StatisticsUI
import StickerResources
import SettingsUI
import ChatListUI
import CallListUI
import AccountUtils
import PassportUI
import AuthTransferUI
import DeviceAccess
import LegacyMediaPickerUI
import TelegramNotices
import SaveToCameraRoll
import PeerInfoUI
import ListMessageItem
import GalleryData
import ChatInterfaceState
import TelegramVoip

protocol PeerInfoScreenItem: class {
    var id: AnyHashable { get }
    func node() -> PeerInfoScreenItemNode
}

class PeerInfoScreenItemNode: ASDisplayNode {
    var bringToFrontForHighlight: (() -> Void)?
    
    func update(width: CGFloat, safeInsets: UIEdgeInsets, presentationData: PresentationData, item: PeerInfoScreenItem, topItem: PeerInfoScreenItem?, bottomItem: PeerInfoScreenItem?, transition: ContainedViewLayoutTransition) -> CGFloat {
        preconditionFailure()
    }
}

private final class PeerInfoScreenItemSectionContainerNode: ASDisplayNode {
    private let backgroundNode: ASDisplayNode
    private let topSeparatorNode: ASDisplayNode
    private let bottomSeparatorNode: ASDisplayNode
    private let itemContainerNode: ASDisplayNode
    
    private var currentItems: [PeerInfoScreenItem] = []
    private var itemNodes: [AnyHashable: PeerInfoScreenItemNode] = [:]
    
    override init() {
        self.backgroundNode = ASDisplayNode()
        self.backgroundNode.isLayerBacked = true
        
        self.topSeparatorNode = ASDisplayNode()
        self.topSeparatorNode.isLayerBacked = true
        
        self.bottomSeparatorNode = ASDisplayNode()
        self.bottomSeparatorNode.isLayerBacked = true
        
        self.itemContainerNode = ASDisplayNode()
        self.itemContainerNode.clipsToBounds = true
        
        super.init()
        
        self.addSubnode(self.backgroundNode)
        self.addSubnode(self.itemContainerNode)
        self.addSubnode(self.topSeparatorNode)
        self.addSubnode(self.bottomSeparatorNode)
    }
    
    func update(width: CGFloat, safeInsets: UIEdgeInsets, presentationData: PresentationData, items: [PeerInfoScreenItem], transition: ContainedViewLayoutTransition) -> CGFloat {
        self.backgroundNode.backgroundColor = presentationData.theme.list.itemBlocksBackgroundColor
        self.topSeparatorNode.backgroundColor = presentationData.theme.list.itemBlocksSeparatorColor
        self.bottomSeparatorNode.backgroundColor = presentationData.theme.list.itemBlocksSeparatorColor
        
        var contentHeight: CGFloat = 0.0
        var contentWithBackgroundHeight: CGFloat = 0.0
        var contentWithBackgroundOffset: CGFloat = 0.0
        
        for i in 0 ..< items.count {
            let item = items[i]
            
            let itemNode: PeerInfoScreenItemNode
            var wasAdded = false
            if let current = self.itemNodes[item.id] {
                itemNode = current
            } else {
                wasAdded = true
                itemNode = item.node()
                self.itemNodes[item.id] = itemNode
                self.itemContainerNode.addSubnode(itemNode)
                itemNode.bringToFrontForHighlight = { [weak self, weak itemNode] in
                    guard let strongSelf = self, let itemNode = itemNode else {
                        return
                    }
                    strongSelf.view.bringSubviewToFront(itemNode.view)
                }
            }
            
            let itemTransition: ContainedViewLayoutTransition = wasAdded ? .immediate : transition
            
            let topItem: PeerInfoScreenItem?
            if i == 0 {
                topItem = nil
            } else if items[i - 1] is PeerInfoScreenHeaderItem {
                topItem = nil
            } else {
                topItem = items[i - 1]
            }
            
            let bottomItem: PeerInfoScreenItem?
            if i == items.count - 1 {
                bottomItem = nil
            } else if items[i + 1] is PeerInfoScreenCommentItem {
                bottomItem = nil
            } else {
                bottomItem = items[i + 1]
            }
            
            let itemHeight = itemNode.update(width: width, safeInsets: safeInsets, presentationData: presentationData, item: item, topItem: topItem, bottomItem: bottomItem, transition: itemTransition)
            let itemFrame = CGRect(origin: CGPoint(x: 0.0, y: contentHeight), size: CGSize(width: width, height: itemHeight))
            itemTransition.updateFrame(node: itemNode, frame: itemFrame)
            if wasAdded {
                itemNode.alpha = 0.0
                transition.updateAlpha(node: itemNode, alpha: 1.0)
            }
            
            if item is PeerInfoScreenCommentItem {
            } else {
                contentWithBackgroundHeight += itemHeight
            }
            contentHeight += itemHeight
            
            if item is PeerInfoScreenHeaderItem {
                contentWithBackgroundOffset = contentHeight
            }
        }
        
        var removeIds: [AnyHashable] = []
        for (id, _) in self.itemNodes {
            if !items.contains(where: { $0.id == id }) {
                removeIds.append(id)
            }
        }
        for id in removeIds {
            if let itemNode = self.itemNodes.removeValue(forKey: id) {
                itemNode.view.superview?.sendSubviewToBack(itemNode.view)
                transition.updateAlpha(node: itemNode, alpha: 0.0, completion: { [weak itemNode] _ in
                    itemNode?.removeFromSupernode()
                })
            }
        }
        
        transition.updateFrame(node: self.itemContainerNode, frame: CGRect(origin: CGPoint(), size: CGSize(width: width, height: contentHeight)))
        transition.updateFrame(node: self.backgroundNode, frame: CGRect(origin: CGPoint(x: 0.0, y: contentWithBackgroundOffset), size: CGSize(width: width, height: max(0.0, contentWithBackgroundHeight - contentWithBackgroundOffset))))
        transition.updateFrame(node: self.topSeparatorNode, frame: CGRect(origin: CGPoint(x: 0.0, y: contentWithBackgroundOffset - UIScreenPixel), size: CGSize(width: width, height: UIScreenPixel)))
        transition.updateFrame(node: self.bottomSeparatorNode, frame: CGRect(origin: CGPoint(x: 0.0, y: contentWithBackgroundHeight), size: CGSize(width: width, height: UIScreenPixel)))
        
        if contentHeight.isZero {
            transition.updateAlpha(node: self.topSeparatorNode, alpha: 0.0)
            transition.updateAlpha(node: self.bottomSeparatorNode, alpha: 0.0)
        } else {
            transition.updateAlpha(node: self.topSeparatorNode, alpha: 1.0)
            transition.updateAlpha(node: self.bottomSeparatorNode, alpha: 1.0)
        }
        
        return contentHeight
    }
}

private final class PeerInfoScreenDynamicItemSectionContainerNode: ASDisplayNode {
    private let backgroundNode: ASDisplayNode
    private let topSeparatorNode: ASDisplayNode
    private let bottomSeparatorNode: ASDisplayNode
    
    private var currentItems: [PeerInfoScreenItem] = []
    private var itemNodes: [AnyHashable: PeerInfoScreenItemNode] = [:]
    
    override init() {
        self.backgroundNode = ASDisplayNode()
        self.backgroundNode.isLayerBacked = true
        
        self.topSeparatorNode = ASDisplayNode()
        self.topSeparatorNode.isLayerBacked = true
        
        self.bottomSeparatorNode = ASDisplayNode()
        self.bottomSeparatorNode.isLayerBacked = true
        
        super.init()
        
        self.addSubnode(self.backgroundNode)
        self.addSubnode(self.topSeparatorNode)
        self.addSubnode(self.bottomSeparatorNode)
    }
    
    func update(width: CGFloat, safeInsets: UIEdgeInsets, presentationData: PresentationData, items: [PeerInfoScreenItem], transition: ContainedViewLayoutTransition) -> CGFloat {
        self.backgroundNode.backgroundColor = presentationData.theme.list.itemBlocksBackgroundColor
        self.topSeparatorNode.backgroundColor = presentationData.theme.list.itemBlocksSeparatorColor
        self.bottomSeparatorNode.backgroundColor = presentationData.theme.list.itemBlocksSeparatorColor
        
        var contentHeight: CGFloat = 0.0
        var contentWithBackgroundHeight: CGFloat = 0.0
        var contentWithBackgroundOffset: CGFloat = 0.0
        
        for i in 0 ..< items.count {
            let item = items[i]
            
            let itemNode: PeerInfoScreenItemNode
            var wasAdded = false
            if let current = self.itemNodes[item.id] {
                itemNode = current
            } else {
                wasAdded = true
                itemNode = item.node()
                self.itemNodes[item.id] = itemNode
                self.addSubnode(itemNode)
                itemNode.bringToFrontForHighlight = { [weak self, weak itemNode] in
                    guard let strongSelf = self, let itemNode = itemNode else {
                        return
                    }
                    strongSelf.view.bringSubviewToFront(itemNode.view)
                }
            }
            
            let itemTransition: ContainedViewLayoutTransition = wasAdded ? .immediate : transition
            
            let topItem: PeerInfoScreenItem?
            if i == 0 {
                topItem = nil
            } else if items[i - 1] is PeerInfoScreenHeaderItem {
                topItem = nil
            } else {
                topItem = items[i - 1]
            }
            
            let bottomItem: PeerInfoScreenItem?
            if i == items.count - 1 {
                bottomItem = nil
            } else if items[i + 1] is PeerInfoScreenCommentItem {
                bottomItem = nil
            } else {
                bottomItem = items[i + 1]
            }
            
            let itemHeight = itemNode.update(width: width, safeInsets: safeInsets, presentationData: presentationData, item: item, topItem: topItem, bottomItem: bottomItem, transition: itemTransition)
            let itemFrame = CGRect(origin: CGPoint(x: 0.0, y: contentHeight), size: CGSize(width: width, height: itemHeight))
            itemTransition.updateFrame(node: itemNode, frame: itemFrame)
            if wasAdded {
                itemNode.alpha = 0.0
                transition.updateAlpha(node: itemNode, alpha: 1.0)
            }
            
            if item is PeerInfoScreenCommentItem {
            } else {
                contentWithBackgroundHeight += itemHeight
            }
            contentHeight += itemHeight
            
            if item is PeerInfoScreenHeaderItem {
                contentWithBackgroundOffset = contentHeight
            }
        }
        
        var removeIds: [AnyHashable] = []
        for (id, _) in self.itemNodes {
            if !items.contains(where: { $0.id == id }) {
                removeIds.append(id)
            }
        }
        for id in removeIds {
            if let itemNode = self.itemNodes.removeValue(forKey: id) {
                transition.updateAlpha(node: itemNode, alpha: 0.0, completion: { [weak itemNode] _ in
                    itemNode?.removeFromSupernode()
                })
            }
        }
        
        transition.updateFrame(node: self.backgroundNode, frame: CGRect(origin: CGPoint(x: 0.0, y: contentWithBackgroundOffset), size: CGSize(width: width, height: max(0.0, contentWithBackgroundHeight - contentWithBackgroundOffset))))
        transition.updateFrame(node: self.topSeparatorNode, frame: CGRect(origin: CGPoint(x: 0.0, y: contentWithBackgroundOffset - UIScreenPixel), size: CGSize(width: width, height: UIScreenPixel)))
        transition.updateFrame(node: self.bottomSeparatorNode, frame: CGRect(origin: CGPoint(x: 0.0, y: contentWithBackgroundHeight), size: CGSize(width: width, height: UIScreenPixel)))
        
        if contentHeight.isZero {
            transition.updateAlpha(node: self.topSeparatorNode, alpha: 0.0)
            transition.updateAlpha(node: self.bottomSeparatorNode, alpha: 0.0)
        } else {
            transition.updateAlpha(node: self.topSeparatorNode, alpha: 1.0)
            transition.updateAlpha(node: self.bottomSeparatorNode, alpha: 1.0)
        }
        
        return contentHeight
    }
    
    func updateVisibleItems(in rect: CGRect) {
        
    }
}

final class PeerInfoSelectionPanelNode: ASDisplayNode {
    private let context: AccountContext
    private let peerId: PeerId
    
    private let deleteMessages: () -> Void
    private let shareMessages: () -> Void
    private let forwardMessages: () -> Void
    private let reportMessages: () -> Void
    
    let selectionPanel: ChatMessageSelectionInputPanelNode
    let separatorNode: ASDisplayNode
    let backgroundNode: ASDisplayNode
    
    init(context: AccountContext, peerId: PeerId, deleteMessages: @escaping () -> Void, shareMessages: @escaping () -> Void, forwardMessages: @escaping () -> Void, reportMessages: @escaping () -> Void) {
        self.context = context
        self.peerId = peerId
        self.deleteMessages = deleteMessages
        self.shareMessages = shareMessages
        self.forwardMessages = forwardMessages
        self.reportMessages = reportMessages
        
        let presentationData = context.sharedContext.currentPresentationData.with { $0 }
        
        self.separatorNode = ASDisplayNode()
        self.backgroundNode = ASDisplayNode()
        
        self.selectionPanel = ChatMessageSelectionInputPanelNode(theme: presentationData.theme, strings: presentationData.strings, peerMedia: true)
        self.selectionPanel.context = context
        self.selectionPanel.backgroundColor = presentationData.theme.chat.inputPanel.panelBackgroundColor
        
        let interfaceInteraction = ChatPanelInterfaceInteraction(setupReplyMessage: { _, _ in
        }, setupEditMessage: { _, _ in
        }, beginMessageSelection: { _, _ in
        }, deleteSelectedMessages: {
            deleteMessages()
        }, reportSelectedMessages: {
            reportMessages()
        }, reportMessages: { _, _ in
        }, blockMessageAuthor: { _, _ in
        }, deleteMessages: { _, _, f in
            f(.default)
        }, forwardSelectedMessages: {
            forwardMessages()
        }, forwardCurrentForwardMessages: {
        }, forwardMessages: { _ in
        }, shareSelectedMessages: {
            shareMessages()
        }, updateTextInputStateAndMode: { _ in
        }, updateInputModeAndDismissedButtonKeyboardMessageId: { _ in
        }, openStickers: {
        }, editMessage: {
        }, beginMessageSearch: { _, _ in
        }, dismissMessageSearch: {
        }, updateMessageSearch: { _ in
        }, openSearchResults: {
        }, navigateMessageSearch: { _ in
        }, openCalendarSearch: {
        }, toggleMembersSearch: { _ in
        }, navigateToMessage: { _, _, _, _ in
        }, navigateToChat: { _ in
        }, navigateToProfile: { _ in
        }, openPeerInfo: {
        }, togglePeerNotifications: {
        }, sendContextResult: { _, _, _, _ in
            return false
        }, sendBotCommand: { _, _ in
        }, sendBotStart: { _ in
        }, botSwitchChatWithPayload: { _, _ in
        }, beginMediaRecording: { _ in
        }, finishMediaRecording: { _ in
        }, stopMediaRecording: {
        }, lockMediaRecording: {
        }, deleteRecordedMedia: {
        }, sendRecordedMedia: { _ in
        }, displayRestrictedInfo: { _, _ in
        }, displayVideoUnmuteTip: { _ in
        }, switchMediaRecordingMode: {
        }, setupMessageAutoremoveTimeout: {
        }, sendSticker: { _, _, _ in
            return false
        }, unblockPeer: {
        }, pinMessage: { _, _ in
        }, unpinMessage: { _, _, _ in
        }, unpinAllMessages: {
        }, openPinnedList: { _ in
        }, shareAccountContact: {
        }, reportPeer: {
        }, presentPeerContact: {
        }, dismissReportPeer: {
        }, deleteChat: {
        }, beginCall: { _ in
        }, toggleMessageStickerStarred: { _ in
        }, presentController: { _, _ in
        }, getNavigationController: {
            return nil
        }, presentGlobalOverlayController: { _, _ in
        }, navigateFeed: {
        }, openGrouping: {
        }, toggleSilentPost: {
        }, requestUnvoteInMessage: { _ in
        }, requestStopPollInMessage: { _ in
        }, updateInputLanguage: { _ in
        }, unarchiveChat: {
        }, openLinkEditing: {
        }, reportPeerIrrelevantGeoLocation: {
        }, displaySlowmodeTooltip: { _, _ in
        }, displaySendMessageOptions: { _, _ in
        }, openScheduledMessages: {
        }, openPeersNearby: {
        }, displaySearchResultsTooltip: { _, _ in
        }, unarchivePeer: {
        }, scrollToTop: {
        }, viewReplies: { _, _ in
        }, activatePinnedListPreview: { _, _ in
<<<<<<< HEAD
        }, editMessageMedia: { _, _ in
=======
        }, joinGroupCall: { _ in
>>>>>>> 9d0cbef4
        }, statuses: nil)
        
        self.selectionPanel.interfaceInteraction = interfaceInteraction
        
        super.init()
        
        self.addSubnode(self.backgroundNode)
        self.addSubnode(self.separatorNode)
        self.addSubnode(self.selectionPanel)
    }
    
    func update(layout: ContainerViewLayout, presentationData: PresentationData, transition: ContainedViewLayoutTransition) -> CGFloat {
        self.backgroundNode.backgroundColor = presentationData.theme.rootController.navigationBar.backgroundColor
        self.separatorNode.backgroundColor = presentationData.theme.rootController.navigationBar.separatorColor
        
        let interfaceState = ChatPresentationInterfaceState(chatWallpaper: .color(0), theme: presentationData.theme, strings: presentationData.strings, dateTimeFormat: presentationData.dateTimeFormat, nameDisplayOrder: presentationData.nameDisplayOrder, limitsConfiguration: .defaultValue, fontSize: .regular, bubbleCorners: PresentationChatBubbleCorners(mainRadius: 16.0, auxiliaryRadius: 8.0, mergeBubbleCorners: true), accountPeerId: self.context.account.peerId, mode: .standard(previewing: false), chatLocation: .peer(self.peerId), subject: nil, peerNearbyData: nil, pendingUnpinnedAllMessages: false, activeGroupCallInfo: nil)
        let panelHeight = self.selectionPanel.updateLayout(width: layout.size.width, leftInset: layout.safeInsets.left, rightInset: layout.safeInsets.right, maxHeight: 0.0, isSecondary: false, transition: transition, interfaceState: interfaceState, metrics: layout.metrics)
        
        transition.updateFrame(node: self.selectionPanel, frame: CGRect(origin: CGPoint(), size: CGSize(width: layout.size.width, height: panelHeight)))
        
        let panelHeightWithInset = panelHeight + layout.intrinsicInsets.bottom
        
        transition.updateFrame(node: self.backgroundNode, frame: CGRect(origin: CGPoint(), size: CGSize(width: layout.size.width, height: panelHeightWithInset)))
        transition.updateFrame(node: self.separatorNode, frame: CGRect(origin: CGPoint(x: 0.0, y: -UIScreenPixel), size: CGSize(width: layout.size.width, height: UIScreenPixel)))
        
        return panelHeightWithInset
    }
}

private enum PeerInfoBotCommand {
    case settings
    case help
    case privacy
}

private enum PeerInfoParticipantsSection {
    case members
    case admins
    case banned
}

private enum PeerInfoMemberAction {
    case promote
    case restrict
    case remove
}

private enum PeerInfoContextSubject {
    case bio
    case phone(String)
    case link
}

private enum PeerInfoSettingsSection {
    case avatar
    case edit
    case proxy
    case savedMessages
    case recentCalls
    case devices
    case chatFolders
    case notificationsAndSounds
    case privacyAndSecurity
    case dataAndStorage
    case appearance
    case language
    case stickers
    case passport
    case watch
    case support
    case faq
    case phoneNumber
    case username
    case addAccount
    case logout
}

private final class PeerInfoInteraction {
    let openChat: () -> Void
    let openUsername: (String) -> Void
    let openPhone: (String) -> Void
    let editingOpenNotificationSettings: () -> Void
    let editingOpenSoundSettings: () -> Void
    let editingToggleShowMessageText: (Bool) -> Void
    let requestDeleteContact: () -> Void
    let openAddContact: () -> Void
    let updateBlocked: (Bool) -> Void
    let openReport: (Bool) -> Void
    let openShareBot: () -> Void
    let openAddBotToGroup: () -> Void
    let performBotCommand: (PeerInfoBotCommand) -> Void
    let editingOpenPublicLinkSetup: () -> Void
    let editingOpenDiscussionGroupSetup: () -> Void
    let editingToggleMessageSignatures: (Bool) -> Void
    let openParticipantsSection: (PeerInfoParticipantsSection) -> Void
    let editingOpenPreHistorySetup: () -> Void
    let openPermissions: () -> Void
    let editingOpenStickerPackSetup: () -> Void
    let openLocation: () -> Void
    let editingOpenSetupLocation: () -> Void
    let openPeerInfo: (Peer, Bool) -> Void
    let performMemberAction: (PeerInfoMember, PeerInfoMemberAction) -> Void
    let openPeerInfoContextMenu: (PeerInfoContextSubject, ASDisplayNode) -> Void
    let performBioLinkAction: (TextLinkItemActionType, TextLinkItem) -> Void
    let requestLayout: () -> Void
    let openEncryptionKey: () -> Void
    let openSettings: (PeerInfoSettingsSection) -> Void
    let switchToAccount: (AccountRecordId) -> Void
    let logoutAccount: (AccountRecordId) -> Void
    let accountContextMenu: (AccountRecordId, ASDisplayNode, ContextGesture?) -> Void
    let updateBio: (String) -> Void
    
    init(
        openUsername: @escaping (String) -> Void,
        openPhone: @escaping (String) -> Void,
        editingOpenNotificationSettings: @escaping () -> Void,
        editingOpenSoundSettings: @escaping () -> Void,
        editingToggleShowMessageText: @escaping (Bool) -> Void,
        requestDeleteContact: @escaping () -> Void,
        openChat: @escaping () -> Void,
        openAddContact: @escaping () -> Void,
        updateBlocked: @escaping (Bool) -> Void,
        openReport: @escaping (Bool) -> Void,
        openShareBot: @escaping () -> Void,
        openAddBotToGroup: @escaping () -> Void,
        performBotCommand: @escaping (PeerInfoBotCommand) -> Void,
        editingOpenPublicLinkSetup: @escaping () -> Void,
        editingOpenDiscussionGroupSetup: @escaping () -> Void,
        editingToggleMessageSignatures: @escaping (Bool) -> Void,
        openParticipantsSection: @escaping (PeerInfoParticipantsSection) -> Void,
        editingOpenPreHistorySetup: @escaping () -> Void,
        openPermissions: @escaping () -> Void,
        editingOpenStickerPackSetup: @escaping () -> Void,
        openLocation: @escaping () -> Void,
        editingOpenSetupLocation: @escaping () -> Void,
        openPeerInfo: @escaping (Peer, Bool) -> Void,
        performMemberAction: @escaping (PeerInfoMember, PeerInfoMemberAction) -> Void,
        openPeerInfoContextMenu: @escaping (PeerInfoContextSubject, ASDisplayNode) -> Void,
        performBioLinkAction: @escaping (TextLinkItemActionType, TextLinkItem) -> Void,
        requestLayout: @escaping () -> Void,
        openEncryptionKey: @escaping () -> Void,
        openSettings: @escaping (PeerInfoSettingsSection) -> Void,
        switchToAccount: @escaping (AccountRecordId) -> Void,
        logoutAccount: @escaping (AccountRecordId) -> Void,
        accountContextMenu: @escaping (AccountRecordId, ASDisplayNode, ContextGesture?) -> Void,
        updateBio: @escaping (String) -> Void
    ) {
        self.openUsername = openUsername
        self.openPhone = openPhone
        self.editingOpenNotificationSettings = editingOpenNotificationSettings
        self.editingOpenSoundSettings = editingOpenSoundSettings
        self.editingToggleShowMessageText = editingToggleShowMessageText
        self.requestDeleteContact = requestDeleteContact
        self.openChat = openChat
        self.openAddContact = openAddContact
        self.updateBlocked = updateBlocked
        self.openReport = openReport
        self.openShareBot = openShareBot
        self.openAddBotToGroup = openAddBotToGroup
        self.performBotCommand = performBotCommand
        self.editingOpenPublicLinkSetup = editingOpenPublicLinkSetup
        self.editingOpenDiscussionGroupSetup = editingOpenDiscussionGroupSetup
        self.editingToggleMessageSignatures = editingToggleMessageSignatures
        self.openParticipantsSection = openParticipantsSection
        self.editingOpenPreHistorySetup = editingOpenPreHistorySetup
        self.openPermissions = openPermissions
        self.editingOpenStickerPackSetup = editingOpenStickerPackSetup
        self.openLocation = openLocation
        self.editingOpenSetupLocation = editingOpenSetupLocation
        self.openPeerInfo = openPeerInfo
        self.performMemberAction = performMemberAction
        self.openPeerInfoContextMenu = openPeerInfoContextMenu
        self.performBioLinkAction = performBioLinkAction
        self.requestLayout = requestLayout
        self.openEncryptionKey = openEncryptionKey
        self.openSettings = openSettings
        self.switchToAccount = switchToAccount
        self.logoutAccount = logoutAccount
        self.accountContextMenu = accountContextMenu
        self.updateBio = updateBio
    }
}

private let enabledPublicBioEntities: EnabledEntityTypes = [.allUrl, .mention, .hashtag]
private let enabledPrivateBioEntities: EnabledEntityTypes = [.internalUrl, .mention, .hashtag]

private enum SettingsSection: Int, CaseIterable {
    case edit
    case phone
    case accounts
    case proxy
    case shortcuts
    case advanced
    case extra
    case support
}

private func settingsItems(data: PeerInfoScreenData?, context: AccountContext, presentationData: PresentationData, interaction: PeerInfoInteraction, isExpanded: Bool) -> [(AnyHashable, [PeerInfoScreenItem])] {
    guard let data = data else {
        return []
    }
    
    var items: [SettingsSection: [PeerInfoScreenItem]] = [:]
    for section in SettingsSection.allCases {
        items[section] = []
    }
    
    let setPhotoTitle: String
    let displaySetPhoto: Bool
    if let peer = data.peer, !peer.profileImageRepresentations.isEmpty {
        setPhotoTitle = presentationData.strings.Settings_SetNewProfilePhotoOrVideo
        displaySetPhoto = isExpanded
    } else {
        setPhotoTitle = presentationData.strings.Settings_SetProfilePhotoOrVideo
        displaySetPhoto = true
    }
    if displaySetPhoto {
        items[.edit]!.append(PeerInfoScreenActionItem(id: 0, text: setPhotoTitle, icon: UIImage(bundleImageName: "Settings/SetAvatar"), action: {
            interaction.openSettings(.avatar)
        }))
    }
    if let peer = data.peer, (peer.addressName ?? "").isEmpty {
        items[.edit]!.append(PeerInfoScreenActionItem(id: 1, text: presentationData.strings.Settings_SetUsername, icon: UIImage(bundleImageName: "Settings/SetUsername"), action: {
            interaction.openSettings(.username)
        }))
    }
    
    if let settings = data.globalSettings {
        if settings.suggestPhoneNumberConfirmation, let peer = data.peer as? TelegramUser {
            //
            //                           entries.append(.phoneInfo(presentationData.theme, presentationData.strings.Settings_CheckPhoneNumberTitle(phoneNumber).0, presentationData.strings.Settings_CheckPhoneNumberText))
            //                           entries.append(.keepPhone(presentationData.theme, presentationData.strings.Settings_KeepPhoneNumber(phoneNumber).0))
            //                           entries.append(.changePhone(presentationData.theme, presentationData.strings.Settings_ChangePhoneNumber))
            let phoneNumber = formatPhoneNumber(peer.phone ?? "")
            items[.phone]!.append(PeerInfoScreenActionItem(id: 2, text: presentationData.strings.Settings_KeepPhoneNumber(phoneNumber).0, action: {
                interaction.openSettings(.addAccount)
            }))
            items[.phone]!.append(PeerInfoScreenActionItem(id: 2, text: presentationData.strings.Settings_ChangePhoneNumber, action: {
                interaction.openSettings(.addAccount)
            }))
        }
        
        if !settings.accountsAndPeers.isEmpty {
            for (peerAccount, peer, badgeCount) in settings.accountsAndPeers {
                let member: PeerInfoMember = .account(peer: RenderedPeer(peer: peer))
                items[.accounts]!.append(PeerInfoScreenMemberItem(id: member.id, context: context.sharedContext.makeTempAccountContext(account: peerAccount), enclosingPeer: nil, member: member, badge: badgeCount > 0 ? "\(compactNumericCountString(Int(badgeCount), decimalSeparator: presentationData.dateTimeFormat.decimalSeparator))" : nil, action: { action in
                    switch action {
                        case .open:
                            interaction.switchToAccount(peerAccount.id)
                        case .remove:
                            interaction.logoutAccount(peerAccount.id)
                        default:
                            break
                    }
                }, contextAction: { node, gesture in
                    interaction.accountContextMenu(peerAccount.id, node, gesture)
                }))
            }
            if settings.accountsAndPeers.count + 1 < maximumNumberOfAccounts {
                items[.accounts]!.append(PeerInfoScreenActionItem(id: 100, text: presentationData.strings.Settings_AddAccount, icon: PresentationResourcesItemList.plusIconImage(presentationData.theme), action: {
                    interaction.openSettings(.addAccount)
                }))
            }
        }
        
        if !settings.proxySettings.servers.isEmpty {
            let proxyType: String
            if settings.proxySettings.enabled, let activeServer = settings.proxySettings.activeServer {
                switch activeServer.connection {
                    case .mtp:
                        proxyType = presentationData.strings.SocksProxySetup_ProxyTelegram
                    case .socks5:
                        proxyType = presentationData.strings.SocksProxySetup_ProxySocks5
                }
            } else {
                proxyType = presentationData.strings.Settings_ProxyDisabled
            }
            items[.proxy]!.append(PeerInfoScreenDisclosureItem(id: 0, label: .text(proxyType), text: presentationData.strings.Settings_Proxy, icon: PresentationResourcesSettings.proxy, action: {
                interaction.openSettings(.proxy)
            }))
        }
    }
    
    items[.shortcuts]!.append(PeerInfoScreenDisclosureItem(id: 0, text: presentationData.strings.Settings_SavedMessages, icon: PresentationResourcesSettings.savedMessages, action: {
        interaction.openSettings(.savedMessages)
    }))
    items[.shortcuts]!.append(PeerInfoScreenDisclosureItem(id: 1, text: presentationData.strings.CallSettings_RecentCalls, icon: PresentationResourcesSettings.recentCalls, action: {
        interaction.openSettings(.recentCalls)
    }))
    
    let devicesLabel: String
    if let settings = data.globalSettings, let otherSessionsCount = settings.otherSessionsCount {
        if settings.enableQRLogin {
            devicesLabel = otherSessionsCount == 0 ? presentationData.strings.Settings_AddDevice : "\(otherSessionsCount + 1)"
        } else {
            devicesLabel = otherSessionsCount == 0 ? "" : "\(otherSessionsCount + 1)"
        }
    } else {
        devicesLabel = ""
    }
    
    items[.shortcuts]!.append(PeerInfoScreenDisclosureItem(id: 2, label: .text(devicesLabel), text: presentationData.strings.Settings_Devices, icon: PresentationResourcesSettings.devices, action: {
        interaction.openSettings(.devices)
    }))
    items[.shortcuts]!.append(PeerInfoScreenDisclosureItem(id: 3, text: presentationData.strings.Settings_ChatFolders, icon: PresentationResourcesSettings.chatFolders, action: {
        interaction.openSettings(.chatFolders)
    }))
    
    let notificationsWarning: Bool
    if let settings = data.globalSettings {
        notificationsWarning = shouldDisplayNotificationsPermissionWarning(status: settings.notificationAuthorizationStatus, suppressed:  settings.notificationWarningSuppressed)
    } else {
        notificationsWarning = false
    }
    items[.advanced]!.append(PeerInfoScreenDisclosureItem(id: 0, label: notificationsWarning ? .badge("!", presentationData.theme.list.itemDestructiveColor) : .none, text: presentationData.strings.Settings_NotificationsAndSounds, icon: PresentationResourcesSettings.notifications, action: {
        interaction.openSettings(.notificationsAndSounds)
    }))
    items[.advanced]!.append(PeerInfoScreenDisclosureItem(id: 1, text: presentationData.strings.Settings_PrivacySettings, icon: PresentationResourcesSettings.security, action: {
        interaction.openSettings(.privacyAndSecurity)
    }))
    items[.advanced]!.append(PeerInfoScreenDisclosureItem(id: 2, text: presentationData.strings.Settings_ChatSettings, icon: PresentationResourcesSettings.dataAndStorage, action: {
        interaction.openSettings(.dataAndStorage)
    }))
    items[.advanced]!.append(PeerInfoScreenDisclosureItem(id: 3, text: presentationData.strings.Settings_Appearance, icon: PresentationResourcesSettings.appearance, action: {
        interaction.openSettings(.appearance)
    }))
    
    let languageName = presentationData.strings.primaryComponent.localizedName
    items[.advanced]!.append(PeerInfoScreenDisclosureItem(id: 4, label: .text(languageName.isEmpty ? presentationData.strings.Localization_LanguageName : languageName), text: presentationData.strings.Settings_AppLanguage, icon: PresentationResourcesSettings.language, action: {
        interaction.openSettings(.language)
    }))
    
    let stickersLabel: String
    if let settings = data.globalSettings {
        stickersLabel = settings.unreadTrendingStickerPacks > 0 ? "\(settings.unreadTrendingStickerPacks)" : ""
    } else {
        stickersLabel = ""
    }
    items[.advanced]!.append(PeerInfoScreenDisclosureItem(id: 5, label: .badge(stickersLabel, presentationData.theme.list.itemAccentColor), text: presentationData.strings.ChatSettings_Stickers, icon: PresentationResourcesSettings.stickers, action: {
        interaction.openSettings(.stickers)
    }))
    
    if let settings = data.globalSettings {
        if settings.hasPassport {
            items[.extra]!.append(PeerInfoScreenDisclosureItem(id: 0, text: presentationData.strings.Settings_Passport, icon: PresentationResourcesSettings.passport, action: {
                interaction.openSettings(.passport)
            }))
        }
        if settings.hasWatchApp {
            items[.extra]!.append(PeerInfoScreenDisclosureItem(id: 1, text: presentationData.strings.Settings_AppleWatch, icon: PresentationResourcesSettings.watch, action: {
                interaction.openSettings(.watch)
            }))
        }
    }
    
    items[.support]!.append(PeerInfoScreenDisclosureItem(id: 0, text: presentationData.strings.Settings_Support, icon: PresentationResourcesSettings.support, action: {
        interaction.openSettings(.support)
    }))
    items[.support]!.append(PeerInfoScreenDisclosureItem(id: 1, text: presentationData.strings.Settings_FAQ, icon: PresentationResourcesSettings.faq, action: {
        interaction.openSettings(.faq)
    }))
    
    var result: [(AnyHashable, [PeerInfoScreenItem])] = []
    for section in SettingsSection.allCases {
        if let sectionItems = items[section], !sectionItems.isEmpty {
            result.append((section, sectionItems))
        }
    }
    return result
}

private func settingsEditingItems(data: PeerInfoScreenData?, state: PeerInfoState, context: AccountContext, presentationData: PresentationData, interaction: PeerInfoInteraction) -> [(AnyHashable, [PeerInfoScreenItem])] {
    guard let data = data else {
        return []
    }
    
    enum Section: Int, CaseIterable {
        case help
        case bio
        case info
        case account
        case logout
    }
    
    var items: [Section: [PeerInfoScreenItem]] = [:]
    for section in Section.allCases {
        items[section] = []
    }
    
    let ItemNameHelp = 0
    let ItemBio = 1
    let ItemBioHelp = 2
    let ItemPhoneNumber = 3
    let ItemUsername = 4
    let ItemAddAccount = 5
    let ItemAddAccountHelp = 6
    let ItemLogout = 7
    
    items[.help]!.append(PeerInfoScreenCommentItem(id: ItemNameHelp, text: presentationData.strings.EditProfile_NameAndPhotoOrVideoHelp))
    
    if let cachedData = data.cachedData as? CachedUserData {
        items[.bio]!.append(PeerInfoScreenMultilineInputItem(id: ItemBio, text: state.updatingBio ?? (cachedData.about ?? ""), placeholder: presentationData.strings.UserInfo_About_Placeholder, textUpdated: { updatedText in
            interaction.updateBio(updatedText)
        }, maxLength: 70))
        items[.bio]!.append(PeerInfoScreenCommentItem(id: ItemBioHelp, text: presentationData.strings.Settings_About_Help))
    }
    
    if let user = data.peer as? TelegramUser {
        items[.info]!.append(PeerInfoScreenDisclosureItem(id: ItemPhoneNumber, label: .text(user.phone.flatMap({ formatPhoneNumber($0) }) ?? ""), text: presentationData.strings.Settings_PhoneNumber, action: {
            interaction.openSettings(.phoneNumber)
        }))
    }
    var username = ""
    if let addressName = data.peer?.addressName, !addressName.isEmpty {
        username = "@\(addressName)"
    }
    items[.info]!.append(PeerInfoScreenDisclosureItem(id: ItemUsername, label: .text(username), text: presentationData.strings.Settings_Username, action: {
          interaction.openSettings(.username)
    }))
    
    if let settings = data.globalSettings, settings.accountsAndPeers.count + 1 < maximumNumberOfAccounts {
        items[.account]!.append(PeerInfoScreenActionItem(id: ItemAddAccount, text: presentationData.strings.Settings_AddAnotherAccount, alignment: .center, action: {
            interaction.openSettings(.addAccount)
        }))
        items[.account]!.append(PeerInfoScreenCommentItem(id: ItemAddAccountHelp, text: presentationData.strings.Settings_AddAnotherAccount_Help))
    }
    
    items[.logout]!.append(PeerInfoScreenActionItem(id: ItemLogout, text: presentationData.strings.Settings_Logout, color: .destructive, alignment: .center, action: {
        interaction.openSettings(.logout)
    }))
    
    var result: [(AnyHashable, [PeerInfoScreenItem])] = []
    for section in Section.allCases {
        if let sectionItems = items[section], !sectionItems.isEmpty {
            result.append((section, sectionItems))
        }
    }
    return result
}

private func infoItems(data: PeerInfoScreenData?, context: AccountContext, presentationData: PresentationData, interaction: PeerInfoInteraction, nearbyPeerDistance: Int32?, callMessages: [Message]) -> [(AnyHashable, [PeerInfoScreenItem])] {
    guard let data = data else {
        return []
    }
    
    enum Section: Int, CaseIterable {
        case groupLocation
        case calls
        case peerInfo
        case peerMembers
    }
    
    var items: [Section: [PeerInfoScreenItem]] = [:]
    for section in Section.allCases {
        items[section] = []
    }
    
    let bioContextAction: (ASDisplayNode) -> Void = { sourceNode in
        interaction.openPeerInfoContextMenu(.bio, sourceNode)
    }
    let bioLinkAction: (TextLinkItemActionType, TextLinkItem) -> Void = { action, item in
        interaction.performBioLinkAction(action, item)
    }
    
    if let user = data.peer as? TelegramUser {
        if !callMessages.isEmpty {
            items[.calls]!.append(PeerInfoScreenCallListItem(id: 20, messages: callMessages))
        }
        
        if let phone = user.phone {
            let formattedPhone = formatPhoneNumber(phone)
            items[.peerInfo]!.append(PeerInfoScreenLabeledValueItem(id: 2, label: presentationData.strings.ContactInfo_PhoneLabelMobile, text: formattedPhone, textColor: .accent, action: {
                interaction.openPhone(phone)
            }, longTapAction: { sourceNode in
                interaction.openPeerInfoContextMenu(.phone(formattedPhone), sourceNode)
            }, requestLayout: {
                interaction.requestLayout()
            }))
        }
        if let username = user.username {
            items[.peerInfo]!.append(PeerInfoScreenLabeledValueItem(id: 1, label: presentationData.strings.Profile_Username, text: "@\(username)", textColor: .accent, action: {
                interaction.openUsername(username)
            }, longTapAction: { sourceNode in
                interaction.openPeerInfoContextMenu(.link, sourceNode)
            }, requestLayout: {
                interaction.requestLayout()
            }))
        }
        if let cachedData = data.cachedData as? CachedUserData {
            if user.isScam {
                items[.peerInfo]!.append(PeerInfoScreenLabeledValueItem(id: 0, label: user.botInfo == nil ? presentationData.strings.Profile_About : presentationData.strings.Profile_BotInfo, text: user.botInfo != nil ? presentationData.strings.UserInfo_ScamBotWarning : presentationData.strings.UserInfo_ScamUserWarning, textColor: .primary, textBehavior: .multiLine(maxLines: 100, enabledEntities: user.botInfo != nil ? enabledPrivateBioEntities : []), action: nil, requestLayout: {
                    interaction.requestLayout()
                }))
            } else if let about = cachedData.about, !about.isEmpty {
                items[.peerInfo]!.append(PeerInfoScreenLabeledValueItem(id: 0, label: user.botInfo == nil ? presentationData.strings.Profile_About : presentationData.strings.Profile_BotInfo, text: about, textColor: .primary, textBehavior: .multiLine(maxLines: 100, enabledEntities: enabledPrivateBioEntities), action: nil, longTapAction: bioContextAction, linkItemAction: bioLinkAction, requestLayout: {
                    interaction.requestLayout()
                }))
            }
        }
        if let _ = nearbyPeerDistance {
            items[.peerInfo]!.append(PeerInfoScreenActionItem(id: 3, text: presentationData.strings.UserInfo_SendMessage, action: {
                interaction.openChat()
            }))
            
            items[.peerInfo]!.append(PeerInfoScreenActionItem(id: 4, text: presentationData.strings.ReportPeer_Report, color: .destructive, action: {
                interaction.openReport(true)
            }))
        } else {
            if !data.isContact {
                if user.botInfo == nil {
                    items[.peerInfo]!.append(PeerInfoScreenActionItem(id: 3, text: presentationData.strings.PeerInfo_AddToContacts, action: {
                        interaction.openAddContact()
                    }))
                }
            }
        
            if let cachedData = data.cachedData as? CachedUserData {
                if cachedData.isBlocked {
                    items[.peerInfo]!.append(PeerInfoScreenActionItem(id: 4, text: user.botInfo != nil ? presentationData.strings.Bot_Unblock : presentationData.strings.Conversation_Unblock, action: {
                        interaction.updateBlocked(false)
                    }))
                } else {
                    if user.flags.contains(.isSupport) || data.isContact {
                    } else {
                        items[.peerInfo]!.append(PeerInfoScreenActionItem(id: 4, text: user.botInfo != nil ? presentationData.strings.Bot_Stop : presentationData.strings.Conversation_BlockUser, color: .destructive, action: {
                            interaction.updateBlocked(true)
                        }))
                    }
                }
            }
        }
        
        if let encryptionKeyFingerprint = data.encryptionKeyFingerprint {
            items[.peerInfo]!.append(PeerInfoScreenDisclosureEncryptionKeyItem(id: 6, text: presentationData.strings.Profile_EncryptionKey, fingerprint: encryptionKeyFingerprint, action: {
                interaction.openEncryptionKey()
            }))
        }
        
        if user.botInfo != nil, !user.isVerified {
            items[.peerInfo]!.append(PeerInfoScreenActionItem(id: 5, text: presentationData.strings.ReportPeer_Report, action: {
                interaction.openReport(false)
            }))
        }
    } else if let channel = data.peer as? TelegramChannel {
        let ItemUsername = 1
        let ItemAbout = 2
        let ItemAdmins = 3
        let ItemMembers = 4
        let ItemBanned = 5
        let ItemLocationHeader = 7
        let ItemLocation = 8
        
        if let location = (data.cachedData as? CachedChannelData)?.peerGeoLocation {
            items[.groupLocation]!.append(PeerInfoScreenHeaderItem(id: ItemLocationHeader, text: presentationData.strings.GroupInfo_Location.uppercased()))
            
            let imageSignal = chatMapSnapshotImage(account: context.account, resource: MapSnapshotMediaResource(latitude: location.latitude, longitude: location.longitude, width: 90, height: 90))
            items[.groupLocation]!.append(PeerInfoScreenAddressItem(
                id: ItemLocation,
                label: "",
                text: location.address.replacingOccurrences(of: ", ", with: "\n"),
                imageSignal: imageSignal,
                action: {
                    interaction.openLocation()
                }
            ))
        }
        
        if let username = channel.username {
            items[.peerInfo]!.append(PeerInfoScreenLabeledValueItem(id: ItemUsername, label: presentationData.strings.Channel_LinkItem, text: "https://t.me/\(username)", textColor: .accent, action: {
                interaction.openUsername(username)
            }, longTapAction: { sourceNode in
                interaction.openPeerInfoContextMenu(.link, sourceNode)
            }, requestLayout: {
                interaction.requestLayout()
            }))
        }
        if let cachedData = data.cachedData as? CachedChannelData {
            if channel.isScam {
                items[.peerInfo]!.append(PeerInfoScreenLabeledValueItem(id: ItemAbout, label: presentationData.strings.Channel_AboutItem, text: presentationData.strings.GroupInfo_ScamGroupWarning, textColor: .primary, textBehavior: .multiLine(maxLines: 100, enabledEntities: enabledPublicBioEntities), action: nil, requestLayout: {
                    interaction.requestLayout()
                }))
            } else if let about = cachedData.about, !about.isEmpty {
                items[.peerInfo]!.append(PeerInfoScreenLabeledValueItem(id: ItemAbout, label: presentationData.strings.Channel_AboutItem, text: about, textColor: .primary, textBehavior: .multiLine(maxLines: 100, enabledEntities: enabledPublicBioEntities), action: nil, longTapAction: bioContextAction, linkItemAction: bioLinkAction, requestLayout: {
                    interaction.requestLayout()
                }))
            }
            
            if case .broadcast = channel.info {
                var canEditMembers = false
                if channel.hasPermission(.banMembers) {
                    canEditMembers = true
                }
                if canEditMembers {
                    if channel.adminRights != nil || channel.flags.contains(.isCreator) {
                        let adminCount = cachedData.participantsSummary.adminCount ?? 0
                        let memberCount = cachedData.participantsSummary.memberCount ?? 0
                        let bannedCount = cachedData.participantsSummary.kickedCount ?? 0
                        
                        items[.peerInfo]!.append(PeerInfoScreenDisclosureItem(id: ItemAdmins, label: .text("\(adminCount == 0 ? "" : "\(presentationStringsFormattedNumber(adminCount, presentationData.dateTimeFormat.groupingSeparator))")"), text: presentationData.strings.GroupInfo_Administrators, action: {
                            interaction.openParticipantsSection(.admins)
                        }))
                        items[.peerInfo]!.append(PeerInfoScreenDisclosureItem(id: ItemMembers, label: .text("\(memberCount == 0 ? "" : "\(presentationStringsFormattedNumber(memberCount, presentationData.dateTimeFormat.groupingSeparator))")"), text: presentationData.strings.Channel_Info_Subscribers, action: {
                            interaction.openParticipantsSection(.members)
                        }))
                        items[.peerInfo]!.append(PeerInfoScreenDisclosureItem(id: ItemBanned, label: .text("\(bannedCount == 0 ? "" : "\(presentationStringsFormattedNumber(bannedCount, presentationData.dateTimeFormat.groupingSeparator))")"), text: presentationData.strings.GroupInfo_Permissions_Removed, action: {
                            interaction.openParticipantsSection(.banned)
                        }))
                    }
                }
            }
        }
    } else if let group = data.peer as? TelegramGroup {
        if let cachedData = data.cachedData as? CachedGroupData {
            if group.isScam {
                items[.peerInfo]!.append(PeerInfoScreenLabeledValueItem(id: 0, label: presentationData.strings.PeerInfo_GroupAboutItem, text: presentationData.strings.GroupInfo_ScamGroupWarning, textColor: .primary, textBehavior: .multiLine(maxLines: 100, enabledEntities: enabledPublicBioEntities), action: nil, requestLayout: {
                    interaction.requestLayout()
                }))
            } else if let about = cachedData.about, !about.isEmpty {
                items[.peerInfo]!.append(PeerInfoScreenLabeledValueItem(id: 0, label: presentationData.strings.PeerInfo_GroupAboutItem, text: about, textColor: .primary, textBehavior: .multiLine(maxLines: 100, enabledEntities: enabledPublicBioEntities), action: nil, longTapAction: bioContextAction, linkItemAction: bioLinkAction, requestLayout: {
                    interaction.requestLayout()
                }))
            }
        }
    }
    
    if let peer = data.peer, let members = data.members, case let .shortList(_, memberList) = members {
        for member in memberList {
            let isAccountPeer = member.id == context.account.peerId
            items[.peerMembers]!.append(PeerInfoScreenMemberItem(id: member.id, context: context, enclosingPeer: peer, member: member, action: isAccountPeer ? nil : { action in
                switch action {
                case .open:
                    interaction.openPeerInfo(member.peer, true)
                case .promote:
                    interaction.performMemberAction(member, .promote)
                case .restrict:
                    interaction.performMemberAction(member, .restrict)
                case .remove:
                    interaction.performMemberAction(member, .remove)
                }
            }))
        }
    }
    
    var result: [(AnyHashable, [PeerInfoScreenItem])] = []
    for section in Section.allCases {
        if let sectionItems = items[section], !sectionItems.isEmpty {
            result.append((section, sectionItems))
        }
    }
    return result
}

private func editingItems(data: PeerInfoScreenData?, context: AccountContext, presentationData: PresentationData, interaction: PeerInfoInteraction) -> [(AnyHashable, [PeerInfoScreenItem])] {
    enum Section: Int, CaseIterable {
        case notifications
        case groupLocation
        case peerPublicSettings
        case peerSettings
    }
    
    var items: [Section: [PeerInfoScreenItem]] = [:]
    for section in Section.allCases {
        items[section] = []
    }
    
    if let data = data, let notificationSettings = data.notificationSettings {
        let notificationsLabel: String
        let soundLabel: String
        if case let .muted(until) = notificationSettings.muteState, until >= Int32(CFAbsoluteTimeGetCurrent() + NSTimeIntervalSince1970) {
            if until < Int32.max - 1 {
                notificationsLabel = stringForRemainingMuteInterval(strings: presentationData.strings, muteInterval: until)
            } else {
                notificationsLabel = presentationData.strings.UserInfo_NotificationsDisabled
            }
        } else {
            notificationsLabel = presentationData.strings.UserInfo_NotificationsEnabled
        }
    
        let globalNotificationSettings: GlobalNotificationSettings = data.globalNotificationSettings ?? GlobalNotificationSettings.defaultSettings
        soundLabel = localizedPeerNotificationSoundString(strings: presentationData.strings, sound: notificationSettings.messageSound, default: globalNotificationSettings.effective.privateChats.sound)
        
        items[.notifications]!.append(PeerInfoScreenDisclosureItem(id: 0, label: .text(notificationsLabel), text: presentationData.strings.GroupInfo_Notifications, action: {
            interaction.editingOpenNotificationSettings()
        }))
        items[.notifications]!.append(PeerInfoScreenDisclosureItem(id: 1, label: .text(soundLabel), text: presentationData.strings.GroupInfo_Sound, action: {
            interaction.editingOpenSoundSettings()
        }))
        items[.notifications]!.append(PeerInfoScreenSwitchItem(id: 2, text: presentationData.strings.Notification_Exceptions_PreviewAlwaysOn, value: notificationSettings.displayPreviews != .hide, toggled: { value in
            interaction.editingToggleShowMessageText(value)
        }))
    }
    
    if let data = data {
        if let _ = data.peer as? TelegramUser {
            let ItemDelete = 0
            if data.isContact {
                items[.peerSettings]!.append(PeerInfoScreenActionItem(id: ItemDelete, text: presentationData.strings.UserInfo_DeleteContact, color: .destructive, action: {
                    interaction.requestDeleteContact()
                }))
            }
        } else if let channel = data.peer as? TelegramChannel {
            let ItemUsername = 1
            let ItemDiscussionGroup = 2
            let ItemSignMessages = 3
            let ItemSignMessagesHelp = 4
            
            switch channel.info {
            case .broadcast:
                if channel.flags.contains(.isCreator) {
                    let linkText: String
                    if let username = channel.username {
                        linkText = "@\(username)"
                    } else {
                        linkText = presentationData.strings.Channel_Setup_TypePrivate
                    }
                    items[.peerSettings]!.append(PeerInfoScreenDisclosureItem(id: ItemUsername, label: .text(linkText), text: presentationData.strings.Channel_TypeSetup_Title, action: {
                        interaction.editingOpenPublicLinkSetup()
                    }))
                }
                 
                if channel.flags.contains(.isCreator) || (channel.adminRights != nil && channel.hasPermission(.pinMessages)) {
                    let discussionGroupTitle: String
                    if let _ = data.cachedData as? CachedChannelData {
                        if let peer = data.linkedDiscussionPeer {
                            if let addressName = peer.addressName, !addressName.isEmpty {
                                discussionGroupTitle = "@\(addressName)"
                            } else {
                                discussionGroupTitle = peer.displayTitle(strings: presentationData.strings, displayOrder: presentationData.nameDisplayOrder)
                            }
                        } else {
                            discussionGroupTitle = presentationData.strings.Channel_DiscussionGroupAdd
                        }
                    } else {
                        discussionGroupTitle = "..."
                    }
                    
                    items[.peerSettings]!.append(PeerInfoScreenDisclosureItem(id: ItemDiscussionGroup, label: .text(discussionGroupTitle), text: presentationData.strings.Channel_DiscussionGroup, action: {
                        interaction.editingOpenDiscussionGroupSetup()
                    }))
                    
                    let messagesShouldHaveSignatures: Bool
                    switch channel.info {
                    case let .broadcast(info):
                        messagesShouldHaveSignatures = info.flags.contains(.messagesShouldHaveSignatures)
                    default:
                        messagesShouldHaveSignatures = false
                    }
                    items[.peerSettings]!.append(PeerInfoScreenSwitchItem(id: ItemSignMessages, text: presentationData.strings.Channel_SignMessages, value: messagesShouldHaveSignatures, toggled: { value in
                        interaction.editingToggleMessageSignatures(value)
                    }))
                    items[.peerSettings]!.append(PeerInfoScreenCommentItem(id: ItemSignMessagesHelp, text: presentationData.strings.Channel_SignMessages_Help))
                }
            case .group:
                let ItemUsername = 1
                let ItemLinkedChannel = 2
                let ItemPreHistory = 3
                let ItemStickerPack = 4
                let ItemPermissions = 5
                let ItemAdmins = 6
                let ItemLocationHeader = 7
                let ItemLocation = 8
                let ItemLocationSetup = 9
                
                let isCreator = channel.flags.contains(.isCreator)
                let isPublic = channel.username != nil
                
                if let cachedData = data.cachedData as? CachedChannelData {
                    if isCreator, let location = cachedData.peerGeoLocation {
                        items[.groupLocation]!.append(PeerInfoScreenHeaderItem(id: ItemLocationHeader, text: presentationData.strings.GroupInfo_Location.uppercased()))
                        
                        let imageSignal = chatMapSnapshotImage(account: context.account, resource: MapSnapshotMediaResource(latitude: location.latitude, longitude: location.longitude, width: 90, height: 90))
                        items[.groupLocation]!.append(PeerInfoScreenAddressItem(
                            id: ItemLocation,
                            label: "",
                            text: location.address.replacingOccurrences(of: ", ", with: "\n"),
                            imageSignal: imageSignal,
                            action: {
                                interaction.openLocation()
                            }
                        ))
                        if cachedData.flags.contains(.canChangePeerGeoLocation) {
                            items[.groupLocation]!.append(PeerInfoScreenActionItem(id: ItemLocationSetup, text: presentationData.strings.Group_Location_ChangeLocation, action: {
                                interaction.editingOpenSetupLocation()
                            }))
                        }
                    }
                    
                    if isCreator || (channel.adminRights != nil && channel.hasPermission(.pinMessages)) {
                        if cachedData.peerGeoLocation != nil {
                            if isCreator {
                                let linkText: String
                                if let username = channel.username {
                                    linkText = "@\(username)"
                                } else {
                                    linkText = presentationData.strings.GroupInfo_PublicLinkAdd
                                }
                                items[.peerSettings]!.append(PeerInfoScreenDisclosureItem(id: ItemUsername, label: .text(linkText), text: presentationData.strings.GroupInfo_PublicLink, action: {
                                    interaction.editingOpenPublicLinkSetup()
                                }))
                            }
                        } else {
                            if cachedData.flags.contains(.canChangeUsername) {
                                items[.peerPublicSettings]!.append(PeerInfoScreenDisclosureItem(id: ItemUsername, label: .text(isPublic ? presentationData.strings.Channel_Setup_TypePublic : presentationData.strings.Channel_Setup_TypePrivate), text: presentationData.strings.GroupInfo_GroupType, action: {
                                    interaction.editingOpenPublicLinkSetup()
                                }))
                                
                                if let linkedDiscussionPeer = data.linkedDiscussionPeer {
                                    let peerTitle: String
                                    if let addressName = linkedDiscussionPeer.addressName, !addressName.isEmpty {
                                        peerTitle = "@\(addressName)"
                                    } else {
                                        peerTitle = linkedDiscussionPeer.displayTitle(strings: presentationData.strings, displayOrder: presentationData.nameDisplayOrder)
                                    }
                                    items[.peerPublicSettings]!.append(PeerInfoScreenDisclosureItem(id: ItemLinkedChannel, label: .text(peerTitle), text: presentationData.strings.Group_LinkedChannel, action: {
                                        interaction.editingOpenDiscussionGroupSetup()
                                    }))
                                }
                            }
                            if !isPublic, case .known(nil) = cachedData.linkedDiscussionPeerId {
                                items[.peerPublicSettings]!.append(PeerInfoScreenDisclosureItem(id: ItemPreHistory, label: .text(cachedData.flags.contains(.preHistoryEnabled) ? presentationData.strings.GroupInfo_GroupHistoryVisible : presentationData.strings.GroupInfo_GroupHistoryHidden), text: presentationData.strings.GroupInfo_GroupHistory, action: {
                                    interaction.editingOpenPreHistorySetup()
                                }))
                            }
                        }
                    }
                    
                    if cachedData.flags.contains(.canSetStickerSet) && canEditPeerInfo(context: context, peer: channel) {
                        items[.peerSettings]!.append(PeerInfoScreenDisclosureItem(id: ItemStickerPack, label: .text(cachedData.stickerPack?.title ?? presentationData.strings.GroupInfo_SharedMediaNone), text: presentationData.strings.Stickers_GroupStickers, action: {
                            interaction.editingOpenStickerPackSetup()
                        }))
                    }
                    
                    var canViewAdminsAndBanned = false
                    if let adminRights = channel.adminRights, !adminRights.isEmpty {
                        canViewAdminsAndBanned = true
                    } else if channel.flags.contains(.isCreator) {
                        canViewAdminsAndBanned = true
                    }
                    
                    if canViewAdminsAndBanned {
                        var activePermissionCount: Int?
                        if let defaultBannedRights = channel.defaultBannedRights {
                            var count = 0
                            for (right, _) in allGroupPermissionList {
                                if !defaultBannedRights.flags.contains(right) {
                                    count += 1
                                }
                            }
                            activePermissionCount = count
                        }
                        
                        items[.peerSettings]!.append(PeerInfoScreenDisclosureItem(id: ItemPermissions, label: .text(activePermissionCount.flatMap({ "\($0)/\(allGroupPermissionList.count)" }) ?? ""), text: presentationData.strings.GroupInfo_Permissions, action: {
                            interaction.openPermissions()
                        }))
                        
                        items[.peerSettings]!.append(PeerInfoScreenDisclosureItem(id: ItemAdmins, label: .text(cachedData.participantsSummary.adminCount.flatMap { "\(presentationStringsFormattedNumber($0, presentationData.dateTimeFormat.groupingSeparator))" } ?? ""), text: presentationData.strings.GroupInfo_Administrators, action: {
                            interaction.openParticipantsSection(.admins)
                        }))
                    }
                }
            }
        } else if let group = data.peer as? TelegramGroup {
            let ItemUsername = 1
            let ItemPreHistory = 2
            let ItemPermissions = 3
            let ItemAdmins = 4
            
            if case .creator = group.role {
                if let cachedData = data.cachedData as? CachedGroupData {
                    if cachedData.flags.contains(.canChangeUsername) {
                        items[.peerPublicSettings]!.append(PeerInfoScreenDisclosureItem(id: ItemUsername, label: .text(presentationData.strings.Group_Setup_TypePrivate), text: presentationData.strings.GroupInfo_GroupType, action: {
                            interaction.editingOpenPublicLinkSetup()
                        }))
                    }
                }
                items[.peerPublicSettings]!.append(PeerInfoScreenDisclosureItem(id: ItemPreHistory, label: .text(presentationData.strings.GroupInfo_GroupHistoryHidden), text: presentationData.strings.GroupInfo_GroupHistory, action: {
                    interaction.editingOpenPreHistorySetup()
                }))
                var activePermissionCount: Int?
                if let defaultBannedRights = group.defaultBannedRights {
                    var count = 0
                    for (right, _) in allGroupPermissionList {
                        if !defaultBannedRights.flags.contains(right) {
                            count += 1
                        }
                    }
                    activePermissionCount = count
                }
                
                items[.peerSettings]!.append(PeerInfoScreenDisclosureItem(id: ItemPermissions, label: .text(activePermissionCount.flatMap({ "\($0)/\(allGroupPermissionList.count)" }) ?? ""), text: presentationData.strings.GroupInfo_Permissions, action: {
                    interaction.openPermissions()
                }))
                
                items[.peerSettings]!.append(PeerInfoScreenDisclosureItem(id: ItemAdmins, text: presentationData.strings.GroupInfo_Administrators, action: {
                    interaction.openParticipantsSection(.admins)
                }))
            }
        }
    }
    
    var result: [(AnyHashable, [PeerInfoScreenItem])] = []
    for section in Section.allCases {
        if let sectionItems = items[section], !sectionItems.isEmpty {
            result.append((section, sectionItems))
        }
    }
    return result
}

private final class PeerInfoScreenNode: ViewControllerTracingNode, UIScrollViewDelegate {
    private weak var controller: PeerInfoScreen?
    
    private let context: AccountContext
    private let peerId: PeerId
    private let isOpenedFromChat: Bool
    private let videoCallsEnabled: Bool
    private let callMessages: [Message]
    
    let isSettings: Bool
    private let isMediaOnly: Bool
    
    private var presentationData: PresentationData
    
    let scrollNode: ASScrollNode
    
    let headerNode: PeerInfoHeaderNode
    private var regularSections: [AnyHashable: PeerInfoScreenItemSectionContainerNode] = [:]
    private var editingSections: [AnyHashable: PeerInfoScreenItemSectionContainerNode] = [:]
    private let paneContainerNode: PeerInfoPaneContainerNode
    private var ignoreScrolling: Bool = false
    private var hapticFeedback: HapticFeedback?
    
    private var searchDisplayController: SearchDisplayController?
    
    private var _interaction: PeerInfoInteraction?
    private var interaction: PeerInfoInteraction {
        return self._interaction!
    }
    
    private var _chatInterfaceInteraction: ChatControllerInteraction?
    private var chatInterfaceInteraction: ChatControllerInteraction {
        return self._chatInterfaceInteraction!
    }
    private var hiddenMediaDisposable: Disposable?
    private let hiddenAvatarRepresentationDisposable = MetaDisposable()
    
    private(set) var validLayout: (ContainerViewLayout, CGFloat)?
    private(set) var data: PeerInfoScreenData?
    private(set) var state = PeerInfoState(
        isEditing: false,
        selectedMessageIds: nil,
        updatingAvatar: nil,
        updatingBio: nil,
        avatarUploadProgress: nil
    )
    private let nearbyPeerDistance: Int32?
    private var dataDisposable: Disposable?
    
    private let activeActionDisposable = MetaDisposable()
    private let resolveUrlDisposable = MetaDisposable()
    private let toggleShouldChannelMessagesSignaturesDisposable = MetaDisposable()
    private let selectAddMemberDisposable = MetaDisposable()
    private let addMemberDisposable = MetaDisposable()
    private let preloadHistoryDisposable = MetaDisposable()
    
    private let editAvatarDisposable = MetaDisposable()
    private let updateAvatarDisposable = MetaDisposable()
    private let currentAvatarMixin = Atomic<TGMediaAvatarMenuMixin?>(value: nil)
    
    private var groupMembersSearchContext: GroupMembersSearchContext?
    
    private let preloadedSticker = Promise<TelegramMediaFile?>(nil)
    private let preloadStickerDisposable = MetaDisposable()
    
    fileprivate let accountsAndPeers = Promise<[(Account, Peer, Int32)]>()
    fileprivate let activeSessionsContextAndCount = Promise<(ActiveSessionsContext, Int, WebSessionsContext)?>()
    private let notificationExceptions = Promise<NotificationExceptionsList?>()
    private let privacySettings = Promise<AccountPrivacySettings?>()
    private let archivedPacks = Promise<[ArchivedStickerPackItem]?>()
    private let blockedPeers = Promise<BlockedPeersContext?>(nil)
    private let hasTwoStepAuth = Promise<Bool?>(nil)
    private let hasPassport = Promise<Bool>(false)
    private let supportPeerDisposable = MetaDisposable()
    private let cachedFaq = Promise<ResolvedUrl?>(nil)
    
    private let _ready = Promise<Bool>()
    var ready: Promise<Bool> {
        return self._ready
    }
    private var didSetReady = false
    
    init(controller: PeerInfoScreen, context: AccountContext, peerId: PeerId, avatarInitiallyExpanded: Bool, isOpenedFromChat: Bool, nearbyPeerDistance: Int32?, callMessages: [Message], isSettings: Bool, ignoreGroupInCommon: PeerId?) {
        self.controller = controller
        self.context = context
        self.peerId = peerId
        self.isOpenedFromChat = isOpenedFromChat
        self.videoCallsEnabled = VideoCallsConfiguration(appConfiguration: context.currentAppConfiguration.with { $0 }).areVideoCallsEnabled
        self.presentationData = context.sharedContext.currentPresentationData.with { $0 }
        self.nearbyPeerDistance = nearbyPeerDistance
        self.callMessages = callMessages
        self.isSettings = isSettings
        self.isMediaOnly = context.account.peerId == peerId && !isSettings
        
        self.scrollNode = ASScrollNode()
        self.scrollNode.view.delaysContentTouches = false
        
        self.headerNode = PeerInfoHeaderNode(context: context, avatarInitiallyExpanded: avatarInitiallyExpanded, isOpenedFromChat: isOpenedFromChat, isSettings: isSettings)
        self.paneContainerNode = PeerInfoPaneContainerNode(context: context, peerId: peerId)
        
        super.init()
        
        self._interaction = PeerInfoInteraction(
            openUsername: { [weak self] value in
                self?.openUsername(value: value)
            },
            openPhone: { [weak self] value in
                self?.openPhone(value: value)
            },
            editingOpenNotificationSettings: { [weak self] in
                self?.editingOpenNotificationSettings()
            },
            editingOpenSoundSettings: { [weak self] in
                self?.editingOpenSoundSettings()
            },
            editingToggleShowMessageText: { [weak self] value in
                self?.editingToggleShowMessageText(value: value)
            },
            requestDeleteContact: { [weak self] in
                self?.requestDeleteContact()
            },
            openChat: { [weak self] in
                self?.openChat()
            },
            openAddContact: { [weak self] in
                self?.openAddContact()
            },
            updateBlocked: { [weak self] block in
                self?.updateBlocked(block: block)
            },
            openReport: { [weak self] user in
                self?.openReport(user: user)
            },
            openShareBot: { [weak self] in
                self?.openShareBot()
            },
            openAddBotToGroup: { [weak self] in
                self?.openAddBotToGroup()
            },
            performBotCommand: { [weak self] command in
                self?.performBotCommand(command: command)
            },
            editingOpenPublicLinkSetup: { [weak self] in
                self?.editingOpenPublicLinkSetup()
            },
            editingOpenDiscussionGroupSetup: { [weak self] in
                self?.editingOpenDiscussionGroupSetup()
            },
            editingToggleMessageSignatures: { [weak self] value in
                self?.editingToggleMessageSignatures(value: value)
            },
            openParticipantsSection: { [weak self] section in
                self?.openParticipantsSection(section: section)
            },
            editingOpenPreHistorySetup: { [weak self] in
                self?.editingOpenPreHistorySetup()
            },
            openPermissions: { [weak self] in
                self?.openPermissions()
            },
            editingOpenStickerPackSetup: { [weak self] in
                self?.editingOpenStickerPackSetup()
            },
            openLocation: { [weak self] in
                self?.openLocation()
            },
            editingOpenSetupLocation: { [weak self] in
                self?.editingOpenSetupLocation()
            },
            openPeerInfo: { [weak self] peer, isMember in
                self?.openPeerInfo(peer: peer, isMember: isMember)
            },
            performMemberAction: { [weak self] member, action in
                self?.performMemberAction(member: member, action: action)
            },
            openPeerInfoContextMenu: { [weak self] subject, sourceNode in
                self?.openPeerInfoContextMenu(subject: subject, sourceNode: sourceNode)
            },
            performBioLinkAction: { [weak self] action, item in
                self?.performBioLinkAction(action: action, item: item)
            },
            requestLayout: { [weak self] in
                self?.requestLayout()
            },
            openEncryptionKey: { [weak self] in
                self?.openEncryptionKey()
            },
            openSettings: { [weak self] section in
                self?.openSettings(section: section)
            },
            switchToAccount: { [weak self] accountId in
                self?.switchToAccount(id: accountId)
            },
            logoutAccount: { [weak self] accountId in
                self?.logoutAccount(id: accountId)
            },
            accountContextMenu: { [weak self] accountId, node, gesture in
                self?.accountContextMenu(id: accountId, node: node, gesture: gesture)
            },
            updateBio: { [weak self] bio in
                self?.updateBio(bio)
            }
        )
        
        self._chatInterfaceInteraction = ChatControllerInteraction(openMessage: { [weak self] message, mode in
            guard let strongSelf = self else {
                return false
            }
            return strongSelf.openMessage(id: message.id)
        }, openPeer: { [weak self] id, navigation, _ in
            if let id = id {
                self?.openPeer(peerId: id, navigation: navigation)
            }
        }, openPeerMention: { _ in
        }, openMessageContextMenu: { [weak self] message, _, node, frame, anyRecognizer in
            guard let strongSelf = self, let node = node as? ContextExtractedContentContainingNode else {
                return
            }
            let _ = storedMessageFromSearch(account: strongSelf.context.account, message: message).start()
            
            var linkForCopying: String?
            var currentSupernode: ASDisplayNode? = node
            while true {
                if currentSupernode == nil {
                    break
                } else if let currentSupernode = currentSupernode as? ListMessageSnippetItemNode {
                    linkForCopying = currentSupernode.currentPrimaryUrl
                    break
                } else {
                    currentSupernode = currentSupernode?.supernode
                }
            }
            
            let gesture: ContextGesture? = anyRecognizer as? ContextGesture
            let _ = (chatAvailableMessageActionsImpl(postbox: strongSelf.context.account.postbox, accountPeerId: strongSelf.context.account.peerId, messageIds: [message.id])
            |> deliverOnMainQueue).start(next: { actions in
                guard let strongSelf = self else {
                    return
                }
                
                var items: [ContextMenuItem] = []
                
                if let linkForCopying = linkForCopying {
                    items.append(.action(ContextMenuActionItem(text: strongSelf.presentationData.strings.Conversation_ContextMenuCopyLink, icon: { theme in generateTintedImage(image: UIImage(bundleImageName: "Chat/Context Menu/Copy"), color: theme.contextMenu.primaryColor) }, action: { c, _ in
                        c.dismiss(completion: {})
                        UIPasteboard.general.string = linkForCopying
                    })))
                }
                
                items.append(.action(ContextMenuActionItem(text: strongSelf.presentationData.strings.Conversation_ContextMenuForward, icon: { theme in generateTintedImage(image: UIImage(bundleImageName: "Chat/Context Menu/Forward"), color: theme.contextMenu.primaryColor) }, action: { c, _ in
                    c.dismiss(completion: {
                        if let strongSelf = self {
                            strongSelf.forwardMessages(messageIds: Set([message.id]))
                        }
                    })
                })))
                items.append(.action(ContextMenuActionItem(text: strongSelf.presentationData.strings.SharedMedia_ViewInChat, icon: { theme in generateTintedImage(image: UIImage(bundleImageName: "Chat/Context Menu/GoToMessage"), color: theme.contextMenu.primaryColor) }, action: { c, _ in
                    c.dismiss(completion: {
                        if let strongSelf = self, let navigationController = strongSelf.controller?.navigationController as? NavigationController {
                            strongSelf.context.sharedContext.navigateToChatController(NavigateToChatControllerParams(navigationController: navigationController, context: strongSelf.context, chatLocation: .peer(strongSelf.peerId), subject: .message(id: message.id, highlight: true)))
                        }
                    })
                })))
                if actions.options.contains(.deleteLocally) || actions.options.contains(.deleteGlobally) {
                    let context = strongSelf.context
                    let presentationData = strongSelf.presentationData
                    let peerId = strongSelf.peerId
                    items.append(.action(ContextMenuActionItem(text: strongSelf.presentationData.strings.Conversation_ContextMenuDelete, textColor: .destructive, icon: { theme in generateTintedImage(image: UIImage(bundleImageName: "Chat/Context Menu/Delete"), color: theme.contextMenu.destructiveColor) }, action: { c, _ in
                        c.setItems(context.account.postbox.transaction { transaction -> [ContextMenuItem] in
                            var items: [ContextMenuItem] = []
                            let messageIds = [message.id]
                            
                            if let peer = transaction.getPeer(message.id.peerId) {
                                var personalPeerName: String?
                                var isChannel = false
                                if let user = peer as? TelegramUser {
                                    personalPeerName = user.compactDisplayTitle
                                } else if let channel = peer as? TelegramChannel, case .broadcast = channel.info {
                                    isChannel = true
                                }
                                
                                if actions.options.contains(.deleteGlobally) {
                                    let globalTitle: String
                                    if isChannel {
                                        globalTitle = presentationData.strings.Conversation_DeleteMessagesForMe
                                    } else if let personalPeerName = personalPeerName {
                                        globalTitle = presentationData.strings.Conversation_DeleteMessagesFor(personalPeerName).0
                                    } else {
                                        globalTitle = presentationData.strings.Conversation_DeleteMessagesForEveryone
                                    }
                                    items.append(.action(ContextMenuActionItem(text: globalTitle, textColor: .destructive, icon: { _ in nil }, action: { c, f in
                                        c.dismiss(completion: {
                                            if let strongSelf = self {
                                                strongSelf.headerNode.navigationButtonContainer.performAction?(.selectionDone)
                                                let _ = deleteMessagesInteractively(account: strongSelf.context.account, messageIds: Array(messageIds), type: .forEveryone).start()
                                            }
                                        })
                                    })))
                                }
                                
                                if actions.options.contains(.deleteLocally) {
                                    var localOptionText = presentationData.strings.Conversation_DeleteMessagesForMe
                                    if context.account.peerId == peerId {
                                        if messageIds.count == 1 {
                                            localOptionText = presentationData.strings.Conversation_Moderate_Delete
                                        } else {
                                            localOptionText = presentationData.strings.Conversation_DeleteManyMessages
                                        }
                                    }
                                    items.append(.action(ContextMenuActionItem(text: localOptionText, textColor: .destructive, icon: { _ in nil }, action: { c, f in
                                        c.dismiss(completion: {
                                            if let strongSelf = self {
                                                strongSelf.headerNode.navigationButtonContainer.performAction?(.selectionDone)
                                                let _ = deleteMessagesInteractively(account: strongSelf.context.account, messageIds: Array(messageIds), type: .forLocalPeer).start()
                                            }
                                        })
                                    })))
                                }
                            }
                            
                            return items
                        })
                    })))
                }
                if strongSelf.searchDisplayController == nil {
                    items.append(.separator)
                    
                    items.append(.action(ContextMenuActionItem(text: strongSelf.presentationData.strings.Conversation_ContextMenuSelect, icon: { theme in generateTintedImage(image: UIImage(bundleImageName: "Chat/Context Menu/Select"), color: theme.contextMenu.primaryColor) }, action: { c, _ in
                        c.dismiss(completion: {
                            if let strongSelf = self {
                                strongSelf.chatInterfaceInteraction.toggleMessagesSelection([message.id], true)
                                strongSelf.expandTabs()
                            }
                        })
                    })))
                }
                
                let controller = ContextController(account: strongSelf.context.account, presentationData: strongSelf.presentationData, source: .extracted(MessageContextExtractedContentSource(sourceNode: node)), items: .single(items), reactionItems: [], recognizer: nil, gesture: gesture)
                strongSelf.controller?.window?.presentInGlobalOverlay(controller)
            })
        }, openMessageContextActions: { [weak self] message, node, rect, gesture in
            guard let strongSelf = self else {
                gesture?.cancel()
                return
            }
            
            let _ = (chatMediaListPreviewControllerData(context: strongSelf.context, chatLocation: .peer(message.id.peerId), chatLocationContextHolder: Atomic<ChatLocationContextHolder?>(value: nil), message: message, standalone: false, reverseMessageGalleryOrder: false, navigationController: strongSelf.controller?.navigationController as? NavigationController)
            |> deliverOnMainQueue).start(next: { previewData in
                guard let strongSelf = self else {
                    gesture?.cancel()
                    return
                }
                if let previewData = previewData {
                    let context = strongSelf.context
                    let strings = strongSelf.presentationData.strings
                    let items = chatAvailableMessageActionsImpl(postbox: strongSelf.context.account.postbox, accountPeerId: strongSelf.context.account.peerId, messageIds: [message.id])
                    |> map { actions -> [ContextMenuItem] in
                        var items: [ContextMenuItem] = []
                        
                        items.append(.action(ContextMenuActionItem(text: strings.SharedMedia_ViewInChat, icon: { theme in generateTintedImage(image: UIImage(bundleImageName: "Chat/Context Menu/GoToMessage"), color: theme.contextMenu.primaryColor) }, action: { c, f in
                            c.dismiss(completion: {
                                if let strongSelf = self, let navigationController = strongSelf.controller?.navigationController as? NavigationController {
                                    strongSelf.context.sharedContext.navigateToChatController(NavigateToChatControllerParams(navigationController: navigationController, context: strongSelf.context, chatLocation: .peer(strongSelf.peerId), subject: .message(id: message.id, highlight: true)))
                                }
                            })
                        })))
                        
                        items.append(.action(ContextMenuActionItem(text: strings.Conversation_ContextMenuForward, icon: { theme in generateTintedImage(image: UIImage(bundleImageName: "Chat/Context Menu/Forward"), color: theme.contextMenu.primaryColor) }, action: { c, f in
                            c.dismiss(completion: {
                                if let strongSelf = self {
                                    strongSelf.forwardMessages(messageIds: [message.id])
                                }
                            })
                        })))
                        
                        if actions.options.contains(.deleteLocally) || actions.options.contains(.deleteGlobally) {
                            items.append(.action(ContextMenuActionItem(text: strings.Conversation_ContextMenuDelete, textColor: .destructive, icon: { theme in generateTintedImage(image: UIImage(bundleImageName: "Chat/Context Menu/Delete"), color: theme.contextMenu.destructiveColor) }, action: { c, f in
                                c.setItems(context.account.postbox.transaction { transaction -> [ContextMenuItem] in
                                    var items: [ContextMenuItem] = []
                                    let messageIds = [message.id]
                                    
                                    if let peer = transaction.getPeer(message.id.peerId) {
                                        var personalPeerName: String?
                                        var isChannel = false
                                        if let user = peer as? TelegramUser {
                                            personalPeerName = user.compactDisplayTitle
                                        } else if let channel = peer as? TelegramChannel, case .broadcast = channel.info {
                                            isChannel = true
                                        }
                                        
                                        if actions.options.contains(.deleteGlobally) {
                                            let globalTitle: String
                                            if isChannel {
                                                globalTitle = strongSelf.presentationData.strings.Conversation_DeleteMessagesForMe
                                            } else if let personalPeerName = personalPeerName {
                                                globalTitle = strongSelf.presentationData.strings.Conversation_DeleteMessagesFor(personalPeerName).0
                                            } else {
                                                globalTitle = strongSelf.presentationData.strings.Conversation_DeleteMessagesForEveryone
                                            }
                                            items.append(.action(ContextMenuActionItem(text: globalTitle, textColor: .destructive, icon: { _ in nil }, action: { c, f in
                                                c.dismiss(completion: {
                                                    if let strongSelf = self {
                                                        strongSelf.headerNode.navigationButtonContainer.performAction?(.selectionDone)
                                                        let _ = deleteMessagesInteractively(account: strongSelf.context.account, messageIds: Array(messageIds), type: .forEveryone).start()
                                                    }
                                                })
                                            })))
                                        }
                                        
                                        if actions.options.contains(.deleteLocally) {
                                            var localOptionText = strongSelf.presentationData.strings.Conversation_DeleteMessagesForMe
                                            if strongSelf.context.account.peerId == strongSelf.peerId {
                                                if messageIds.count == 1 {
                                                    localOptionText = strongSelf.presentationData.strings.Conversation_Moderate_Delete
                                                } else {
                                                    localOptionText = strongSelf.presentationData.strings.Conversation_DeleteManyMessages
                                                }
                                            }
                                            items.append(.action(ContextMenuActionItem(text: localOptionText, textColor: .destructive, icon: { _ in nil }, action: { c, f in
                                                c.dismiss(completion: {
                                                    if let strongSelf = self {
                                                        strongSelf.headerNode.navigationButtonContainer.performAction?(.selectionDone)
                                                        let _ = deleteMessagesInteractively(account: strongSelf.context.account, messageIds: Array(messageIds), type: .forLocalPeer).start()
                                                    }
                                                })
                                            })))
                                        }
                                    }
                                    
                                    return items
                                })
                            })))
                        }
                        
                        items.append(.separator)
                        items.append(.action(ContextMenuActionItem(text: strings.Conversation_ContextMenuSelect, icon: { theme in
                            return generateTintedImage(image: UIImage(bundleImageName: "Chat/Context Menu/Select"), color: theme.actionSheet.primaryTextColor)
                        }, action: { _, f in
                            guard let strongSelf = self else {
                                return
                            }
                            strongSelf.chatInterfaceInteraction.toggleMessagesSelection([message.id], true)
                            strongSelf.expandTabs()
                            f(.default)
                        })))
                        
                        return items
                    }
                    
                    switch previewData {
                    case let .gallery(gallery):
                        gallery.setHintWillBePresentedInPreviewingContext(true)
                        let contextController = ContextController(account: strongSelf.context.account, presentationData: strongSelf.presentationData, source: .controller(ContextControllerContentSourceImpl(controller: gallery, sourceNode: node)), items: items, reactionItems: [], gesture: gesture)
                        strongSelf.controller?.presentInGlobalOverlay(contextController)
                    case .instantPage:
                        break
                    }
                }
            })
        }, navigateToMessage: { fromId, id in
        }, navigateToMessageStandalone: { _ in
        }, tapMessage: nil, clickThroughMessage: {
        }, toggleMessagesSelection: { [weak self] ids, value in
            guard let strongSelf = self else {
                return
            }
            if var selectedMessageIds = strongSelf.state.selectedMessageIds {
                for id in ids {
                    if value {
                        selectedMessageIds.insert(id)
                    } else {
                        selectedMessageIds.remove(id)
                    }
                }
                strongSelf.state = strongSelf.state.withSelectedMessageIds(selectedMessageIds)
            } else {
                strongSelf.state = strongSelf.state.withSelectedMessageIds(value ? Set(ids) : Set())
            }
            strongSelf.chatInterfaceInteraction.selectionState = strongSelf.state.selectedMessageIds.flatMap { ChatInterfaceSelectionState(selectedIds: $0) }
            if let (layout, navigationHeight) = strongSelf.validLayout {
                strongSelf.containerLayoutUpdated(layout: layout, navigationHeight: navigationHeight, transition: .animated(duration: 0.4, curve: .spring), additive: false)
            }
            strongSelf.paneContainerNode.updateSelectedMessageIds(strongSelf.state.selectedMessageIds, animated: true)
        }, sendCurrentMessage: { _ in
        }, sendMessage: { _ in
        }, sendSticker: { _, _, _, _ in
            return false
        }, sendGif: { _, _, _ in
            return false
        }, sendBotContextResultAsGif: { _, _, _, _ in
            return false
        }, requestMessageActionCallback: { _, _, _, _ in
        }, requestMessageActionUrlAuth: { _, _, _ in
        }, activateSwitchInline: { _, _ in
        }, openUrl: { [weak self] url, concealed, external, _ in
            guard let strongSelf = self else {
                return
            }
            strongSelf.openUrl(url: url, concealed: concealed, external: external ?? false)
        }, shareCurrentLocation: {
        }, shareAccountContact: {
        }, sendBotCommand: { _, _ in
        }, openInstantPage: { [weak self] message, associatedData in
            guard let strongSelf = self, let navigationController = strongSelf.controller?.navigationController as? NavigationController else {
                return
            }
            var foundGalleryMessage: Message?
            if let searchContentNode = strongSelf.searchDisplayController?.contentNode as? ChatHistorySearchContainerNode {
                if let galleryMessage = searchContentNode.messageForGallery(message.id) {
                    let _ = (strongSelf.context.account.postbox.transaction { transaction -> Void in
                        if transaction.getMessage(galleryMessage.id) == nil {
                            storeMessageFromSearch(transaction: transaction, message: galleryMessage)
                        }
                    }).start()
                    foundGalleryMessage = galleryMessage
                }
            }
            if foundGalleryMessage == nil, let galleryMessage = strongSelf.paneContainerNode.findLoadedMessage(id: message.id) {
                foundGalleryMessage = galleryMessage
            }
            
            if let foundGalleryMessage = foundGalleryMessage {
                openChatInstantPage(context: strongSelf.context, message: foundGalleryMessage, sourcePeerType: associatedData?.automaticDownloadPeerType, navigationController: navigationController)
            }
        }, openWallpaper: { _ in
        }, openTheme: { _ in
        }, openHashtag: { _, _ in
        }, updateInputState: { _ in
        }, updateInputMode: { _ in
        }, openMessageShareMenu: { _ in
        }, presentController: { [weak self] c, a in
            self?.controller?.present(c, in: .window(.root), with: a)
        }, navigationController: { [weak self] in
            return self?.controller?.navigationController as? NavigationController
        }, chatControllerNode: {
            return nil
        }, reactionContainerNode: {
            return nil
        }, presentGlobalOverlayController: { _, _ in }, callPeer: { _, _ in
        }, longTap: { [weak self] content, _ in
            guard let strongSelf = self else {
                return
            }
            strongSelf.view.endEditing(true)
            switch content {
            case let .url(url):
                let canOpenIn = availableOpenInOptions(context: strongSelf.context, item: .url(url: url)).count > 1
                let openText = canOpenIn ? strongSelf.presentationData.strings.Conversation_FileOpenIn : strongSelf.presentationData.strings.Conversation_LinkDialogOpen
                let actionSheet = ActionSheetController(presentationData: strongSelf.presentationData)
                actionSheet.setItemGroups([ActionSheetItemGroup(items: [
                    ActionSheetTextItem(title: url),
                    ActionSheetButtonItem(title: openText, color: .accent, action: { [weak actionSheet] in
                        actionSheet?.dismissAnimated()
                        if let strongSelf = self {
                            if canOpenIn {
                                let actionSheet = OpenInActionSheetController(context: strongSelf.context, item: .url(url: url), openUrl: { [weak self] url in
                                    if let strongSelf = self, let navigationController = strongSelf.controller?.navigationController as? NavigationController {
                                        strongSelf.context.sharedContext.openExternalUrl(context: strongSelf.context, urlContext: .generic, url: url, forceExternal: true, presentationData: strongSelf.presentationData, navigationController: navigationController, dismissInput: {
                                        })
                                    }
                                })
                                strongSelf.view.endEditing(true)
                                strongSelf.controller?.present(actionSheet, in: .window(.root))
                            } else {
                                strongSelf.context.sharedContext.applicationBindings.openUrl(url)
                            }
                        }
                    }),
                    ActionSheetButtonItem(title: strongSelf.presentationData.strings.ShareMenu_CopyShareLink, color: .accent, action: { [weak actionSheet] in
                        actionSheet?.dismissAnimated()
                        UIPasteboard.general.string = url
                    }),
                    ActionSheetButtonItem(title: strongSelf.presentationData.strings.Conversation_AddToReadingList, color: .accent, action: { [weak actionSheet] in
                        actionSheet?.dismissAnimated()
                        if let link = URL(string: url) {
                            let _ = try? SSReadingList.default()?.addItem(with: link, title: nil, previewText: nil)
                        }
                    })
                ]), ActionSheetItemGroup(items: [
                    ActionSheetButtonItem(title: strongSelf.presentationData.strings.Common_Cancel, color: .accent, font: .bold, action: { [weak actionSheet] in
                        actionSheet?.dismissAnimated()
                    })
                ])])
                strongSelf.view.endEditing(true)
                strongSelf.controller?.present(actionSheet, in: .window(.root))
            default:
                break
            }
        }, openCheckoutOrReceipt: { _ in
        }, openSearch: {
        }, setupReply: { _ in
        }, canSetupReply: { _ in
            return .none
        }, navigateToFirstDateMessage: { _ in
        }, requestRedeliveryOfFailedMessages: { _ in
        }, addContact: { _ in
        }, rateCall: { _, _, _ in
        }, requestSelectMessagePollOptions: { _, _ in
        }, requestOpenMessagePollResults: { _, _ in
        }, openAppStorePage: {
        }, displayMessageTooltip: { _, _, _, _ in
        }, seekToTimecode: { _, _, _ in
        }, scheduleCurrentMessage: {
        }, sendScheduledMessagesNow: { _ in
        }, editScheduledMessagesTime: { _ in
        }, performTextSelectionAction: { _, _, _ in
        }, updateMessageLike: { _, _ in
        }, openMessageReactions: { _ in
        }, displaySwipeToReplyHint: {
        }, dismissReplyMarkupMessage: { _ in
        }, openMessagePollResults: { _, _ in
        }, openPollCreation: { _ in
        }, displayPollSolution: { _, _ in
        }, displayPsa: { _, _ in
        }, displayDiceTooltip: { _ in
        }, animateDiceSuccess: { _ in
        }, greetingStickerNode: {
            return nil
        }, openPeerContextMenu: { _, _, _, _ in
        }, openMessageReplies: { _, _, _ in
        }, openReplyThreadOriginalMessage: { _ in
        }, openMessageStats: { _ in
        }, editMessageMedia: { _, _ in
        }, copyText: { _ in
        }, requestMessageUpdate: { _ in
        }, cancelInteractiveKeyboardGestures: {
        }, automaticMediaDownloadSettings: MediaAutoDownloadSettings.defaultSettings,
           pollActionState: ChatInterfacePollActionState(), stickerSettings: ChatInterfaceStickerSettings(loopAnimatedStickers: false))
        self.hiddenMediaDisposable = context.sharedContext.mediaManager.galleryHiddenMediaManager.hiddenIds().start(next: { [weak self] ids in
            guard let strongSelf = self else {
                return
            }
            var hiddenMedia: [MessageId: [Media]] = [:]
            for id in ids {
                if case let .chat(accountId, messageId, media) = id, accountId == strongSelf.context.account.id {
                    hiddenMedia[messageId] = [media]
                }
            }
            strongSelf.chatInterfaceInteraction.hiddenMedia = hiddenMedia
            strongSelf.paneContainerNode.updateHiddenMedia()
        })
        
        self.backgroundColor = self.presentationData.theme.list.blocksBackgroundColor
        
        self.scrollNode.view.showsVerticalScrollIndicator = false
        if #available(iOS 11.0, *) {
            self.scrollNode.view.contentInsetAdjustmentBehavior = .never
        }
        self.scrollNode.view.alwaysBounceVertical = true
        self.scrollNode.view.scrollsToTop = false
        self.scrollNode.view.delegate = self
        self.addSubnode(self.scrollNode)
        self.scrollNode.addSubnode(self.paneContainerNode)
        self.addSubnode(self.headerNode)
        self.scrollNode.view.isScrollEnabled = !self.isMediaOnly
        
        self.paneContainerNode.chatControllerInteraction = self.chatInterfaceInteraction
        self.paneContainerNode.openPeerContextAction = { [weak self] peer, node, gesture in
            guard let strongSelf = self, let controller = strongSelf.controller else {
                return
            }
            let presentationData = strongSelf.presentationData
            let chatController = strongSelf.context.sharedContext.makeChatController(context: context, chatLocation: .peer(peer.id), subject: nil, botStart: nil, mode: .standard(previewing: true))
            chatController.canReadHistory.set(false)
            let items: [ContextMenuItem] = [
                .action(ContextMenuActionItem(text: presentationData.strings.Conversation_LinkDialogOpen, icon: { _ in nil }, action: { _, f in
                    f(.dismissWithoutContent)
                    self?.chatInterfaceInteraction.openPeer(peer.id, .default, nil)
                }))
            ]
            let contextController = ContextController(account: strongSelf.context.account, presentationData: presentationData, source: .controller(ContextControllerContentSourceImpl(controller: chatController, sourceNode: node)), items: .single(items), reactionItems: [], gesture: gesture)
            controller.presentInGlobalOverlay(contextController)
        }
        
        self.paneContainerNode.currentPaneUpdated = { [weak self] expand in
            guard let strongSelf = self else {
                return
            }
            if let (layout, navigationHeight) = strongSelf.validLayout {
                if strongSelf.headerNode.isAvatarExpanded {
                    let transition: ContainedViewLayoutTransition = .animated(duration: 0.35, curve: .spring)
                    
                    strongSelf.headerNode.updateIsAvatarExpanded(false, transition: transition)
                    strongSelf.updateNavigationExpansionPresentation(isExpanded: false, animated: true)
                    
                    if let (layout, navigationHeight) = strongSelf.validLayout {
                        strongSelf.containerLayoutUpdated(layout: layout, navigationHeight: navigationHeight, transition: transition, additive: true)
                    }
                }
                
                strongSelf.containerLayoutUpdated(layout: layout, navigationHeight: navigationHeight, transition: .immediate, additive: false)
                if expand {
                    strongSelf.scrollNode.view.setContentOffset(CGPoint(x: 0.0, y: strongSelf.paneContainerNode.frame.minY - navigationHeight), animated: true)
                }
            }
        }
        
        self.paneContainerNode.requestExpandTabs = { [weak self] in
            guard let strongSelf = self, let (_, navigationHeight) = strongSelf.validLayout else {
                return false
            }
            
            if strongSelf.headerNode.isAvatarExpanded {
                let transition: ContainedViewLayoutTransition = .animated(duration: 0.35, curve: .spring)
                
                strongSelf.headerNode.updateIsAvatarExpanded(false, transition: transition)
                strongSelf.updateNavigationExpansionPresentation(isExpanded: false, animated: true)
                
                if let (layout, navigationHeight) = strongSelf.validLayout {
                    strongSelf.containerLayoutUpdated(layout: layout, navigationHeight: navigationHeight, transition: transition, additive: true)
                }
            }
            
            let contentOffset = strongSelf.scrollNode.view.contentOffset
            let paneAreaExpansionFinalPoint: CGFloat = strongSelf.paneContainerNode.frame.minY - navigationHeight
            if contentOffset.y < paneAreaExpansionFinalPoint - CGFloat.ulpOfOne {
                strongSelf.scrollNode.view.setContentOffset(CGPoint(x: 0.0, y: paneAreaExpansionFinalPoint), animated: true)
                return true
            } else {
                return false
            }
        }
        
        self.paneContainerNode.requestPerformPeerMemberAction = { [weak self] member, action in
            guard let strongSelf = self else {
                return
            }
            switch action {
            case .open:
                strongSelf.openPeerInfo(peer: member.peer, isMember: true)
            case .promote:
                strongSelf.performMemberAction(member: member, action: .promote)
            case .restrict:
                strongSelf.performMemberAction(member: member, action: .restrict)
            case .remove:
                strongSelf.performMemberAction(member: member, action: .remove)
            }
        }
        
        self.headerNode.performButtonAction = { [weak self] key in
            self?.performButtonAction(key: key)
        }
        
        self.headerNode.cancelUpload = { [weak self] in
            guard let strongSelf = self else {
                return
            }
            if strongSelf.state.updatingAvatar != nil {
                strongSelf.updateAvatarDisposable.set(nil)
                strongSelf.state = strongSelf.state.withUpdatingAvatar(nil)
                if let (layout, navigationHeight) = strongSelf.validLayout {
                    strongSelf.containerLayoutUpdated(layout: layout, navigationHeight: navigationHeight, transition: .immediate, additive: false)
                }
            }
        }
        
        self.headerNode.requestAvatarExpansion = { [weak self] gallery, entries, centralEntry, _ in
            guard let strongSelf = self, let peer = strongSelf.data?.peer else {
                return
            }

            if strongSelf.state.updatingAvatar != nil {
                strongSelf.updateAvatarDisposable.set(nil)
                strongSelf.state = strongSelf.state.withUpdatingAvatar(nil)
                if let (layout, navigationHeight) = strongSelf.validLayout {
                    strongSelf.containerLayoutUpdated(layout: layout, navigationHeight: navigationHeight, transition: .immediate, additive: false)
                }
                return
            }
            
            guard peer.smallProfileImage != nil else {
                return
            }
            
            if !gallery {
                let transition: ContainedViewLayoutTransition = .animated(duration: 0.35, curve: .spring)
                strongSelf.headerNode.updateIsAvatarExpanded(true, transition: transition)
                strongSelf.updateNavigationExpansionPresentation(isExpanded: true, animated: true)
                
                if let (layout, navigationHeight) = strongSelf.validLayout {
                    strongSelf.containerLayoutUpdated(layout: layout, navigationHeight: navigationHeight, transition: transition, additive: true)
                }
                return
            }
            
            let entriesPromise = Promise<[AvatarGalleryEntry]>(entries)
            let galleryController = AvatarGalleryController(context: strongSelf.context, peer: peer, sourceCorners: .round(!strongSelf.headerNode.isAvatarExpanded), remoteEntries: entriesPromise, skipInitial: true, centralEntryIndex: centralEntry.flatMap { entries.firstIndex(of: $0) }, replaceRootController: { controller, ready in
            })
            galleryController.openAvatarSetup = { [weak self] completion in
                self?.openAvatarForEditing(fromGallery: true, completion: completion)
            }
            galleryController.avatarPhotoEditCompletion = { [weak self] image in
                self?.updateProfilePhoto(image)
            }
            galleryController.avatarVideoEditCompletion = { [weak self] image, asset, adjustments in
                self?.updateProfileVideo(image, asset: asset, adjustments: adjustments)
            }
            galleryController.removedEntry = { [weak self] entry in
                let _ = self?.headerNode.avatarListNode.listContainerNode.deleteItem(PeerInfoAvatarListItem(entry: entry))
            }
            strongSelf.hiddenAvatarRepresentationDisposable.set((galleryController.hiddenMedia |> deliverOnMainQueue).start(next: { entry in
                self?.headerNode.updateAvatarIsHidden(entry: entry)
            }))
            strongSelf.view.endEditing(true)
            strongSelf.controller?.present(galleryController, in: .window(.root), with: AvatarGalleryControllerPresentationArguments(transitionArguments: { entry in
                if let transitionNode = self?.headerNode.avatarTransitionArguments(entry: entry) {
                    return GalleryTransitionArguments(transitionNode: transitionNode, addToTransitionSurface: { view in
                        self?.headerNode.addToAvatarTransitionSurface(view: view)
                    })
                } else {
                    return nil
                }
            }))
            
            Queue.mainQueue().after(0.4) {
                strongSelf.resetHeaderExpansion()
            }
        }
        
        self.headerNode.requestOpenAvatarForEditing = { [weak self] confirm in
            guard let strongSelf = self else {
                return
            }
            if strongSelf.state.updatingAvatar != nil {
                let proceed = {
                    strongSelf.updateAvatarDisposable.set(nil)
                    strongSelf.state = strongSelf.state.withUpdatingAvatar(nil)
                    if let (layout, navigationHeight) = strongSelf.validLayout {
                        strongSelf.containerLayoutUpdated(layout: layout, navigationHeight: navigationHeight, transition: .immediate, additive: false)
                    }
                }
                if confirm {
                    let controller = ActionSheetController(presentationData: strongSelf.presentationData)
                    let dismissAction: () -> Void = { [weak controller] in
                        controller?.dismissAnimated()
                    }
                    
                    var items: [ActionSheetItem] = []
                    items.append(ActionSheetButtonItem(title: strongSelf.presentationData.strings.Settings_CancelUpload, color: .destructive, action: { [weak self] in
                        dismissAction()
                        proceed()
                    }))
                    controller.setItemGroups([
                        ActionSheetItemGroup(items: items),
                        ActionSheetItemGroup(items: [ActionSheetButtonItem(title: strongSelf.presentationData.strings.Common_Cancel, action: { dismissAction() })])
                    ])
                    strongSelf.controller?.present(controller, in: .window(.root), with: ViewControllerPresentationArguments(presentationAnimation: .modalSheet))
                } else {
                    proceed()
                }
            } else {
                strongSelf.openAvatarForEditing()
            }
        }
        
        self.headerNode.requestUpdateLayout = { [weak self] in
            guard let strongSelf = self else {
                return
            }
            if let (layout, navigationHeight) = strongSelf.validLayout {
                strongSelf.containerLayoutUpdated(layout: layout, navigationHeight: navigationHeight, transition: .immediate, additive: false)
            }
        }
        
        self.headerNode.navigationButtonContainer.performAction = { [weak self] key in
            guard let strongSelf = self else {
                return
            }
            switch key {
            case .edit:
                (strongSelf.controller?.parent as? TabBarController)?.updateIsTabBarHidden(true, transition: .animated(duration: 0.3, curve: .linear))
                strongSelf.state = strongSelf.state.withIsEditing(true)
                var updateOnCompletion = false
                if strongSelf.headerNode.isAvatarExpanded {
                    updateOnCompletion = true
                    strongSelf.headerNode.skipCollapseCompletion = true
                    strongSelf.headerNode.avatarListNode.avatarContainerNode.canAttachVideo = false
                    strongSelf.headerNode.editingContentNode.avatarNode.canAttachVideo = false
                    strongSelf.headerNode.avatarListNode.listContainerNode.isCollapsing = true
                    strongSelf.headerNode.updateIsAvatarExpanded(false, transition: .immediate)
                    strongSelf.updateNavigationExpansionPresentation(isExpanded: false, animated: true)
                }
                if let (layout, navigationHeight) = strongSelf.validLayout {
                    strongSelf.scrollNode.view.setContentOffset(CGPoint(), animated: false)
                    strongSelf.containerLayoutUpdated(layout: layout, navigationHeight: navigationHeight, transition: .immediate, additive: false)
                }
                UIView.transition(with: strongSelf.view, duration: 0.3, options: [.transitionCrossDissolve], animations: {
                }, completion: { _ in
                    if updateOnCompletion {
                        strongSelf.headerNode.skipCollapseCompletion = false
                        strongSelf.headerNode.avatarListNode.listContainerNode.isCollapsing = false
                        strongSelf.headerNode.avatarListNode.avatarContainerNode.canAttachVideo = true
                        strongSelf.headerNode.editingContentNode.avatarNode.canAttachVideo = true
                        strongSelf.headerNode.editingContentNode.avatarNode.reset()
                        if let (layout, navigationHeight) = strongSelf.validLayout {
                            strongSelf.containerLayoutUpdated(layout: layout, navigationHeight: navigationHeight, transition: .immediate, additive: false)
                        }
                    }
                })
                strongSelf.controller?.navigationItem.setLeftBarButton(UIBarButtonItem(title: strongSelf.presentationData.strings.Common_Cancel, style: .plain, target: strongSelf, action: #selector(strongSelf.editingCancelPressed)), animated: true)
            case .done, .cancel:
                (strongSelf.controller?.parent as? TabBarController)?.updateIsTabBarHidden(false, transition: .animated(duration: 0.3, curve: .linear))
                strongSelf.view.endEditing(true)
                if case .done = key {
                    guard let data = strongSelf.data else {
                        strongSelf.headerNode.navigationButtonContainer.performAction?(.cancel)
                        return
                    }
                    if let peer = data.peer as? TelegramUser {
                        if strongSelf.isSettings, let cachedData = data.cachedData as? CachedUserData {
                            let firstName = strongSelf.headerNode.editingContentNode.editingTextForKey(.firstName) ?? ""
                            let lastName = strongSelf.headerNode.editingContentNode.editingTextForKey(.lastName) ?? ""
                            let bio = strongSelf.state.updatingBio
                            
                            if peer.firstName != firstName || peer.lastName != lastName || (bio != nil && bio != cachedData.about) {
                                var updateNameSignal: Signal<Void, NoError> = .complete()
                                var hasProgress = false
                                if peer.firstName != firstName || peer.lastName != lastName {
                                    updateNameSignal = updateAccountPeerName(account: context.account, firstName: firstName, lastName: lastName)
                                    hasProgress = true
                                }
                                var updateBioSignal: Signal<Void, NoError> = .complete()
                                if let bio = bio, bio != cachedData.about {
                                    updateBioSignal = updateAbout(account: context.account, about: bio)
                                    |> `catch` { _ -> Signal<Void, NoError> in
                                        return .complete()
                                    }
                                    hasProgress = true
                                }
                                
                                var dismissStatus: (() -> Void)?
                                let statusController = OverlayStatusController(theme: strongSelf.presentationData.theme, type: .loading(cancelled: {
                                    dismissStatus?()
                                }))
                                dismissStatus = { [weak statusController] in
                                    self?.activeActionDisposable.set(nil)
                                    statusController?.dismiss()
                                }
                                if hasProgress {
                                    strongSelf.controller?.present(statusController, in: .window(.root))
                                }
                                strongSelf.activeActionDisposable.set((combineLatest(updateNameSignal, updateBioSignal) |> deliverOnMainQueue
                                |> deliverOnMainQueue).start(error: { _ in
                                    dismissStatus?()
                                    
                                    guard let strongSelf = self else {
                                        return
                                    }
                                    strongSelf.headerNode.navigationButtonContainer.performAction?(.cancel)
                                }, completed: {
                                    dismissStatus?()
                                    
                                    guard let strongSelf = self else {
                                        return
                                    }
                                    strongSelf.headerNode.navigationButtonContainer.performAction?(.cancel)
                                }))
                            } else {
                                strongSelf.headerNode.navigationButtonContainer.performAction?(.cancel)
                            }
                        } else if data.isContact {
                            let firstName = strongSelf.headerNode.editingContentNode.editingTextForKey(.firstName) ?? ""
                            let lastName = strongSelf.headerNode.editingContentNode.editingTextForKey(.lastName) ?? ""
                            
                            if peer.firstName != firstName || peer.lastName != lastName {
                                if firstName.isEmpty && lastName.isEmpty {
                                    if strongSelf.hapticFeedback == nil {
                                        strongSelf.hapticFeedback = HapticFeedback()
                                    }
                                    strongSelf.hapticFeedback?.error()
                                    strongSelf.headerNode.editingContentNode.shakeTextForKey(.firstName)
                                } else {
                                    var dismissStatus: (() -> Void)?
                                    let statusController = OverlayStatusController(theme: strongSelf.presentationData.theme, type: .loading(cancelled: {
                                        dismissStatus?()
                                    }))
                                    dismissStatus = { [weak statusController] in
                                        self?.activeActionDisposable.set(nil)
                                        statusController?.dismiss()
                                    }
                                    strongSelf.controller?.present(statusController, in: .window(.root))
                                    
                                    strongSelf.activeActionDisposable.set((updateContactName(account: context.account, peerId: peer.id, firstName: firstName, lastName: lastName)
                                    |> deliverOnMainQueue).start(error: { _ in
                                        dismissStatus?()
                                        
                                        guard let strongSelf = self else {
                                            return
                                        }
                                        strongSelf.headerNode.navigationButtonContainer.performAction?(.cancel)
                                    }, completed: {
                                        dismissStatus?()
                                        
                                        guard let strongSelf = self else {
                                            return
                                        }
                                        let context = strongSelf.context
                                        
                                        let _ = (getUserPeer(postbox: strongSelf.context.account.postbox, peerId: peer.id)
                                        |> mapToSignal { peer, _ -> Signal<Void, NoError> in
                                            guard let peer = peer as? TelegramUser, let phone = peer.phone, !phone.isEmpty else {
                                                return .complete()
                                            }
                                            return (context.sharedContext.contactDataManager?.basicDataForNormalizedPhoneNumber(DeviceContactNormalizedPhoneNumber(rawValue: formatPhoneNumber(phone))) ?? .single([]))
                                            |> take(1)
                                            |> mapToSignal { records -> Signal<Void, NoError> in
                                                var signals: [Signal<DeviceContactExtendedData?, NoError>] = []
                                                if let contactDataManager = context.sharedContext.contactDataManager {
                                                    for (id, basicData) in records {
                                                        signals.append(contactDataManager.appendContactData(DeviceContactExtendedData(basicData: DeviceContactBasicData(firstName: firstName, lastName: lastName, phoneNumbers: basicData.phoneNumbers), middleName: "", prefix: "", suffix: "", organization: "", jobTitle: "", department: "", emailAddresses: [], urls: [], addresses: [], birthdayDate: nil, socialProfiles: [], instantMessagingProfiles: [], note: ""), to: id))
                                                    }
                                                }
                                                return combineLatest(signals)
                                                |> mapToSignal { _ -> Signal<Void, NoError> in
                                                    return .complete()
                                                }
                                            }
                                        }).start()
                                        strongSelf.headerNode.navigationButtonContainer.performAction?(.cancel)
                                    }))
                                }
                            } else {
                                strongSelf.headerNode.navigationButtonContainer.performAction?(.cancel)
                            }
                        } else {
                            strongSelf.headerNode.navigationButtonContainer.performAction?(.cancel)
                        }
                    } else if let group = data.peer as? TelegramGroup, canEditPeerInfo(context: strongSelf.context, peer: group) {
                        let title = strongSelf.headerNode.editingContentNode.editingTextForKey(.title) ?? ""
                        let description = strongSelf.headerNode.editingContentNode.editingTextForKey(.description) ?? ""
                        
                        if title.isEmpty {
                            if strongSelf.hapticFeedback == nil {
                                strongSelf.hapticFeedback = HapticFeedback()
                            }
                            strongSelf.hapticFeedback?.error()
                            
                            strongSelf.headerNode.editingContentNode.shakeTextForKey(.title)
                        } else {
                            var updateDataSignals: [Signal<Never, Void>] = []
                            
                            var hasProgress = false
                            if title != group.title {
                                updateDataSignals.append(
                                    updatePeerTitle(account: strongSelf.context.account, peerId: group.id, title: title)
                                    |> ignoreValues
                                    |> mapError { _ in return Void() }
                                )
                                hasProgress = true
                            }
                            if description != (data.cachedData as? CachedGroupData)?.about {
                                updateDataSignals.append(
                                    updatePeerDescription(account: strongSelf.context.account, peerId: group.id, description: description.isEmpty ? nil : description)
                                    |> ignoreValues
                                    |> mapError { _ in return Void() }
                                )
                                hasProgress = true
                            }
                            var dismissStatus: (() -> Void)?
                            let statusController = OverlayStatusController(theme: strongSelf.presentationData.theme, type: .loading(cancelled: {
                                dismissStatus?()
                            }))
                            dismissStatus = { [weak statusController] in
                                self?.activeActionDisposable.set(nil)
                                statusController?.dismiss()
                            }
                            if hasProgress {
                                strongSelf.controller?.present(statusController, in: .window(.root))
                            }
                            strongSelf.activeActionDisposable.set((combineLatest(updateDataSignals)
                            |> deliverOnMainQueue).start(error: { _ in
                                dismissStatus?()
                                
                                guard let strongSelf = self else {
                                    return
                                }
                                strongSelf.headerNode.navigationButtonContainer.performAction?(.cancel)
                            }, completed: {
                                dismissStatus?()
                                
                                guard let strongSelf = self else {
                                    return
                                }
                                strongSelf.headerNode.navigationButtonContainer.performAction?(.cancel)
                            }))
                        }
                    } else if let channel = data.peer as? TelegramChannel, canEditPeerInfo(context: strongSelf.context, peer: channel) {
                        let title = strongSelf.headerNode.editingContentNode.editingTextForKey(.title) ?? ""
                        let description = strongSelf.headerNode.editingContentNode.editingTextForKey(.description) ?? ""
                        
                        let proceed: () -> Void = {
                            guard let strongSelf = self else {
                                return
                            }
                            
                            if title.isEmpty {
                                strongSelf.headerNode.editingContentNode.shakeTextForKey(.title)
                            } else {
                                var updateDataSignals: [Signal<Never, Void>] = []
                                var hasProgress = false
                                if title != channel.title {
                                    updateDataSignals.append(
                                        updatePeerTitle(account: strongSelf.context.account, peerId: channel.id, title: title)
                                        |> ignoreValues
                                        |> mapError { _ in return Void() }
                                    )
                                    hasProgress = true
                                }
                                if description != (data.cachedData as? CachedChannelData)?.about {
                                    updateDataSignals.append(
                                        updatePeerDescription(account: strongSelf.context.account, peerId: channel.id, description: description.isEmpty ? nil : description)
                                        |> ignoreValues
                                        |> mapError { _ in return Void() }
                                    )
                                    hasProgress = true
                                }
                                
                                var dismissStatus: (() -> Void)?
                                let statusController = OverlayStatusController(theme: strongSelf.presentationData.theme, type: .loading(cancelled: {
                                    dismissStatus?()
                                }))
                                dismissStatus = { [weak statusController] in
                                    self?.activeActionDisposable.set(nil)
                                    statusController?.dismiss()
                                }
                                if hasProgress {
                                    strongSelf.controller?.present(statusController, in: .window(.root))
                                }
                                strongSelf.activeActionDisposable.set((combineLatest(updateDataSignals)
                                |> deliverOnMainQueue).start(error: { _ in
                                    dismissStatus?()
                                    
                                    guard let strongSelf = self else {
                                        return
                                    }
                                    strongSelf.headerNode.navigationButtonContainer.performAction?(.cancel)
                                }, completed: {
                                    dismissStatus?()
                                    
                                    guard let strongSelf = self else {
                                        return
                                    }
                                    strongSelf.headerNode.navigationButtonContainer.performAction?(.cancel)
                                }))
                            }
                        }
                        
                        proceed()
                    } else {
                        strongSelf.headerNode.navigationButtonContainer.performAction?(.cancel)
                    }
                } else {
                    strongSelf.state = strongSelf.state.withIsEditing(false)
                    if let (layout, navigationHeight) = strongSelf.validLayout {
                        strongSelf.scrollNode.view.setContentOffset(CGPoint(), animated: false)
                        strongSelf.containerLayoutUpdated(layout: layout, navigationHeight: navigationHeight, transition: .immediate, additive: false)
                    }
                    UIView.transition(with: strongSelf.view, duration: 0.3, options: [.transitionCrossDissolve], animations: {
                    }, completion: nil)
                    strongSelf.controller?.navigationItem.setLeftBarButton(nil, animated: true)
                }
            case .select:
                strongSelf.state = strongSelf.state.withSelectedMessageIds(Set())
                if let (layout, navigationHeight) = strongSelf.validLayout {
                    strongSelf.containerLayoutUpdated(layout: layout, navigationHeight: navigationHeight, transition: .animated(duration: 0.4, curve: .spring), additive: false)
                }
                strongSelf.chatInterfaceInteraction.selectionState = strongSelf.state.selectedMessageIds.flatMap { ChatInterfaceSelectionState(selectedIds: $0) }
                strongSelf.paneContainerNode.updateSelectedMessageIds(strongSelf.state.selectedMessageIds, animated: true)
            case .selectionDone:
                strongSelf.state = strongSelf.state.withSelectedMessageIds(nil)
                if let (layout, navigationHeight) = strongSelf.validLayout {
                    strongSelf.containerLayoutUpdated(layout: layout, navigationHeight: navigationHeight, transition: .animated(duration: 0.4, curve: .spring), additive: false)
                }
                strongSelf.chatInterfaceInteraction.selectionState = strongSelf.state.selectedMessageIds.flatMap { ChatInterfaceSelectionState(selectedIds: $0) }
                strongSelf.paneContainerNode.updateSelectedMessageIds(strongSelf.state.selectedMessageIds, animated: true)
            case .search:
                strongSelf.activateSearch()
            case .editPhoto, .editVideo:
                break
            }
        }
        
        let screenData: Signal<PeerInfoScreenData, NoError>
        if self.isSettings {
            self.notificationExceptions.set(.single(NotificationExceptionsList(peers: [:], settings: [:]))
            |> then(
                notificationExceptionsList(postbox: context.account.postbox, network: context.account.network)
                |> map(Optional.init)
            ))
            self.privacySettings.set(.single(nil) |> then(requestAccountPrivacySettings(account: context.account) |> map(Optional.init)))
            self.archivedPacks.set(.single(nil) |> then(archivedStickerPacks(account: context.account) |> map(Optional.init)))
            self.hasPassport.set(.single(false) |> then(twoStepAuthData(context.account.network)
            |> map { value -> Bool in
                return value.hasSecretValues
            }
            |> `catch` { _ -> Signal<Bool, NoError> in
                return .single(false)
            }))
            self.cachedFaq.set(.single(nil) |> then(cachedFaqInstantPage(context: self.context) |> map(Optional.init)))
            
            screenData = peerInfoScreenSettingsData(context: context, peerId: peerId, accountsAndPeers: self.accountsAndPeers.get(), activeSessionsContextAndCount: self.activeSessionsContextAndCount.get(), notificationExceptions: self.notificationExceptions.get(), privacySettings: self.privacySettings.get(), archivedStickerPacks: self.archivedPacks.get(), hasPassport: self.hasPassport.get())
            
            self.headerNode.displayCopyContextMenu = { [weak self] node, copyPhone, copyUsername in
                guard let strongSelf = self, let data = strongSelf.data, let user = data.peer as? TelegramUser else {
                    return
                }
                var actions: [ContextMenuAction] = []
                if copyPhone, let phone = user.phone, !phone.isEmpty {
                    actions.append(ContextMenuAction(content: .text(title: strongSelf.presentationData.strings.Settings_CopyPhoneNumber, accessibilityLabel: strongSelf.presentationData.strings.Settings_CopyPhoneNumber), action: {
                        UIPasteboard.general.string = formatPhoneNumber(phone)
                    }))
                }
                
                if copyUsername, let username = user.username, !username.isEmpty {
                    actions.append(ContextMenuAction(content: .text(title: strongSelf.presentationData.strings.Settings_CopyUsername, accessibilityLabel: strongSelf.presentationData.strings.Settings_CopyUsername), action: {
                        UIPasteboard.general.string = username
                    }))
                }
                
                let contextMenuController = ContextMenuController(actions: actions)
                strongSelf.controller?.present(contextMenuController, in: .window(.root), with: ContextMenuControllerPresentationArguments(sourceNodeAndRect: { [weak self] in
                    if let strongSelf = self {
                        return (node, node.bounds.insetBy(dx: 0.0, dy: -2.0), strongSelf, strongSelf.view.bounds)
                    } else {
                        return nil
                    }
                }))
            }
        } else {
            screenData = peerInfoScreenData(context: context, peerId: peerId, strings: self.presentationData.strings, dateTimeFormat: self.presentationData.dateTimeFormat, isSettings: self.isSettings, ignoreGroupInCommon: ignoreGroupInCommon)
        }
        
        self.headerNode.avatarListNode.listContainerNode.currentIndexUpdated = { [weak self] in
            self?.updateNavigation(transition: .immediate, additive: true)
        }
        
        self.dataDisposable = (screenData
        |> deliverOnMainQueue).start(next: { [weak self] data in
            guard let strongSelf = self else {
                return
            }
            strongSelf.updateData(data)
        })
        
        if let _ = nearbyPeerDistance {
            self.preloadHistoryDisposable.set(self.context.account.addAdditionalPreloadHistoryPeerId(peerId: peerId))
            
            self.preloadedSticker.set(.single(nil)
            |> then(randomGreetingSticker(account: context.account)
            |> map { item in
                return item?.file
            }))
            
            self.preloadStickerDisposable.set((self.preloadedSticker.get()
            |> mapToSignal { sticker -> Signal<Void, NoError> in
                if let sticker = sticker {
                    let _ = freeMediaFileInteractiveFetched(account: context.account, fileReference: .standalone(media: sticker)).start()
                    return chatMessageAnimationData(postbox: context.account.postbox, resource: sticker.resource, fitzModifier: nil, width: 384, height: 384, synchronousLoad: false)
                    |> mapToSignal { _ -> Signal<Void, NoError> in
                        return .complete()
                    }
                } else {
                    return .complete()
                }
            }).start())
        }
    }
    
    deinit {
        self.dataDisposable?.dispose()
        self.hiddenMediaDisposable?.dispose()
        self.activeActionDisposable.dispose()
        self.resolveUrlDisposable.dispose()
        self.hiddenAvatarRepresentationDisposable.dispose()
        self.toggleShouldChannelMessagesSignaturesDisposable.dispose()
        self.editAvatarDisposable.dispose()
        self.selectAddMemberDisposable.dispose()
        self.addMemberDisposable.dispose()
        self.preloadHistoryDisposable.dispose()
        self.preloadStickerDisposable.dispose()
    }
    
    override func didLoad() {
        super.didLoad()
        
        self.view.disablesInteractiveTransitionGestureRecognizerNow = { [weak self] in
            if let strongSelf = self {
                return strongSelf.state.isEditing
            } else {
                return false
            }
        }
    }
    
    var canAttachVideo: Bool?
    
    private func updateData(_ data: PeerInfoScreenData) {
        let previousData = self.data
        var previousMemberCount: Int?
        if let data = self.data {
            if let members = data.members, case let .shortList(_, memberList) = members {
                previousMemberCount = memberList.count
            }
        }
        self.data = data
        if previousData?.members?.membersContext !== data.members?.membersContext {
            if let peer = data.peer, let _ = data.members {
                self.groupMembersSearchContext = GroupMembersSearchContext(context: self.context, peerId: peer.id)
            } else {
                self.groupMembersSearchContext = nil
            }
        }
        if let (layout, navigationHeight) = self.validLayout {
            var updatedMemberCount: Int?
            if let data = self.data {
                if let members = data.members, case let .shortList(_, memberList) = members {
                    updatedMemberCount = memberList.count
                }
            }
            
            var membersUpdated = false
            if let previousMemberCount = previousMemberCount, let updatedMemberCount = updatedMemberCount, previousMemberCount > updatedMemberCount {
                membersUpdated = true
            }
            
            self.containerLayoutUpdated(layout: layout, navigationHeight: navigationHeight, transition: self.didSetReady && membersUpdated ? .animated(duration: 0.3, curve: .spring) : .immediate)
        }
    }
    
    func scrollToTop() {
        if !self.paneContainerNode.scrollToTop() {
            self.scrollNode.view.setContentOffset(CGPoint(), animated: true)
        }
    }
    
    private func expandTabs() {
        if self.headerNode.isAvatarExpanded {
            let transition: ContainedViewLayoutTransition = .animated(duration: 0.35, curve: .spring)
            
            self.headerNode.updateIsAvatarExpanded(false, transition: transition)
            self.updateNavigationExpansionPresentation(isExpanded: false, animated: true)
            
            if let (layout, navigationHeight) = self.validLayout {
                self.containerLayoutUpdated(layout: layout, navigationHeight: navigationHeight, transition: transition, additive: true)
            }
        }
        
        if let (_, navigationHeight) = self.validLayout {
            let contentOffset = self.scrollNode.view.contentOffset
            let paneAreaExpansionFinalPoint: CGFloat = self.paneContainerNode.frame.minY - navigationHeight
            if contentOffset.y < paneAreaExpansionFinalPoint - CGFloat.ulpOfOne {
                self.scrollNode.view.setContentOffset(CGPoint(x: 0.0, y: paneAreaExpansionFinalPoint), animated: true)
            }
        }
    }
    
    @objc private func editingCancelPressed() {
        self.headerNode.navigationButtonContainer.performAction?(.cancel)
    }
    
    private func openMessage(id: MessageId) -> Bool {
        guard let controller = self.controller, let navigationController = controller.navigationController as? NavigationController else {
            return false
        }
        var foundGalleryMessage: Message?
        if let searchContentNode = self.searchDisplayController?.contentNode as? ChatHistorySearchContainerNode {
            if let galleryMessage = searchContentNode.messageForGallery(id) {
                let _ = (self.context.account.postbox.transaction { transaction -> Void in
                    if transaction.getMessage(galleryMessage.id) == nil {
                        storeMessageFromSearch(transaction: transaction, message: galleryMessage)
                    }
                }).start()
                foundGalleryMessage = galleryMessage
            }
        }
        if foundGalleryMessage == nil, let galleryMessage = self.paneContainerNode.findLoadedMessage(id: id) {
            foundGalleryMessage = galleryMessage
        }
        
        guard let galleryMessage = foundGalleryMessage else {
            return false
        }
        self.view.endEditing(true)
        
        return self.context.sharedContext.openChatMessage(OpenChatMessageParams(context: self.context, chatLocation: nil, chatLocationContextHolder: nil, message: galleryMessage, standalone: false, reverseMessageGalleryOrder: true, navigationController: navigationController, dismissInput: { [weak self] in
            self?.view.endEditing(true)
        }, present: { [weak self] c, a in
            self?.controller?.present(c, in: .window(.root), with: a, blockInteraction: true)
        }, transitionNode: { [weak self] messageId, media in
            guard let strongSelf = self else {
                return nil
            }
            return strongSelf.paneContainerNode.transitionNodeForGallery(messageId: messageId, media: media)
        }, addToTransitionSurface: { [weak self] view in
            guard let strongSelf = self else {
                return
            }
            strongSelf.paneContainerNode.currentPane?.node.addToTransitionSurface(view: view)
        }, openUrl: { [weak self] url in
            self?.openUrl(url: url, concealed: false, external: false)
        }, openPeer: { [weak self] peer, navigation in
            self?.openPeer(peerId: peer.id, navigation: navigation)
        }, callPeer: { peerId, isVideo in
            //self?.controllerInteraction?.callPeer(peerId)
        }, enqueueMessage: { _ in
        }, sendSticker: nil, setupTemporaryHiddenMedia: { _, _, _ in }, chatAvatarHiddenMedia: { _, _ in }))
    }
    
    private func openUrl(url: String, concealed: Bool, external: Bool) {
        openUserGeneratedUrl(context: self.context, url: url, concealed: concealed, present: { [weak self] c in
            self?.controller?.present(c, in: .window(.root))
        }, openResolved: { [weak self] tempResolved in
            guard let strongSelf = self else {
                return
            }
            
            let result: ResolvedUrl = external ? .externalUrl(url) : tempResolved
            
            strongSelf.context.sharedContext.openResolvedUrl(result, context: strongSelf.context, urlContext: .generic, navigationController: strongSelf.controller?.navigationController as? NavigationController, openPeer: { peerId, navigation in
                self?.openPeer(peerId: peerId, navigation: navigation)
            }, sendFile: nil,
               sendSticker: nil,
               present: { c, a in
                self?.controller?.present(c, in: .window(.root), with: a)
            }, dismissInput: {
                self?.view.endEditing(true)
            }, contentContext: nil)
        })
        
        let disposable = self.resolveUrlDisposable
        
        let resolvedUrl: Signal<ResolvedUrl, NoError>
        if external {
            resolvedUrl = .single(.externalUrl(url))
        } else {
            resolvedUrl = self.context.sharedContext.resolveUrl(account: self.context.account, url: url)
        }
    }
    
    private func openPeer(peerId: PeerId, navigation: ChatControllerInteractionNavigateToPeer) {
        switch navigation {
        case .default:
            if let navigationController = self.controller?.navigationController as? NavigationController {
                self.context.sharedContext.navigateToChatController(NavigateToChatControllerParams(navigationController: navigationController, context: self.context, chatLocation: .peer(peerId), keepStack: .always))
            }
        case let .chat(_, subject, peekData):
            if let navigationController = self.controller?.navigationController as? NavigationController {
                self.context.sharedContext.navigateToChatController(NavigateToChatControllerParams(navigationController: navigationController, context: self.context, chatLocation: .peer(peerId), subject: subject, keepStack: .always, peekData: peekData))
            }
        case .info:
            self.resolveUrlDisposable.set((self.context.account.postbox.loadedPeerWithId(peerId)
                |> take(1)
                |> deliverOnMainQueue).start(next: { [weak self] peer in
                    if let strongSelf = self, peer.restrictionText(platform: "ios", contentSettings: strongSelf.context.currentContentSettings.with { $0 }) == nil {
                        if let infoController = strongSelf.context.sharedContext.makePeerInfoController(context: strongSelf.context, peer: peer, mode: .generic, avatarInitiallyExpanded: false, fromChat: false) {
                            (strongSelf.controller?.navigationController as? NavigationController)?.pushViewController(infoController)
                        }
                    }
                }))
        case let .withBotStartPayload(startPayload):
            if let navigationController = self.controller?.navigationController as? NavigationController {
                self.context.sharedContext.navigateToChatController(NavigateToChatControllerParams(navigationController: navigationController, context: self.context, chatLocation: .peer(peerId), botStart: startPayload))
            }
        }
    }
    
    private func performButtonAction(key: PeerInfoHeaderButtonKey) {
        guard let controller = self.controller else {
            return
        }
        switch key {
        case .message:
            if let navigationController = controller.navigationController as? NavigationController {
                let _ = (self.preloadedSticker.get()
                |> take(1)
                |> deliverOnMainQueue).start(next: { [weak self] sticker in
                    if let strongSelf = self {
                        strongSelf.context.sharedContext.navigateToChatController(NavigateToChatControllerParams(navigationController: navigationController, context: strongSelf.context, chatLocation: .peer(strongSelf.peerId), keepStack: strongSelf.nearbyPeerDistance != nil ? .always : .default, peerNearbyData: strongSelf.nearbyPeerDistance.flatMap({ ChatPeerNearbyData(distance: $0, sticker: sticker) }), completion: { _ in
                            if strongSelf.nearbyPeerDistance != nil {
                                var viewControllers = navigationController.viewControllers
                                viewControllers = viewControllers.filter { controller in
                                    if controller is PeerInfoScreen {
                                        return false
                                    }
                                    return true
                                }
                                navigationController.setViewControllers(viewControllers, animated: false)
                            }
                        }))
                    }
                })
            }
        case .discussion:
            if let cachedData = self.data?.cachedData as? CachedChannelData, case let .known(maybeLinkedDiscussionPeerId) = cachedData.linkedDiscussionPeerId, let linkedDiscussionPeerId = maybeLinkedDiscussionPeerId {
                if let navigationController = controller.navigationController as? NavigationController {
                    self.context.sharedContext.navigateToChatController(NavigateToChatControllerParams(navigationController: navigationController, context: self.context, chatLocation: .peer(linkedDiscussionPeerId)))
                }
            }
        case .call:
            self.requestCall(isVideo: false)
        case .videoCall:
            self.requestCall(isVideo: true)
        case .mute:
            if let notificationSettings = self.data?.notificationSettings, case .muted = notificationSettings.muteState {
                let _ = updatePeerMuteSetting(account: self.context.account, peerId: self.peerId, muteInterval: nil).start()
            } else {
                let actionSheet = ActionSheetController(presentationData: self.presentationData)
                let dismissAction: () -> Void = { [weak actionSheet] in
                    actionSheet?.dismissAnimated()
                }
                var items: [ActionSheetItem] = []
                let muteValues: [Int32] = [
                    1 * 60 * 60,
                    24 * 60 * 60,
                    2 * 24 * 60 * 60,
                    Int32.max
                ]
                for delay in muteValues {
                    let title: String
                    if delay == Int32.max {
                        title = self.presentationData.strings.MuteFor_Forever
                    } else {
                        title = muteForIntervalString(strings: self.presentationData.strings, value: delay)
                    }
                    items.append(ActionSheetButtonItem(title: title, action: {
                        dismissAction()
                        
                        let _ = updatePeerMuteSetting(account: self.context.account, peerId: self.peerId, muteInterval: delay).start()
                    }))
                }
                
                actionSheet.setItemGroups([
                    ActionSheetItemGroup(items: items),
                    ActionSheetItemGroup(items: [ActionSheetButtonItem(title: self.presentationData.strings.Common_Cancel, action: { dismissAction() })])
                ])
                self.view.endEditing(true)
                controller.present(actionSheet, in: .window(.root))
            }
        case .more:
            guard let data = self.data, let peer = data.peer else {
                return
            }
            let actionSheet = ActionSheetController(presentationData: self.presentationData)
            let dismissAction: () -> Void = { [weak actionSheet] in
                actionSheet?.dismissAnimated()
            }
            var items: [ActionSheetItem] = []
            if !peerInfoHeaderButtons(peer: peer, cachedData: data.cachedData, isOpenedFromChat: self.isOpenedFromChat, videoCallsEnabled: self.videoCallsEnabled).contains(.search) || self.headerNode.isAvatarExpanded {
                items.append(ActionSheetButtonItem(title: presentationData.strings.ChatSearch_SearchPlaceholder, color: .accent, action: { [weak self] in
                    dismissAction()
                    self?.openChatWithMessageSearch()
                }))
            }
            if let user = peer as? TelegramUser {
                if let botInfo = user.botInfo {
                    if botInfo.flags.contains(.worksWithGroups) {
                        items.append(ActionSheetButtonItem(title: presentationData.strings.UserInfo_InviteBotToGroup, color: .accent, action: { [weak self] in
                            dismissAction()
                            self?.openAddBotToGroup()
                        }))
                    }
                    if user.username != nil {
                        items.append(ActionSheetButtonItem(title: presentationData.strings.UserInfo_ShareBot, color: .accent, action: { [weak self] in
                            dismissAction()
                            self?.openShareBot()
                        }))
                    }
                    
                    if let cachedData = data.cachedData as? CachedUserData, let botInfo = cachedData.botInfo {
                        for command in botInfo.commands {
                            if command.text == "settings" {
                                items.append(ActionSheetButtonItem(title: presentationData.strings.UserInfo_BotSettings, color: .accent, action: { [weak self] in
                                    dismissAction()
                                    self?.performBotCommand(command: .settings)
                                }))
                            } else if command.text == "help" {
                                items.append(ActionSheetButtonItem(title: presentationData.strings.UserInfo_BotHelp, color: .accent, action: { [weak self] in
                                    dismissAction()
                                    self?.performBotCommand(command: .help)
                                }))
                            } else if command.text == "privacy" {
                                items.append(ActionSheetButtonItem(title: presentationData.strings.UserInfo_BotPrivacy, color: .accent, action: { [weak self] in
                                    dismissAction()
                                    self?.performBotCommand(command: .privacy)
                                }))
                            }
                        }
                    }
                }
                
                if user.botInfo == nil && data.isContact {
                    items.append(ActionSheetButtonItem(title: presentationData.strings.Profile_ShareContactButton, color: .accent, action: { [weak self] in
                        dismissAction()
                        guard let strongSelf = self else {
                            return
                        }
                        if let peer = strongSelf.data?.peer as? TelegramUser, let phone = peer.phone {
                            let contact = TelegramMediaContact(firstName: peer.firstName ?? "", lastName: peer.lastName ?? "", phoneNumber: phone, peerId: peer.id, vCardData: nil)
                            let shareController = ShareController(context: strongSelf.context, subject: .media(.standalone(media: contact)))
                            strongSelf.controller?.present(shareController, in: .window(.root))
                        }
                    }))
                }
                
                if self.peerId.namespace == Namespaces.Peer.CloudUser && user.botInfo == nil && !user.flags.contains(.isSupport) {
                    items.append(ActionSheetButtonItem(title: presentationData.strings.UserInfo_StartSecretChat, color: .accent, action: { [weak self] in
                        dismissAction()
                        self?.openStartSecretChat()
                    }))
                    if data.isContact {
                        items.append(ActionSheetButtonItem(title: presentationData.strings.Conversation_BlockUser, color: .destructive, action: { [weak self] in
                            dismissAction()
                            self?.updateBlocked(block: true)
                        }))
                    }
                }
            } else if let channel = peer as? TelegramChannel {
                if let cachedData = self.data?.cachedData as? CachedChannelData, cachedData.flags.contains(.canViewStats) {
                    items.append(ActionSheetButtonItem(title: presentationData.strings.ChannelInfo_Stats, color: .accent, action: { [weak self] in
                        dismissAction()
                        self?.openStats()
                    }))
                }
                
                var canReport = true
                if channel.isVerified {
                    canReport = false
                }
                if channel.adminRights != nil {
                    canReport = false
                }
                if channel.flags.contains(.isCreator) {
                    canReport = false
                }
                if canReport {
                    items.append(ActionSheetButtonItem(title: presentationData.strings.ReportPeer_Report, color: .destructive, action: { [weak self] in
                        dismissAction()
                        self?.openReport(user: false)
                    }))
                }
                
                switch channel.info {
                case .broadcast:
                    if channel.flags.contains(.isCreator) {
                        items.append(ActionSheetButtonItem(title: presentationData.strings.ChannelInfo_DeleteChannel, color: .destructive, action: { [weak self] in
                            dismissAction()
                            self?.openDeletePeer()
                        }))
                    } else {
                        if !peerInfoHeaderButtons(peer: peer, cachedData: data.cachedData, isOpenedFromChat: self.isOpenedFromChat, videoCallsEnabled: self.videoCallsEnabled).contains(.leave) {
                            if case .member = channel.participationStatus {
                                items.append(ActionSheetButtonItem(title: presentationData.strings.Channel_LeaveChannel, color: .destructive, action: { [weak self] in
                                    dismissAction()
                                    self?.openLeavePeer()
                                }))
                            }
                        }
                    }
                case .group:
                    if channel.flags.contains(.isCreator) {
                        items.append(ActionSheetButtonItem(title: presentationData.strings.ChannelInfo_DeleteGroup, color: .destructive, action: { [weak self] in
                            dismissAction()
                            self?.openDeletePeer()
                        }))
                    } else {
                        if case .member = channel.participationStatus {
                            items.append(ActionSheetButtonItem(title: presentationData.strings.Group_LeaveGroup, color: .destructive, action: { [weak self] in
                                dismissAction()
                                self?.openLeavePeer()
                            }))
                        }
                    }
                }
            } else if let group = peer as? TelegramGroup {
                if case .Member = group.membership {
                    items.append(ActionSheetButtonItem(title: presentationData.strings.Group_LeaveGroup, color: .destructive, action: { [weak self] in
                        dismissAction()
                        self?.openLeavePeer()
                    }))
                }
            }
            actionSheet.setItemGroups([
                ActionSheetItemGroup(items: items),
                ActionSheetItemGroup(items: [ActionSheetButtonItem(title: self.presentationData.strings.Common_Cancel, action: { dismissAction() })])
            ])
            self.view.endEditing(true)
            controller.present(actionSheet, in: .window(.root))
        case .addMember:
            self.openAddMember()
        case .search:
            self.openChatWithMessageSearch()
        case .leave:
            self.openLeavePeer()
        }
    }
    
    private func openChatWithMessageSearch() {
        if let navigationController = (self.controller?.navigationController as? NavigationController) {
            let _ = (self.preloadedSticker.get()
            |> take(1)
            |> deliverOnMainQueue).start(next: { [weak self] sticker in
                if let strongSelf = self {
                    strongSelf.context.sharedContext.navigateToChatController(NavigateToChatControllerParams(navigationController: navigationController, context: strongSelf.context, chatLocation: .peer(strongSelf.peerId), keepStack: strongSelf.nearbyPeerDistance != nil ? .always : .default, activateMessageSearch: (.everything, ""), peerNearbyData:  strongSelf.nearbyPeerDistance.flatMap({ ChatPeerNearbyData(distance: $0, sticker: sticker) }), completion: { _ in
                        if strongSelf.nearbyPeerDistance != nil {
                            var viewControllers = navigationController.viewControllers
                            viewControllers = viewControllers.filter { controller in
                                if controller is PeerInfoScreen {
                                    return false
                                }
                                return true
                            }
                            navigationController.setViewControllers(viewControllers, animated: false)
                        }
                    }))
                }
            })
        }
    }
    
    private func openStartSecretChat() {
        let peerId = self.peerId
        let _ = (self.context.account.postbox.transaction { transaction -> (Peer?, PeerId?) in
            let peer = transaction.getPeer(peerId)
            let filteredPeerIds = Array(transaction.getAssociatedPeerIds(peerId)).filter { $0.namespace == Namespaces.Peer.SecretChat }
            var activeIndices: [ChatListIndex] = []
            for associatedId in filteredPeerIds {
                if let state = (transaction.getPeer(associatedId) as? TelegramSecretChat)?.embeddedState {
                    switch state {
                        case .active, .handshake:
                            if let (_, index) = transaction.getPeerChatListIndex(associatedId) {
                                activeIndices.append(index)
                            }
                        default:
                            break
                    }
                }
            }
            activeIndices.sort()
            if let index = activeIndices.last {
                return (peer, index.messageIndex.id.peerId)
            } else {
                return (peer, nil)
            }
        }
        |> deliverOnMainQueue).start(next: { [weak self] peer, currentPeerId in
            guard let strongSelf = self else {
                return
            }
            if false, let currentPeerId = currentPeerId {
                if let navigationController = (strongSelf.controller?.navigationController as? NavigationController) {
                    strongSelf.context.sharedContext.navigateToChatController(NavigateToChatControllerParams(navigationController: navigationController, context: strongSelf.context, chatLocation: .peer(currentPeerId)))
                }
            } else if let controller = strongSelf.controller {
                let displayTitle = peer?.displayTitle(strings: strongSelf.presentationData.strings, displayOrder: strongSelf.presentationData.nameDisplayOrder) ?? ""
                controller.present(textAlertController(context: strongSelf.context, title: nil, text: strongSelf.presentationData.strings.UserInfo_StartSecretChatConfirmation(displayTitle).0, actions: [TextAlertAction(type: .genericAction, title: strongSelf.presentationData.strings.Common_Cancel, action: {}), TextAlertAction(type: .defaultAction, title: strongSelf.presentationData.strings.UserInfo_StartSecretChatStart, action: {
                    guard let strongSelf = self else {
                        return
                    }
                    var createSignal = createSecretChat(account: strongSelf.context.account, peerId: peerId)
                    var cancelImpl: (() -> Void)?
                    let progressSignal = Signal<Never, NoError> { subscriber in
                        if let strongSelf = self {
                            let statusController = OverlayStatusController(theme: strongSelf.presentationData.theme, type: .loading(cancelled: {
                                cancelImpl?()
                            }))
                            strongSelf.controller?.present(statusController, in: .window(.root))
                            return ActionDisposable { [weak statusController] in
                                Queue.mainQueue().async() {
                                    statusController?.dismiss()
                                }
                            }
                        } else {
                            return EmptyDisposable
                        }
                    }
                    |> runOn(Queue.mainQueue())
                    |> delay(0.15, queue: Queue.mainQueue())
                    let progressDisposable = progressSignal.start()
                    
                    createSignal = createSignal
                    |> afterDisposed {
                        Queue.mainQueue().async {
                            progressDisposable.dispose()
                        }
                    }
                    let createSecretChatDisposable = MetaDisposable()
                    cancelImpl = {
                        createSecretChatDisposable.set(nil)
                    }
                    
                    createSecretChatDisposable.set((createSignal
                    |> deliverOnMainQueue).start(next: { peerId in
                        guard let strongSelf = self else {
                            return
                        }
                        if let navigationController = (strongSelf.controller?.navigationController as? NavigationController) {
                            strongSelf.context.sharedContext.navigateToChatController(NavigateToChatControllerParams(navigationController: navigationController, context: strongSelf.context, chatLocation: .peer(peerId)))
                        }
                    }, error: { _ in
                        guard let strongSelf = self else {
                            return
                        }
                        strongSelf.controller?.present(textAlertController(context: strongSelf.context, title: nil, text: strongSelf.presentationData.strings.Login_UnknownError, actions: [TextAlertAction(type: .defaultAction, title: strongSelf.presentationData.strings.Common_OK, action: {})]), in: .window(.root))
                    }))
                })]), in: .window(.root))
            }
        })
    }
    
    private func openUsername(value: String) {
        let shareController = ShareController(context: self.context, subject: .url("https://t.me/\(value)"))
        self.view.endEditing(true)
        self.controller?.present(shareController, in: .window(.root))
    }
    
    private func requestCall(isVideo: Bool) {
        if let peer = self.data?.peer as? TelegramChannel {
            self.context.sharedContext.callManager?.requestOrJoinGroupCall(context: self.context, peerId: peer.id)
            
            return
        }
        
        guard let peer = self.data?.peer as? TelegramUser, let cachedUserData = self.data?.cachedData as? CachedUserData else {
            return
        }
        if cachedUserData.callsPrivate {
            self.controller?.present(textAlertController(context: self.context, title: self.presentationData.strings.Call_ConnectionErrorTitle, text: self.presentationData.strings.Call_PrivacyErrorMessage(peer.compactDisplayTitle).0, actions: [TextAlertAction(type: .defaultAction, title: self.presentationData.strings.Common_OK, action: {})]), in: .window(.root))
            return
        }
            
        let callResult = self.context.sharedContext.callManager?.requestCall(context: self.context, peerId: peer.id, isVideo: isVideo, endCurrentIfAny: false)
        if let callResult = callResult, case let .alreadyInProgress(currentPeerId) = callResult {
            if currentPeerId == peer.id {
                self.context.sharedContext.navigateToCurrentCall()
            } else {
                let presentationData = self.presentationData
                let _ = (self.context.account.postbox.transaction { transaction -> (Peer?, Peer?) in
                    return (transaction.getPeer(peer.id), currentPeerId.flatMap(transaction.getPeer))
                } |> deliverOnMainQueue).start(next: { [weak self] peer, current in
                    if let peer = peer {
                        if let strongSelf = self, let current = current {
                            strongSelf.controller?.present(textAlertController(context: strongSelf.context, title: presentationData.strings.Call_CallInProgressTitle, text: presentationData.strings.Call_CallInProgressMessage(current.compactDisplayTitle, peer.compactDisplayTitle).0, actions: [TextAlertAction(type: .defaultAction, title: presentationData.strings.Common_Cancel, action: {}), TextAlertAction(type: .genericAction, title: presentationData.strings.Common_OK, action: {
                                if let strongSelf = self {
                                    let _ = strongSelf.context.sharedContext.callManager?.requestCall(context: strongSelf.context, peerId: peer.id, isVideo: isVideo, endCurrentIfAny: true)
                                }
                            })]), in: .window(.root))
                        } else if let strongSelf = self {
                            strongSelf.controller?.present(textAlertController(context: strongSelf.context, title: presentationData.strings.Call_CallInProgressTitle, text: presentationData.strings.Call_ExternalCallInProgressMessage, actions: [TextAlertAction(type: .genericAction, title: presentationData.strings.Common_OK, action: {
                            })]), in: .window(.root))
                        }
                    }
                })
                
                /*let _ = (self.context.account.postbox.transaction { transaction -> (Peer?, Peer?) in
                    return (transaction.getPeer(peer.id), transaction.getPeer(currentPeerId))
                }
                |> deliverOnMainQueue).start(next: { [weak self] peer, current in
                    guard let strongSelf = self else {
                        return
                    }
                    if let peer = peer, let current = current {
                        strongSelf.controller?.present(textAlertController(context: strongSelf.context, title: strongSelf.presentationData.strings.Call_CallInProgressTitle, text: strongSelf.presentationData.strings.Call_CallInProgressMessage(current.compactDisplayTitle, peer.compactDisplayTitle).0, actions: [TextAlertAction(type: .defaultAction, title: strongSelf.presentationData.strings.Common_Cancel, action: {}), TextAlertAction(type: .genericAction, title: strongSelf.presentationData.strings.Common_OK, action: {
                            guard let strongSelf = self else {
                                return
                            }
                            let _ = strongSelf.context.sharedContext.callManager?.requestCall(context: strongSelf.context, peerId: peer.id, isVideo: isVideo, endCurrentIfAny: true)
                        })]), in: .window(.root))
                    }
                })*/
            }
        }
    }
    
    private func openPhone(value: String) {
        let _ = (getUserPeer(postbox: self.context.account.postbox, peerId: peerId)
        |> deliverOnMainQueue).start(next: { [weak self] peer, _ in
            guard let strongSelf = self else {
                return
            }
            if let peer = peer as? TelegramUser, let peerPhoneNumber = peer.phone, formatPhoneNumber(value) == formatPhoneNumber(peerPhoneNumber) {
                let actionSheet = ActionSheetController(presentationData: strongSelf.presentationData)
                let dismissAction: () -> Void = { [weak actionSheet] in
                    actionSheet?.dismissAnimated()
                }
                actionSheet.setItemGroups([
                    ActionSheetItemGroup(items: [
                        ActionSheetButtonItem(title: strongSelf.presentationData.strings.UserInfo_TelegramCall, action: {
                            dismissAction()
                            self?.requestCall(isVideo: false)
                        }),
                        ActionSheetButtonItem(title: strongSelf.presentationData.strings.UserInfo_PhoneCall, action: {
                            dismissAction()
                            
                            guard let strongSelf = self else {
                                return
                            }
                            strongSelf.context.sharedContext.applicationBindings.openUrl("tel:\(formatPhoneNumber(value).replacingOccurrences(of: " ", with: ""))")
                        }),
                    ]),
                    ActionSheetItemGroup(items: [ActionSheetButtonItem(title: strongSelf.presentationData.strings.Common_Cancel, action: { dismissAction() })])
                ])
                strongSelf.view.endEditing(true)
                strongSelf.controller?.present(actionSheet, in: .window(.root))
            } else {
                strongSelf.context.sharedContext.applicationBindings.openUrl("tel:\(formatPhoneNumber(value).replacingOccurrences(of: " ", with: ""))")
            }
        })
    }
    
    private func editingOpenNotificationSettings() {
        let peerId = self.peerId
        let _ = (self.context.account.postbox.transaction { transaction -> (TelegramPeerNotificationSettings, GlobalNotificationSettings) in
            let peerSettings: TelegramPeerNotificationSettings = (transaction.getPeerNotificationSettings(peerId) as? TelegramPeerNotificationSettings) ?? TelegramPeerNotificationSettings.defaultSettings
            let globalSettings: GlobalNotificationSettings = (transaction.getPreferencesEntry(key: PreferencesKeys.globalNotifications) as? GlobalNotificationSettings) ?? GlobalNotificationSettings.defaultSettings
            return (peerSettings, globalSettings)
        }
        |> deliverOnMainQueue).start(next: { [weak self] peerSettings, globalSettings in
            guard let strongSelf = self else {
                return
            }
            let muteSettingsController = notificationMuteSettingsController(presentationData: strongSelf.presentationData, notificationSettings: globalSettings.effective.groupChats, soundSettings: nil, openSoundSettings: {
                guard let strongSelf = self else {
                    return
                }
                let soundController = notificationSoundSelectionController(context: strongSelf.context, isModal: true, currentSound: peerSettings.messageSound, defaultSound: globalSettings.effective.groupChats.sound, completion: { sound in
                    guard let strongSelf = self else {
                        return
                    }
                    let _ = updatePeerNotificationSoundInteractive(account: strongSelf.context.account, peerId: strongSelf.peerId, sound: sound).start()
                })
                soundController.navigationPresentation = .modal
                strongSelf.controller?.push(soundController)
            }, updateSettings: { value in
                guard let strongSelf = self else {
                    return
                }
                let _ = updatePeerMuteSetting(account: strongSelf.context.account, peerId: strongSelf.peerId, muteInterval: value).start()
            })
            strongSelf.view.endEditing(true)
            strongSelf.controller?.present(muteSettingsController, in: .window(.root))
        })
    }
    
    private func editingOpenSoundSettings() {
        let peerId = self.peerId
        let _ = (self.context.account.postbox.transaction { transaction -> (TelegramPeerNotificationSettings, GlobalNotificationSettings) in
            let peerSettings: TelegramPeerNotificationSettings = (transaction.getPeerNotificationSettings(peerId) as? TelegramPeerNotificationSettings) ?? TelegramPeerNotificationSettings.defaultSettings
            let globalSettings: GlobalNotificationSettings = (transaction.getPreferencesEntry(key: PreferencesKeys.globalNotifications) as? GlobalNotificationSettings) ?? GlobalNotificationSettings.defaultSettings
            return (peerSettings, globalSettings)
        }
        |> deliverOnMainQueue).start(next: { [weak self] peerSettings, globalSettings in
            guard let strongSelf = self else {
                return
            }
            
            let soundController = notificationSoundSelectionController(context: strongSelf.context, isModal: true, currentSound: peerSettings.messageSound, defaultSound: globalSettings.effective.groupChats.sound, completion: { sound in
                guard let strongSelf = self else {
                    return
                }
                let _ = updatePeerNotificationSoundInteractive(account: strongSelf.context.account, peerId: strongSelf.peerId, sound: sound).start()
            })
            strongSelf.controller?.push(soundController)
        })
    }
    
    private func editingToggleShowMessageText(value: Bool) {
        let _ = (getUserPeer(postbox: self.context.account.postbox, peerId: self.peerId)
        |> deliverOnMainQueue).start(next: { [weak self] peer, _ in
            guard let strongSelf = self, let peer = peer else {
                return
            }
            let _ = updatePeerDisplayPreviewsSetting(account: strongSelf.context.account, peerId: peer.id, displayPreviews: value ? .show : .hide).start()
        })
    }
    
    private func requestDeleteContact() {
        let actionSheet = ActionSheetController(presentationData: self.presentationData)
        let dismissAction: () -> Void = { [weak actionSheet] in
            actionSheet?.dismissAnimated()
        }
        actionSheet.setItemGroups([
            ActionSheetItemGroup(items: [
                ActionSheetButtonItem(title: self.presentationData.strings.UserInfo_DeleteContact, color: .destructive, action: { [weak self] in
                    dismissAction()
                    guard let strongSelf = self else {
                        return
                    }
                    let _ = (getUserPeer(postbox: strongSelf.context.account.postbox, peerId: strongSelf.peerId)
                    |> deliverOnMainQueue).start(next: { peer, _ in
                        guard let peer = peer, let strongSelf = self else {
                            return
                        }
                        let deleteContactFromDevice: Signal<Never, NoError>
                        if let contactDataManager = strongSelf.context.sharedContext.contactDataManager {
                            deleteContactFromDevice = contactDataManager.deleteContactWithAppSpecificReference(peerId: peer.id)
                        } else {
                            deleteContactFromDevice = .complete()
                        }
                        
                        var deleteSignal = deleteContactPeerInteractively(account: strongSelf.context.account, peerId: peer.id)
                        |> then(deleteContactFromDevice)
                        
                        let progressSignal = Signal<Never, NoError> { subscriber in
                            guard let strongSelf = self else {
                                return EmptyDisposable
                            }
                            let presentationData = strongSelf.context.sharedContext.currentPresentationData.with { $0 }
                            let statusController = OverlayStatusController(theme: presentationData.theme, type: .loading(cancelled: nil))
                            strongSelf.controller?.present(statusController, in: .window(.root))
                            return ActionDisposable { [weak statusController] in
                                Queue.mainQueue().async() {
                                    statusController?.dismiss()
                                }
                            }
                        }
                        |> runOn(Queue.mainQueue())
                        |> delay(0.15, queue: Queue.mainQueue())
                        let progressDisposable = progressSignal.start()
                        
                        deleteSignal = deleteSignal
                        |> afterDisposed {
                            Queue.mainQueue().async {
                                progressDisposable.dispose()
                            }
                        }
                        
                        strongSelf.activeActionDisposable.set((deleteSignal
                        |> deliverOnMainQueue).start(completed: {
                            self?.controller?.dismiss()
                        }))
                        
                        deleteSendMessageIntents(peerId: strongSelf.peerId)
                    })
                })
            ]),
            ActionSheetItemGroup(items: [ActionSheetButtonItem(title: self.presentationData.strings.Common_Cancel, action: { dismissAction() })])
        ])
        self.view.endEditing(true)
        self.controller?.present(actionSheet, in: .window(.root))
    }
    
    private func openChat() {
        if let navigationController = self.controller?.navigationController as? NavigationController {
            let _ = (self.preloadedSticker.get()
            |> take(1)
            |> deliverOnMainQueue).start(next: { [weak self] sticker in
                if let strongSelf = self {
                    strongSelf.context.sharedContext.navigateToChatController(NavigateToChatControllerParams(navigationController: navigationController, context: strongSelf.context, chatLocation: .peer(strongSelf.peerId), keepStack: strongSelf.nearbyPeerDistance != nil ? .always : .default, peerNearbyData: strongSelf.nearbyPeerDistance.flatMap({ ChatPeerNearbyData(distance: $0, sticker: sticker) }), completion: { _ in
                        if strongSelf.nearbyPeerDistance != nil {
                            var viewControllers = navigationController.viewControllers
                            viewControllers = viewControllers.filter { controller in
                                if controller is PeerInfoScreen {
                                    return false
                                }
                                return true
                            }
                            navigationController.setViewControllers(viewControllers, animated: false)
                        }
                    }))
                }
            })
        }
    }
    
    private func openAddContact() {
        let _ = (getUserPeer(postbox: self.context.account.postbox, peerId: self.peerId)
        |> deliverOnMainQueue).start(next: { [weak self] peer, _ in
            guard let strongSelf = self, let peer = peer else {
                return
            }
            openAddPersonContactImpl(context: strongSelf.context, peerId: peer.id, pushController: { c in
                self?.controller?.push(c)
            }, present: { c, a in
                self?.controller?.present(c, in: .window(.root), with: a)
            })
        })
    }
    
    private func updateBlocked(block: Bool) {
        let _ = (getUserPeer(postbox: self.context.account.postbox, peerId: self.peerId)
        |> take(1)
        |> deliverOnMainQueue).start(next: { [weak self] peer, _ in
            guard let strongSelf = self, let peer = peer else {
                return
            }
            
            let presentationData = strongSelf.presentationData
            if let peer = peer as? TelegramUser, let _ = peer.botInfo {
                strongSelf.activeActionDisposable.set(requestUpdatePeerIsBlocked(account: strongSelf.context.account, peerId: peer.id, isBlocked: block).start())
                if !block {
                    let _ = enqueueMessages(account: strongSelf.context.account, peerId: peer.id, messages: [.message(text: "/start", attributes: [], mediaReference: nil, replyToMessageId: nil, localGroupingKey: nil)]).start()
                    if let navigationController = strongSelf.controller?.navigationController as? NavigationController {
                        strongSelf.context.sharedContext.navigateToChatController(NavigateToChatControllerParams(navigationController: navigationController, context: strongSelf.context, chatLocation: .peer(peer.id)))
                    }
                }
            } else {
                if block {
                    let presentationData = strongSelf.presentationData
                    let actionSheet = ActionSheetController(presentationData: presentationData)
                    let dismissAction: () -> Void = { [weak actionSheet] in
                        actionSheet?.dismissAnimated()
                    }
                    let reportSpam = false
                    let deleteChat = false
                    actionSheet.setItemGroups([
                        ActionSheetItemGroup(items: [
                            ActionSheetTextItem(title: presentationData.strings.UserInfo_BlockConfirmationTitle(peer.compactDisplayTitle).0),
                            ActionSheetButtonItem(title: presentationData.strings.UserInfo_BlockActionTitle(peer.compactDisplayTitle).0, color: .destructive, action: {
                                dismissAction()
                                guard let strongSelf = self else {
                                    return
                                }
                                
                                strongSelf.activeActionDisposable.set(requestUpdatePeerIsBlocked(account: strongSelf.context.account, peerId: peer.id, isBlocked: true).start())
                                if deleteChat {
                                    let _ = removePeerChat(account: strongSelf.context.account, peerId: strongSelf.peerId, reportChatSpam: reportSpam).start()
                                    (strongSelf.controller?.navigationController as? NavigationController)?.popToRoot(animated: true)
                                } else if reportSpam {
                                    let _ = reportPeer(account: strongSelf.context.account, peerId: strongSelf.peerId, reason: .spam).start()
                                }
                                
                                deleteSendMessageIntents(peerId: strongSelf.peerId)
                            })
                        ]),
                        ActionSheetItemGroup(items: [ActionSheetButtonItem(title: presentationData.strings.Common_Cancel, action: { dismissAction() })])
                    ])
                    strongSelf.view.endEditing(true)
                    strongSelf.controller?.present(actionSheet, in: .window(.root))
                } else {
                    let text: String
                    if block {
                        text = presentationData.strings.UserInfo_BlockConfirmation(peer.displayTitle(strings: presentationData.strings, displayOrder: presentationData.nameDisplayOrder)).0
                    } else {
                        text = presentationData.strings.UserInfo_UnblockConfirmation(peer.displayTitle(strings: presentationData.strings, displayOrder: presentationData.nameDisplayOrder)).0
                    }
                    strongSelf.controller?.present(textAlertController(context: strongSelf.context, title: nil, text: text, actions: [TextAlertAction(type: .defaultAction, title: presentationData.strings.Common_No, action: {}), TextAlertAction(type: .genericAction, title: presentationData.strings.Common_Yes, action: {
                        guard let strongSelf = self else {
                            return
                        }
                        strongSelf.activeActionDisposable.set(requestUpdatePeerIsBlocked(account: strongSelf.context.account, peerId: peer.id, isBlocked: block).start())
                    })]), in: .window(.root))
                }
            }
        })
    }
    
    private func openStats() {
        guard let controller = self.controller, let data = self.data, let peer = data.peer, let cachedData = data.cachedData else {
            return
        }
        self.view.endEditing(true)
        
        let statsController: ViewController
        if let channel = peer as? TelegramChannel, case .group = channel.info {
            statsController = groupStatsController(context: self.context, peerId: peer.id, cachedPeerData: cachedData)
        } else {
            statsController = channelStatsController(context: self.context, peerId: peer.id, cachedPeerData: cachedData)
        }
        controller.push(statsController)
    }
    
    private func openReport(user: Bool) {
        guard let controller = self.controller else {
            return
        }
        self.view.endEditing(true)
        
        let options: [PeerReportOption]
        if user {
            options = [.spam, .violence, .pornography, .childAbuse]
        } else {
            options = [.spam, .violence, .pornography, .childAbuse, .copyright, .other]
        }
        controller.present(peerReportOptionsController(context: self.context, subject: .peer(self.peerId), options: options, present: { [weak controller] c, a in
            controller?.present(c, in: .window(.root), with: a)
        }, push: { [weak controller] c in
            controller?.push(c)
        }, completion: { _ in }), in: .window(.root))
    }
    
    private func openEncryptionKey() {
        guard let data = self.data, let peer = data.peer, let encryptionKeyFingerprint = data.encryptionKeyFingerprint else {
            return
        }
        self.controller?.push(SecretChatKeyController(context: self.context, fingerprint: encryptionKeyFingerprint, peer: peer))
    }
    
    private func openShareBot() {
        let _ = (getUserPeer(postbox: self.context.account.postbox, peerId: self.peerId)
        |> deliverOnMainQueue).start(next: { [weak self] peer, _ in
            guard let strongSelf = self else {
                return
            }
            if let peer = peer as? TelegramUser, let username = peer.username {
                let shareController = ShareController(context: strongSelf.context, subject: .url("https://t.me/\(username)"))
                strongSelf.view.endEditing(true)
                strongSelf.controller?.present(shareController, in: .window(.root))
            }
        })
    }
    
    private func openAddBotToGroup() {
        guard let controller = self.controller else {
            return
        }
        context.sharedContext.openResolvedUrl(.groupBotStart(peerId: peerId, payload: ""), context: self.context, urlContext: .generic, navigationController: controller.navigationController as? NavigationController, openPeer: { id, navigation in
        }, sendFile: nil,
        sendSticker: nil,
        present: { [weak controller] c, a in
            controller?.present(c, in: .window(.root), with: a)
        }, dismissInput: { [weak controller] in
            controller?.view.endEditing(true)
        }, contentContext: nil)
    }
    
    private func performBotCommand(command: PeerInfoBotCommand) {
        let _ = (self.context.account.postbox.loadedPeerWithId(peerId)
        |> deliverOnMainQueue).start(next: { [weak self] peer in
            guard let strongSelf = self else {
                return
            }
            let text: String
            switch command {
            case .settings:
                text = "/settings"
            case .privacy:
                text = "/privacy"
            case .help:
                text = "/help"
            }
            let _ = enqueueMessages(account: strongSelf.context.account, peerId: peer.id, messages: [.message(text: text, attributes: [], mediaReference: nil, replyToMessageId: nil, localGroupingKey: nil)]).start()
            
            if let navigationController = strongSelf.controller?.navigationController as? NavigationController {
                strongSelf.context.sharedContext.navigateToChatController(NavigateToChatControllerParams(navigationController: navigationController, context: strongSelf.context, chatLocation: .peer(strongSelf.peerId)))
            }
        })
    }
    
    private func editingOpenPublicLinkSetup() {
        self.controller?.push(channelVisibilityController(context: self.context, peerId: self.peerId, mode: .generic, upgradedToSupergroup: { _, f in f() }))
    }
    
    private func editingOpenDiscussionGroupSetup() {
        guard let data = self.data, let peer = data.peer else {
            return
        }
        self.controller?.push(channelDiscussionGroupSetupController(context: self.context, peerId: peer.id))
    }
    
    private func editingToggleMessageSignatures(value: Bool) {
        self.toggleShouldChannelMessagesSignaturesDisposable.set(toggleShouldChannelMessagesSignatures(account: self.context.account, peerId: self.peerId, enabled: value).start())
    }
    
    private func openParticipantsSection(section: PeerInfoParticipantsSection) {
        guard let data = self.data, let peer = data.peer else {
            return
        }
        switch section {
        case .members:
            self.controller?.push(channelMembersController(context: self.context, peerId: self.peerId))
        case .admins:
            if peer is TelegramGroup {
                self.controller?.push(channelAdminsController(context: self.context, peerId: self.peerId))
            } else if peer is TelegramChannel {
                self.controller?.push(channelAdminsController(context: self.context, peerId: self.peerId))
            }
        case .banned:
            self.controller?.push(channelBlacklistController(context: self.context, peerId: self.peerId))
        }
    }
    
    private func editingOpenPreHistorySetup() {
        guard let data = self.data, let peer = data.peer else {
            return
        }
        var upgradedToSupergroupImpl: (() -> Void)?
        let controller = groupPreHistorySetupController(context: self.context, peerId: peer.id, upgradedToSupergroup: { _, f in
            upgradedToSupergroupImpl?()
            f()
        })
        self.controller?.push(controller)
        
        upgradedToSupergroupImpl = { [weak controller] in
            if let controller = controller, let navigationController = controller.navigationController as? NavigationController {
                rebuildControllerStackAfterSupergroupUpgrade(controller: controller, navigationController: navigationController)
            }
        }
    }
    
    private func openPermissions() {
        guard let data = self.data, let peer = data.peer else {
            return
        }
        self.controller?.push(channelPermissionsController(context: self.context, peerId: peer.id))
    }
    
    private func editingOpenStickerPackSetup() {
        guard let data = self.data, let peer = data.peer, let cachedData = data.cachedData as? CachedChannelData else {
            return
        }
        self.controller?.push(groupStickerPackSetupController(context: self.context, peerId: peer.id, currentPackInfo: cachedData.stickerPack))
    }
    
    private func openLocation() {
        guard let data = self.data, let peer = data.peer, let cachedData = data.cachedData as? CachedChannelData, let location = cachedData.peerGeoLocation else {
            return
        }
        let context = self.context
        let presentationData = self.presentationData
        let map = TelegramMediaMap(latitude: location.latitude, longitude: location.longitude, heading: nil, accuracyRadius: nil, geoPlace: nil, venue: MapVenue(title: peer.displayTitle(strings: presentationData.strings, displayOrder: presentationData.nameDisplayOrder), address: location.address, provider: nil, id: nil, type: nil), liveBroadcastingTimeout: nil, liveProximityNotificationRadius: nil)
        
        let controllerParams = LocationViewParams(sendLiveLocation: { _ in
        }, stopLiveLocation: { _ in
        }, openUrl: { url in
            context.sharedContext.applicationBindings.openUrl(url)
        }, openPeer: { _ in
        }, showAll: false)
        
        let message = Message(stableId: 0, stableVersion: 0, id: MessageId(peerId: peer.id, namespace: 0, id: 0), globallyUniqueId: nil, groupingKey: nil, groupInfo: nil, threadId: nil, timestamp: 0, flags: [], tags: [], globalTags: [], localTags: [], forwardInfo: nil, author: peer, text: "", attributes: [], media: [map], peers: SimpleDictionary(), associatedMessages: SimpleDictionary(), associatedMessageIds: [])
        
        let controller = LocationViewController(context: context, subject: message, params: controllerParams)
        self.controller?.push(controller)
    }
    
    private func editingOpenSetupLocation() {
        guard let data = self.data, let peer = data.peer else {
            return
        }
        
        let controller = LocationPickerController(context: self.context, mode: .pick, completion: { [weak self] location, address in
            guard let strongSelf = self else {
                return
            }
            let addressSignal: Signal<String, NoError>
            if let address = address {
                addressSignal = .single(address)
            } else {
                addressSignal = reverseGeocodeLocation(latitude: location.latitude, longitude: location.longitude)
                |> map { placemark in
                    if let placemark = placemark {
                        return placemark.fullAddress
                    } else {
                        return "\(location.latitude), \(location.longitude)"
                    }
                }
            }
            
            let context = strongSelf.context
            let _ = (addressSignal
            |> mapToSignal { address -> Signal<Bool, NoError> in
                return updateChannelGeoLocation(postbox: context.account.postbox, network: context.account.network, channelId: peer.id, coordinate: (location.latitude, location.longitude), address: address)
            }
            |> deliverOnMainQueue).start()
        })
        self.controller?.push(controller)
    }
    
    private func openPeerInfo(peer: Peer, isMember: Bool) {
        var mode: PeerInfoControllerMode = .generic
        if isMember {
            mode = .group(self.peerId)
        }
        if let infoController = self.context.sharedContext.makePeerInfoController(context: self.context, peer: peer, mode: mode, avatarInitiallyExpanded: false, fromChat: false) {
            (self.controller?.navigationController as? NavigationController)?.pushViewController(infoController)
        }
    }
    
    private func performMemberAction(member: PeerInfoMember, action: PeerInfoMemberAction) {
        guard let data = self.data, let peer = data.peer else {
            return
        }
        switch action {
        case .promote:
            if case let .channelMember(channelMember) = member {
                self.controller?.push(channelAdminController(context: self.context, peerId: peer.id, adminId: member.id, initialParticipant: channelMember.participant, updated: { _ in
                }, upgradedToSupergroup: { _, f in f() }, transferedOwnership: { _ in }))
            }
        case .restrict:
            if case let .channelMember(channelMember) = member {
                self.controller?.push(channelBannedMemberController(context: self.context, peerId: peer.id, memberId: member.id, initialParticipant: channelMember.participant, updated: { _ in
                }, upgradedToSupergroup: { _, f in f() }))
            }
        case .remove:
            data.members?.membersContext.removeMember(memberId: member.id)
        }
    }
    
    private func openPeerInfoContextMenu(subject: PeerInfoContextSubject, sourceNode: ASDisplayNode) {
        guard let data = self.data, let peer = data.peer, let controller = self.controller else {
            return
        }
        switch subject {
        case .bio:
            var text: String?
            if let cachedData = data.cachedData as? CachedUserData {
                text = cachedData.about
            } else if let cachedData = data.cachedData as? CachedGroupData {
                text = cachedData.about
            } else if let cachedData = data.cachedData as? CachedChannelData {
                text = cachedData.about
            }
            if let text = text, !text.isEmpty {
                let contextMenuController = ContextMenuController(actions: [ContextMenuAction(content: .text(title: self.presentationData.strings.Conversation_ContextMenuCopy, accessibilityLabel: self.presentationData.strings.Conversation_ContextMenuCopy), action: {
                    UIPasteboard.general.string = text
                })])
                controller.present(contextMenuController, in: .window(.root), with: ContextMenuControllerPresentationArguments(sourceNodeAndRect: { [weak self, weak sourceNode] in
                    if let controller = self?.controller, let sourceNode = sourceNode {
                        return (sourceNode, sourceNode.bounds.insetBy(dx: 0.0, dy: -2.0), controller.displayNode, controller.view.bounds)
                    } else {
                        return nil
                    }
                }))
            }
        case let .phone(phone):
            let contextMenuController = ContextMenuController(actions: [ContextMenuAction(content: .text(title: self.presentationData.strings.Conversation_ContextMenuCopy, accessibilityLabel: self.presentationData.strings.Conversation_ContextMenuCopy), action: {
                UIPasteboard.general.string = phone
            })])
            controller.present(contextMenuController, in: .window(.root), with: ContextMenuControllerPresentationArguments(sourceNodeAndRect: { [weak self, weak sourceNode] in
                if let controller = self?.controller, let sourceNode = sourceNode {
                    return (sourceNode, sourceNode.bounds.insetBy(dx: 0.0, dy: -2.0), controller.displayNode, controller.view.bounds)
                } else {
                    return nil
                }
            }))
        case .link:
            if let addressName = peer.addressName {
                let text: String
                if peer is TelegramChannel {
                    text = "https://t.me/\(addressName)"
                } else {
                    text = "@" + addressName
                }
                let contextMenuController = ContextMenuController(actions: [ContextMenuAction(content: .text(title: self.presentationData.strings.Conversation_ContextMenuCopy, accessibilityLabel: self.presentationData.strings.Conversation_ContextMenuCopy), action: {
                    UIPasteboard.general.string = text
                })])
                controller.present(contextMenuController, in: .window(.root), with: ContextMenuControllerPresentationArguments(sourceNodeAndRect: { [weak self, weak sourceNode] in
                    if let controller = self?.controller, let sourceNode = sourceNode {
                        return (sourceNode, sourceNode.bounds.insetBy(dx: 0.0, dy: -2.0), controller.displayNode, controller.view.bounds)
                    } else {
                        return nil
                    }
                }))
            }
        }
    }
    
    private func performBioLinkAction(action: TextLinkItemActionType, item: TextLinkItem) {
        guard let data = self.data, let peer = data.peer, let controller = self.controller else {
            return
        }
        self.context.sharedContext.handleTextLinkAction(context: self.context, peerId: peer.id, navigateDisposable: self.resolveUrlDisposable, controller: controller, action: action, itemLink: item)
    }
    
    private func requestLayout() {
        self.headerNode.requestUpdateLayout?()
    }
    
    private func openDeletePeer() {
        let peerId = self.peerId
        let _ = (self.context.account.postbox.transaction { transaction -> Peer? in
            return transaction.getPeer(peerId)
        }
        |> deliverOnMainQueue).start(next: { [weak self] peer in
            guard let strongSelf = self, let peer = peer else {
                return
            }
            var isGroup = false
            if let channel = peer as? TelegramChannel {
                if case .group = channel.info {
                    isGroup = true
                }
            } else if peer is TelegramGroup {
                isGroup = true
            }
            let presentationData = strongSelf.presentationData
            let actionSheet = ActionSheetController(presentationData: presentationData)
            let dismissAction: () -> Void = { [weak actionSheet] in
                actionSheet?.dismissAnimated()
            }
            actionSheet.setItemGroups([
                ActionSheetItemGroup(items: [
                    ActionSheetTextItem(title: isGroup ? presentationData.strings.ChannelInfo_DeleteGroupConfirmation : presentationData.strings.ChannelInfo_DeleteChannelConfirmation),
                    ActionSheetButtonItem(title: isGroup ? presentationData.strings.ChannelInfo_DeleteGroup : presentationData.strings.ChannelInfo_DeleteChannel, color: .destructive, action: {
                        dismissAction()
                        self?.deletePeerChat(peer: peer, globally: true)
                    }),
                ]),
            ActionSheetItemGroup(items: [ActionSheetButtonItem(title: presentationData.strings.Common_Cancel, action: { dismissAction() })])
            ])
            strongSelf.view.endEditing(true)
            strongSelf.controller?.present(actionSheet, in: .window(.root))
        })
    }
    
    private func openLeavePeer() {
        let peerId = self.peerId
        let _ = (self.context.account.postbox.transaction { transaction -> Peer? in
            return transaction.getPeer(peerId)
        }
        |> deliverOnMainQueue).start(next: { [weak self] peer in
            guard let strongSelf = self, let peer = peer else {
                return
            }
            var isGroup = false
            if let channel = peer as? TelegramChannel {
                if case .group = channel.info {
                    isGroup = true
                }
            } else if peer is TelegramGroup {
                isGroup = true
            }
            let presentationData = strongSelf.presentationData
            let actionSheet = ActionSheetController(presentationData: presentationData)
            let dismissAction: () -> Void = { [weak actionSheet] in
                actionSheet?.dismissAnimated()
            }
            actionSheet.setItemGroups([
                ActionSheetItemGroup(items: [
                    ActionSheetButtonItem(title: isGroup ? presentationData.strings.Group_LeaveGroup : presentationData.strings.Channel_LeaveChannel, color: .destructive, action: {
                        dismissAction()
                        self?.deletePeerChat(peer: peer, globally: false)
                    }),
                ]),
            ActionSheetItemGroup(items: [ActionSheetButtonItem(title: presentationData.strings.Common_Cancel, action: { dismissAction() })])
            ])
            strongSelf.view.endEditing(true)
            strongSelf.controller?.present(actionSheet, in: .window(.root))
        })
    }
    
    private func deletePeerChat(peer: Peer, globally: Bool) {
        guard let controller = self.controller, let navigationController = controller.navigationController as? NavigationController else {
            return
        }
        guard let tabController = navigationController.viewControllers.first as? TabBarController else {
            return
        }
        for childController in tabController.controllers {
            if let chatListController = childController as? ChatListController {
                chatListController.maybeAskForPeerChatRemoval(peer: RenderedPeer(peer: peer), joined: false, deleteGloballyIfPossible: globally, completion: { [weak navigationController] deleted in
                    if deleted {
                        navigationController?.popToRoot(animated: true)
                    }
                }, removed: {
                })
                break
            }
        }
    }
    
    private func deleteAvatar(_ item: PeerInfoAvatarListItem, remove: Bool = true) {
        if self.data?.peer?.id == self.context.account.peerId {
            if case let .image(reference, _, _, _) = item {
                if let reference = reference {
                    if remove {
                        let _ = removeAccountPhoto(network: self.context.account.network, reference: reference).start()
                    }
                    let dismiss = self.headerNode.avatarListNode.listContainerNode.deleteItem(item)
                    if dismiss {
                        if self.headerNode.isAvatarExpanded {
                            self.headerNode.updateIsAvatarExpanded(false, transition: .immediate)
                            self.updateNavigationExpansionPresentation(isExpanded: false, animated: true)
                        }
                        if let (layout, navigationHeight) = self.validLayout {
                            self.scrollNode.view.setContentOffset(CGPoint(), animated: false)
                            self.containerLayoutUpdated(layout: layout, navigationHeight: navigationHeight, transition: .immediate, additive: false)
                        }
                    }
                }
            }
        }
    }
    
    private func updateProfilePhoto(_ image: UIImage) {
        guard let data = image.jpegData(compressionQuality: 0.6) else {
            return
        }
        
        if self.headerNode.isAvatarExpanded {
            self.headerNode.ignoreCollapse = true
            self.headerNode.updateIsAvatarExpanded(false, transition: .immediate)
            self.updateNavigationExpansionPresentation(isExpanded: false, animated: true)
        }
        self.scrollNode.view.setContentOffset(CGPoint(), animated: false)
        
        let resource = LocalFileMediaResource(fileId: arc4random64())
        self.context.account.postbox.mediaBox.storeResourceData(resource.id, data: data)
        let representation = TelegramMediaImageRepresentation(dimensions: PixelDimensions(width: 640, height: 640), resource: resource, progressiveSizes: [])
        
        self.state = self.state.withUpdatingAvatar(.image(representation))
        if let (layout, navigationHeight) = self.validLayout {
            self.containerLayoutUpdated(layout: layout, navigationHeight: navigationHeight, transition: .immediate, additive: false)
        }
        self.headerNode.ignoreCollapse = false
        
        let postbox = self.context.account.postbox
        let signal = self.isSettings ? updateAccountPhoto(account: self.context.account, resource: resource, videoResource: nil, videoStartTimestamp: nil, mapResourceToAvatarSizes: { resource, representations in
            return mapResourceToAvatarSizes(postbox: postbox, resource: resource, representations: representations)
        }) : updatePeerPhoto(postbox: postbox, network: self.context.account.network, stateManager: self.context.account.stateManager, accountPeerId: self.context.account.peerId, peerId: self.peerId, photo: uploadedPeerPhoto(postbox: postbox, network: self.context.account.network, resource: resource), mapResourceToAvatarSizes: { resource, representations in
            return mapResourceToAvatarSizes(postbox: postbox, resource: resource, representations: representations)
        })
        self.updateAvatarDisposable.set((signal
        |> deliverOnMainQueue).start(next: { [weak self] result in
            guard let strongSelf = self else {
                return
            }
            switch result {
                case .complete:
                    strongSelf.state = strongSelf.state.withUpdatingAvatar(nil).withAvatarUploadProgress(nil)
                case let .progress(value):
                    strongSelf.state = strongSelf.state.withAvatarUploadProgress(CGFloat(value))
            }
            if let (layout, navigationHeight) = strongSelf.validLayout {
                strongSelf.containerLayoutUpdated(layout: layout, navigationHeight: navigationHeight, transition: .immediate, additive: false)
            }
        }))
    }
              
    private func updateProfileVideo(_ image: UIImage, asset: Any?, adjustments: TGVideoEditAdjustments?) {
        guard let data = image.jpegData(compressionQuality: 0.6) else {
            return
        }
        
        if self.headerNode.isAvatarExpanded {
            self.headerNode.ignoreCollapse = true
            self.headerNode.updateIsAvatarExpanded(false, transition: .immediate)
            self.updateNavigationExpansionPresentation(isExpanded: false, animated: true)
        }
        self.scrollNode.view.setContentOffset(CGPoint(), animated: false)
        
        let photoResource = LocalFileMediaResource(fileId: arc4random64())
        self.context.account.postbox.mediaBox.storeResourceData(photoResource.id, data: data)
        let representation = TelegramMediaImageRepresentation(dimensions: PixelDimensions(width: 640, height: 640), resource: photoResource, progressiveSizes: [])
        
        self.state = self.state.withUpdatingAvatar(.image(representation))
        if let (layout, navigationHeight) = self.validLayout {
            self.containerLayoutUpdated(layout: layout, navigationHeight: navigationHeight, transition: .immediate, additive: false)
        }
        self.headerNode.ignoreCollapse = false
        
        var videoStartTimestamp: Double? = nil
        if let adjustments = adjustments, adjustments.videoStartValue > 0.0 {
            videoStartTimestamp = adjustments.videoStartValue - adjustments.trimStartValue
        }
        
        let account = self.context.account
        let signal = Signal<TelegramMediaResource, UploadPeerPhotoError> { [weak self] subscriber in
            let entityRenderer: LegacyPaintEntityRenderer? = adjustments.flatMap { adjustments in
                if let paintingData = adjustments.paintingData, paintingData.hasAnimation {
                    return LegacyPaintEntityRenderer(account: account, adjustments: adjustments)
                } else {
                    return nil
                }
            }
            let uploadInterface = LegacyLiveUploadInterface(account: account)
            let signal: SSignal
            if let asset = asset as? AVAsset {
                signal = TGMediaVideoConverter.convert(asset, adjustments: adjustments, watcher: uploadInterface, entityRenderer: entityRenderer)!
            } else if let url = asset as? URL, let data = try? Data(contentsOf: url, options: [.mappedRead]), let image = UIImage(data: data), let entityRenderer = entityRenderer {
                let durationSignal: SSignal = SSignal(generator: { subscriber in
                    let disposable = (entityRenderer.duration()).start(next: { duration in
                        subscriber?.putNext(duration)
                        subscriber?.putCompletion()
                    })
                    
                    return SBlockDisposable(block: {
                        disposable.dispose()
                    })
                })
                signal = durationSignal.map(toSignal: { duration -> SSignal? in
                    if let duration = duration as? Double {
                        return TGMediaVideoConverter.renderUIImage(image, duration: duration, adjustments: adjustments, watcher: nil, entityRenderer: entityRenderer)!
                    } else {
                        return SSignal.single(nil)
                    }
                })
               
            } else {
                signal = SSignal.complete()
            }
            
            let signalDisposable = signal.start(next: { next in
                if let result = next as? TGMediaVideoConversionResult {
                    if let image = result.coverImage, let data = image.jpegData(compressionQuality: 0.7) {
                        account.postbox.mediaBox.storeResourceData(photoResource.id, data: data)
                    }
                    
                    if let timestamp = videoStartTimestamp {
                        videoStartTimestamp = max(0.0, min(timestamp, result.duration - 0.05))
                    }
                    
                    var value = stat()
                    if stat(result.fileURL.path, &value) == 0 {
                        if let data = try? Data(contentsOf: result.fileURL) {
                            let resource: TelegramMediaResource
                            if let liveUploadData = result.liveUploadData as? LegacyLiveUploadInterfaceResult {
                                resource = LocalFileMediaResource(fileId: liveUploadData.id)
                            } else {
                                resource = LocalFileMediaResource(fileId: arc4random64())
                            }
                            account.postbox.mediaBox.storeResourceData(resource.id, data: data, synchronous: true)
                            subscriber.putNext(resource)
                        }
                    }
                    subscriber.putCompletion()
                } else if let strongSelf = self, let progress = next as? NSNumber {
                    Queue.mainQueue().async {
                        strongSelf.state = strongSelf.state.withAvatarUploadProgress(CGFloat(progress.floatValue * 0.25))
                        if let (layout, navigationHeight) = strongSelf.validLayout {
                            strongSelf.containerLayoutUpdated(layout: layout, navigationHeight: navigationHeight, transition: .immediate, additive: false)
                        }
                    }
                }
            }, error: { _ in
            }, completed: nil)
            
            let disposable = ActionDisposable {
                signalDisposable?.dispose()
            }
            
            return ActionDisposable {
                disposable.dispose()
            }
        }
        
        let peerId = self.peerId
        let isSettings = self.isSettings
        self.updateAvatarDisposable.set((signal
        |> mapToSignal { videoResource -> Signal<UpdatePeerPhotoStatus, UploadPeerPhotoError> in
            if isSettings {
                return updateAccountPhoto(account: account, resource: photoResource, videoResource: videoResource, videoStartTimestamp: videoStartTimestamp, mapResourceToAvatarSizes: { resource, representations in
                    return mapResourceToAvatarSizes(postbox: account.postbox, resource: resource, representations: representations)
                })
            } else {
                return updatePeerPhoto(postbox: account.postbox, network: account.network, stateManager: account.stateManager, accountPeerId: account.peerId, peerId: peerId, photo: uploadedPeerPhoto(postbox: account.postbox, network: account.network, resource: photoResource), video: uploadedPeerVideo(postbox: account.postbox, network: account.network, messageMediaPreuploadManager: account.messageMediaPreuploadManager, resource: videoResource) |> map(Optional.init), videoStartTimestamp: videoStartTimestamp, mapResourceToAvatarSizes: { resource, representations in
                    return mapResourceToAvatarSizes(postbox: account.postbox, resource: resource, representations: representations)
                })
            }
        }
        |> deliverOnMainQueue).start(next: { [weak self] result in
            guard let strongSelf = self else {
                return
            }
            switch result {
                case .complete:
                    strongSelf.state = strongSelf.state.withUpdatingAvatar(nil).withAvatarUploadProgress(nil)
                case let .progress(value):
                    strongSelf.state = strongSelf.state.withAvatarUploadProgress(CGFloat(0.25 + value * 0.75))
            }
            if let (layout, navigationHeight) = strongSelf.validLayout {
                strongSelf.containerLayoutUpdated(layout: layout, navigationHeight: navigationHeight, transition: .immediate, additive: false)
            }
        }))
    }
    
    private func openAvatarForEditing(fromGallery: Bool = false, completion: @escaping () -> Void = {}) {
        guard let peer = self.data?.peer, canEditPeerInfo(context: self.context, peer: peer) else {
            return
        }
        
        var currentIsVideo = false
        let item = self.headerNode.avatarListNode.listContainerNode.currentItemNode?.item
        if let item = item, case let .image(image) = item {
            currentIsVideo = !image.2.isEmpty
        }
        
        let peerId = self.peerId
        let _ = (self.context.account.postbox.transaction { transaction -> (Peer?, SearchBotsConfiguration) in
            return (transaction.getPeer(peerId), currentSearchBotsConfiguration(transaction: transaction))
        }
        |> deliverOnMainQueue).start(next: { [weak self] peer, searchBotsConfiguration in
            guard let strongSelf = self, let peer = peer else {
                return
            }
            
            let presentationData = strongSelf.presentationData
            
            let legacyController = LegacyController(presentation: .custom, theme: presentationData.theme)
            legacyController.statusBar.statusBarStyle = .Ignore
            
            let emptyController = LegacyEmptyController(context: legacyController.context)!
            let navigationController = makeLegacyNavigationController(rootController: emptyController)
            navigationController.setNavigationBarHidden(true, animated: false)
            navigationController.navigationBar.transform = CGAffineTransform(translationX: -1000.0, y: 0.0)
            
            legacyController.bind(controller: navigationController)
            
            strongSelf.view.endEditing(true)
            strongSelf.controller?.present(legacyController, in: .window(.root))
            
            var hasPhotos = false
            if !peer.profileImageRepresentations.isEmpty {
                hasPhotos = true
            }
            
            let paintStickersContext = LegacyPaintStickersContext(context: strongSelf.context)
            paintStickersContext.presentStickersController = { completion in
                let controller = DrawingStickersScreen(context: strongSelf.context, selectSticker: { fileReference, node, rect in
                    let coder = PostboxEncoder()
                    coder.encodeRootObject(fileReference.media)
                    completion?(coder.makeData(), fileReference.media.isAnimatedSticker, node.view, rect)
                    return true
                })
                strongSelf.controller?.present(controller, in: .window(.root))
                return controller
            }
            
            let mixin = TGMediaAvatarMenuMixin(context: legacyController.context, parentController: emptyController, hasSearchButton: true, hasDeleteButton: hasPhotos && !fromGallery, hasViewButton: false, personalPhoto: strongSelf.isSettings, isVideo: currentIsVideo, saveEditedPhotos: false, saveCapturedMedia: false, signup: false)!
            mixin.stickersContext = paintStickersContext
            let _ = strongSelf.currentAvatarMixin.swap(mixin)
            mixin.requestSearchController = { [weak self] assetsController in
                guard let strongSelf = self else {
                    return
                }
                let controller = WebSearchController(context: strongSelf.context, peer: peer, chatLocation: nil, configuration: searchBotsConfiguration, mode: .avatar(initialQuery: strongSelf.isSettings ? nil : peer.displayTitle(strings: presentationData.strings, displayOrder: presentationData.nameDisplayOrder), completion: { [weak self] result in
                    assetsController?.dismiss()
                    self?.updateProfilePhoto(result)
                }))
                controller.navigationPresentation = .modal
                strongSelf.controller?.push(controller)
                
                if fromGallery {
                    completion()
                }
            }
            mixin.didFinishWithImage = { [weak self] image in
                if let image = image {
                    completion()
                    self?.updateProfilePhoto(image)
                }
            }
            mixin.didFinishWithVideo = { [weak self] image, asset, adjustments in
                if let image = image, let asset = asset {
                    completion()
                    self?.updateProfileVideo(image, asset: asset, adjustments: adjustments)
                }
            }
            mixin.didFinishWithDelete = {
                guard let strongSelf = self else {
                    return
                }
                
                let proceed = {
                    if let item = item {
                        strongSelf.deleteAvatar(item, remove: false)
                    }
                    
                    let _ = strongSelf.currentAvatarMixin.swap(nil)
                    if let _ = peer.smallProfileImage {
                        strongSelf.state = strongSelf.state.withUpdatingAvatar(nil)
                        if let (layout, navigationHeight) = strongSelf.validLayout {
                            strongSelf.containerLayoutUpdated(layout: layout, navigationHeight: navigationHeight, transition: .immediate, additive: false)
                        }
                    }
                    let postbox = strongSelf.context.account.postbox
                    strongSelf.updateAvatarDisposable.set((updatePeerPhoto(postbox: strongSelf.context.account.postbox, network: strongSelf.context.account.network, stateManager: strongSelf.context.account.stateManager, accountPeerId: strongSelf.context.account.peerId, peerId: strongSelf.peerId, photo: nil, mapResourceToAvatarSizes: { resource, representations in
                        return mapResourceToAvatarSizes(postbox: postbox, resource: resource, representations: representations)
                    })
                    |> deliverOnMainQueue).start(next: { result in
                        guard let strongSelf = self else {
                            return
                        }
                        switch result {
                        case .complete:
                            strongSelf.state = strongSelf.state.withUpdatingAvatar(nil)
                            if let (layout, navigationHeight) = strongSelf.validLayout {
                                strongSelf.containerLayoutUpdated(layout: layout, navigationHeight: navigationHeight, transition: .immediate, additive: false)
                            }
                        case .progress:
                            break
                        }
                    }))
                }
                
                let actionSheet = ActionSheetController(presentationData: presentationData)
                let items: [ActionSheetItem] = [
                    ActionSheetButtonItem(title: presentationData.strings.Settings_RemoveConfirmation, color: .destructive, action: { [weak actionSheet] in
                        actionSheet?.dismissAnimated()
                        proceed()
                    })
                ]
                
                actionSheet.setItemGroups([
                    ActionSheetItemGroup(items: items),
                    ActionSheetItemGroup(items: [
                        ActionSheetButtonItem(title: presentationData.strings.Common_Cancel, color: .accent, font: .bold, action: { [weak actionSheet] in
                            actionSheet?.dismissAnimated()
                        })
                    ])
                ])
                strongSelf.controller?.present(actionSheet, in: .window(.root))
            }
            mixin.didDismiss = { [weak legacyController] in
                guard let strongSelf = self else {
                    return
                }
                let _ = strongSelf.currentAvatarMixin.swap(nil)
                legacyController?.dismiss()
            }
            let menuController = mixin.present()
            if let menuController = menuController {
                menuController.customRemoveFromParentViewController = { [weak legacyController] in
                    legacyController?.dismiss()
                }
            }
        })
    }
    
    private func openAddMember() {
        guard let data = self.data, let groupPeer = data.peer else {
            return
        }
        
        let members: Promise<[PeerId]> = Promise()
        if groupPeer.id.namespace == Namespaces.Peer.CloudChannel {
            /*var membersDisposable: Disposable?
            let (disposable, _) = context.peerChannelMemberCategoriesContextsManager.recent(postbox: context.account.postbox, network: context.account.network, accountPeerId: context.account.peerId, peerId: peerView.peerId, updated: { listState in
                members.set(.single(listState.list.map {$0.peer.id}))
                membersDisposable?.dispose()
            })
            membersDisposable = disposable*/
            members.set(.single([]))
        } else {
            members.set(.single([]))
        }
        
        let _ = (members.get()
        |> take(1)
        |> deliverOnMainQueue).start(next: { [weak self] recentIds in
            guard let strongSelf = self else {
                return
            }
            var createInviteLinkImpl: (() -> Void)?
            var confirmationImpl: ((PeerId) -> Signal<Bool, NoError>)?
            var options: [ContactListAdditionalOption] = []
            let presentationData = strongSelf.presentationData
            
            var canCreateInviteLink = false
            if let group = groupPeer as? TelegramGroup {
                switch group.role {
                case .creator, .admin:
                    canCreateInviteLink = true
                default:
                    break
                }
            } else if let channel = groupPeer as? TelegramChannel {
                if channel.hasPermission(.inviteMembers) {
                    if channel.flags.contains(.isCreator) || (channel.adminRights != nil && channel.username == nil) {
                        canCreateInviteLink = true
                    }
                }
            }
            
            if canCreateInviteLink {
                options.append(ContactListAdditionalOption(title: presentationData.strings.GroupInfo_InviteByLink, icon: .generic(UIImage(bundleImageName: "Contact List/LinkActionIcon")!), action: {
                    createInviteLinkImpl?()
                }))
            }
            
            let contactsController: ViewController
            if groupPeer.id.namespace == Namespaces.Peer.CloudGroup {
                contactsController = strongSelf.context.sharedContext.makeContactSelectionController(ContactSelectionControllerParams(context: strongSelf.context, autoDismiss: false, title: { $0.GroupInfo_AddParticipantTitle }, options: options, confirmation: { peer in
                    if let confirmationImpl = confirmationImpl, case let .peer(peer, _, _) = peer {
                        return confirmationImpl(peer.id)
                    } else {
                        return .single(false)
                    }
                }))
                contactsController.navigationPresentation = .modal
            } else {
                contactsController = strongSelf.context.sharedContext.makeContactMultiselectionController(ContactMultiselectionControllerParams(context: strongSelf.context, mode: .peerSelection(searchChatList: false, searchGroups: false, searchChannels: false), options: options, filters: [.excludeSelf, .disable(recentIds)]))
                contactsController.navigationPresentation = .modal
            }
            
            let context = strongSelf.context
            confirmationImpl = { [weak contactsController] peerId in
                return context.account.postbox.loadedPeerWithId(peerId)
                |> deliverOnMainQueue
                |> mapToSignal { peer in
                    let result = ValuePromise<Bool>()
                    let presentationData = context.sharedContext.currentPresentationData.with { $0 }
                    if let contactsController = contactsController {
                        let alertController = textAlertController(context: context, title: nil, text: presentationData.strings.GroupInfo_AddParticipantConfirmation(peer.displayTitle(strings: presentationData.strings, displayOrder: presentationData.nameDisplayOrder)).0, actions: [
                            TextAlertAction(type: .genericAction, title: presentationData.strings.Common_No, action: {
                                result.set(false)
                            }),
                            TextAlertAction(type: .defaultAction, title: presentationData.strings.Common_Yes, action: {
                                result.set(true)
                            })
                        ])
                        contactsController.present(alertController, in: .window(.root))
                    }
                    
                    return result.get()
                }
            }
            
            let addMember: (ContactListPeer) -> Signal<Void, NoError> = { memberPeer -> Signal<Void, NoError> in
                if case let .peer(selectedPeer, _, _) = memberPeer {
                    let memberId = selectedPeer.id
                    if groupPeer.id.namespace == Namespaces.Peer.CloudChannel {
                        return context.peerChannelMemberCategoriesContextsManager.addMember(account: context.account, peerId: groupPeer.id, memberId: memberId)
                        |> map { _ -> Void in
                        }
                        |> `catch` { _ -> Signal<Void, NoError> in
                            return .complete()
                        }
                    } else {
                        return addGroupMember(account: context.account, peerId: groupPeer.id, memberId: memberId)
                        |> deliverOnMainQueue
                        |> `catch` { error -> Signal<Void, NoError> in
                            switch error {
                            case .generic:
                                return .complete()
                            case .privacy:
                                let _ = (context.account.postbox.loadedPeerWithId(memberId)
                                |> deliverOnMainQueue).start(next: { peer in
                                    self?.controller?.present(textAlertController(context: context, title: nil, text: presentationData.strings.Privacy_GroupsAndChannels_InviteToGroupError(peer.compactDisplayTitle, peer.compactDisplayTitle).0, actions: [TextAlertAction(type: .genericAction, title: presentationData.strings.Common_OK, action: {})]), in: .window(.root))
                                })
                                return .complete()
                            case .notMutualContact:
                                let _ = (context.account.postbox.loadedPeerWithId(memberId)
                                |> deliverOnMainQueue).start(next: { peer in
                                    self?.controller?.present(textAlertController(context: context, title: nil, text: presentationData.strings.GroupInfo_AddUserLeftError, actions: [TextAlertAction(type: .genericAction, title: presentationData.strings.Common_OK, action: {})]), in: .window(.root))
                                })
                                return .complete()
                            case .tooManyChannels:
                                let _ = (context.account.postbox.loadedPeerWithId(memberId)
                                |> deliverOnMainQueue).start(next: { peer in
                                    self?.controller?.present(textAlertController(context: context, title: nil, text: presentationData.strings.Invite_ChannelsTooMuch, actions: [TextAlertAction(type: .genericAction, title: presentationData.strings.Common_OK, action: {})]), in: .window(.root))
                                })
                                return .complete()
                            case .groupFull:
                                let signal = convertGroupToSupergroup(account: context.account, peerId: groupPeer.id)
                                |> map(Optional.init)
                                |> `catch` { error -> Signal<PeerId?, NoError> in
                                    switch error {
                                    case .tooManyChannels:
                                        Queue.mainQueue().async {
                                            self?.controller?.push(oldChannelsController(context: context, intent: .upgrade))
                                        }
                                    default:
                                        break
                                    }
                                    return .single(nil)
                                }
                                |> mapToSignal { upgradedPeerId -> Signal<PeerId?, NoError> in
                                    guard let upgradedPeerId = upgradedPeerId else {
                                        return .single(nil)
                                    }
                                    return context.peerChannelMemberCategoriesContextsManager.addMember(account: context.account, peerId: upgradedPeerId, memberId: memberId)
                                    |> `catch` { _ -> Signal<Never, NoError> in
                                        return .complete()
                                    }
                                    |> mapToSignal { _ -> Signal<PeerId?, NoError> in
                                    }
                                    |> then(.single(upgradedPeerId))
                                }
                                |> deliverOnMainQueue
                                |> mapToSignal { _ -> Signal<Void, NoError> in
                                    return .complete()
                                }
                                return signal
                            }
                        }
                    }
                } else {
                    return .complete()
                }
            }
            
            let addMembers: ([ContactListPeerId]) -> Signal<Void, AddChannelMemberError> = { members -> Signal<Void, AddChannelMemberError> in
                let memberIds = members.compactMap { contact -> PeerId? in
                    switch contact {
                    case let .peer(peerId):
                        return peerId
                    default:
                        return nil
                    }
                }
                return context.account.postbox.multiplePeersView(memberIds)
                |> take(1)
                |> deliverOnMainQueue
                |> castError(AddChannelMemberError.self)
                |> mapToSignal { view -> Signal<Void, AddChannelMemberError> in
                    if memberIds.count == 1 {
                        return context.peerChannelMemberCategoriesContextsManager.addMember(account: context.account, peerId: groupPeer.id, memberId: memberIds[0])
                        |> map { _ -> Void in
                        }
                    } else {
                        return context.peerChannelMemberCategoriesContextsManager.addMembers(account: context.account, peerId: groupPeer.id, memberIds: memberIds) |> map { _ in
                        }
                    }
                }
            }
            
            createInviteLinkImpl = { [weak contactsController] in
                guard let strongSelf = self else {
                    return
                }
                let mode: ChannelVisibilityControllerMode
                if groupPeer.addressName != nil {
                    mode = .generic
                } else {
                    mode = .privateLink
                }
                let visibilityController = channelVisibilityController(context: strongSelf.context, peerId: groupPeer.id, mode: mode, upgradedToSupergroup: { _, f in f() }, onDismissRemoveController: contactsController)
                //visibilityController.navigationPresentation = .modal
                
                contactsController?.push(visibilityController)
                
                /*if let navigationController = strongSelf.controller?.navigationController as? NavigationController {
                    var controllers = navigationController.viewControllers
                    if let contactsController = contactsController {
                        controllers.removeAll(where: { $0 === contactsController })
                    }
                    controllers.append(visibilityController)
                    navigationController.setViewControllers(controllers, animated: true)
                }*/
            }

            strongSelf.controller?.push(contactsController)
            let selectAddMemberDisposable = strongSelf.selectAddMemberDisposable
            let addMemberDisposable = strongSelf.addMemberDisposable
            if let contactsController = contactsController as? ContactSelectionController {
                selectAddMemberDisposable.set((contactsController.result
                |> deliverOnMainQueue).start(next: { [weak contactsController] memberPeer in
                    guard let (memberPeer, _) = memberPeer else {
                        return
                    }
                    
                    contactsController?.displayProgress = true
                    addMemberDisposable.set((addMember(memberPeer)
                    |> deliverOnMainQueue).start(completed: {
                        contactsController?.dismiss()
                    }))
                }))
                contactsController.dismissed = {
                    selectAddMemberDisposable.set(nil)
                    addMemberDisposable.set(nil)
                }
            }
            if let contactsController = contactsController as? ContactMultiselectionController {
                selectAddMemberDisposable.set((contactsController.result
                |> deliverOnMainQueue).start(next: { [weak contactsController] result in
                    var peers: [ContactListPeerId] = []
                    if case let .result(peerIdsValue, _) = result {
                        peers = peerIdsValue
                    }
                    
                    contactsController?.displayProgress = true
                    addMemberDisposable.set((addMembers(peers)
                    |> deliverOnMainQueue).start(error: { error in
                        if peers.count == 1, case .restricted = error {
                            switch peers[0] {
                                case let .peer(peerId):
                                    let _ = (context.account.postbox.loadedPeerWithId(peerId)
                                    |> deliverOnMainQueue).start(next: { peer in
                                        self?.controller?.present(textAlertController(context: context, title: nil, text: presentationData.strings.Privacy_GroupsAndChannels_InviteToGroupError(peer.compactDisplayTitle, peer.compactDisplayTitle).0, actions: [TextAlertAction(type: .genericAction, title: presentationData.strings.Common_OK, action: {})]), in: .window(.root))
                                    })
                                default:
                                    break
                            }
                        } else if peers.count == 1, case .notMutualContact = error {
                            self?.controller?.present(textAlertController(context: context, title: nil, text: presentationData.strings.GroupInfo_AddUserLeftError, actions: [TextAlertAction(type: .genericAction, title: presentationData.strings.Common_OK, action: {})]), in: .window(.root))
                        } else if case .tooMuchJoined = error  {
                            self?.controller?.present(textAlertController(context: context, title: nil, text: presentationData.strings.Invite_ChannelsTooMuch, actions: [TextAlertAction(type: .genericAction, title: presentationData.strings.Common_OK, action: {})]), in: .window(.root))
                        }
                        
                        contactsController?.dismiss()
                    },completed: {
                        contactsController?.dismiss()
                    }))
                }))
                contactsController.dismissed = {
                    selectAddMemberDisposable.set(nil)
                    addMemberDisposable.set(nil)
                }
            }
        })
    }
    
    fileprivate func openSettings(section: PeerInfoSettingsSection) {
        switch section {
            case .avatar:
                self.openAvatarForEditing()
            case .edit:
                self.headerNode.navigationButtonContainer.performAction?(.edit)
            case .proxy:
                self.controller?.push(proxySettingsController(context: self.context))
            case .savedMessages:
                if let controller = self.controller, let navigationController = controller.navigationController as? NavigationController {
                    self.context.sharedContext.navigateToChatController(NavigateToChatControllerParams(navigationController: navigationController, context: self.context, chatLocation: .peer(self.context.account.peerId)))
                }
            case .recentCalls:
                self.controller?.push(CallListController(context: context, mode: .navigation))
            case .devices:
                if let settings = self.data?.globalSettings {
                    let _ = (self.activeSessionsContextAndCount.get()
                    |> take(1)
                    |> deliverOnMainQueue).start(next: { [weak self] activeSessionsContextAndCount in
                        if let strongSelf = self, let activeSessionsContextAndCount = activeSessionsContextAndCount {
                            let (activeSessionsContext, count, webSessionsContext) = activeSessionsContextAndCount
                            if count == 0 && settings.enableQRLogin {
                                strongSelf.controller?.push(AuthDataTransferSplashScreen(context: strongSelf.context, activeSessionsContext: activeSessionsContext))
                            } else {
                                strongSelf.controller?.push(recentSessionsController(context: strongSelf.context, activeSessionsContext: activeSessionsContext, webSessionsContext: webSessionsContext, websitesOnly: false))
                            }
                        }
                    })
                }
            case .chatFolders:
                self.controller?.push(chatListFilterPresetListController(context: self.context, mode: .default))
            case .notificationsAndSounds:
                if let settings = self.data?.globalSettings {
                    self.controller?.push(notificationsAndSoundsController(context: self.context, exceptionsList: settings.notificationExceptions))
                }
            case .privacyAndSecurity:
                if let settings = self.data?.globalSettings {
                    let _ = (combineLatest(self.blockedPeers.get(), self.hasTwoStepAuth.get())
                    |> take(1)
                    |> deliverOnMainQueue).start(next: { [weak self] blockedPeersContext, hasTwoStepAuth in
                        if let strongSelf = self {
                            strongSelf.controller?.push(privacyAndSecurityController(context: strongSelf.context, initialSettings: settings.privacySettings, updatedSettings: { [weak self] settings in
                                self?.privacySettings.set(.single(settings))
                            }, updatedBlockedPeers: { [weak self] blockedPeersContext in
                                self?.blockedPeers.set(.single(blockedPeersContext))
                            }, updatedHasTwoStepAuth: { [weak self] hasTwoStepAuthValue in
                                self?.hasTwoStepAuth.set(.single(hasTwoStepAuthValue))
                            }, focusOnItemTag: nil, activeSessionsContext: settings.activeSessionsContext, webSessionsContext: settings.webSessionsContext, blockedPeersContext: blockedPeersContext, hasTwoStepAuth: hasTwoStepAuth))
                        }
                    })
                }
            case .dataAndStorage:
                self.controller?.push(dataAndStorageController(context: self.context))
            case .appearance:
                self.controller?.push(themeSettingsController(context: self.context))
            case .language:
                self.controller?.push(LocalizationListController(context: self.context))
            case .stickers:
                if let settings = self.data?.globalSettings {
                    self.controller?.push(installedStickerPacksController(context: self.context, mode: .general, archivedPacks: settings.archivedStickerPacks, updatedPacks: { [weak self] packs in
                        self?.archivedPacks.set(.single(packs))
                    }))
                }
            case .passport:
                self.controller?.push(SecureIdAuthController(context: self.context, mode: .list))
            case .watch:
                self.controller?.push(watchSettingsController(context: self.context))
            case .support:
                let supportPeer = Promise<PeerId?>()
                supportPeer.set(supportPeerId(account: context.account))
                
                self.controller?.present(textAlertController(context: self.context, title: nil, text: self.presentationData.strings.Settings_FAQ_Intro, actions: [
                TextAlertAction(type: .genericAction, title: presentationData.strings.Settings_FAQ_Button, action: { [weak self] in
                    self?.openFaq()
                }), TextAlertAction(type: .defaultAction, title: presentationData.strings.Common_OK, action: { [weak self] in
                    self?.supportPeerDisposable.set((supportPeer.get() |> take(1) |> deliverOnMainQueue).start(next: { [weak self] peerId in
                        if let strongSelf = self, let peerId = peerId {
                            strongSelf.controller?.push(strongSelf.context.sharedContext.makeChatController(context: strongSelf.context, chatLocation: .peer(peerId), subject: nil, botStart: nil, mode: .standard(previewing: false)))
                        }
                    }))
                })]), in: .window(.root))
            case .faq:
                self.openFaq()
            case .phoneNumber:
                if let user = self.data?.peer as? TelegramUser, let phoneNumber = user.phone {
                    self.controller?.push(ChangePhoneNumberIntroController(context: self.context, phoneNumber: phoneNumber))
                }
            case .username:
                self.controller?.push(usernameSetupController(context: self.context))
            case .addAccount:
                self.context.sharedContext.beginNewAuth(testingEnvironment: self.context.account.testingEnvironment)
            case .logout:
                if let user = self.data?.peer as? TelegramUser, let phoneNumber = user.phone, let accounts = self.data?.globalSettings?.accountsAndPeers {
                    if let controller = self.controller, let navigationController = controller.navigationController as? NavigationController {
                        self.controller?.push(logoutOptionsController(context: self.context, navigationController: navigationController, canAddAccounts: accounts.count + 1 < maximumNumberOfAccounts, phoneNumber: phoneNumber))
                    }
                }
        }
    }
    
    private func openFaq(anchor: String? = nil) {
        let controller = OverlayStatusController(theme: presentationData.theme, type: .loading(cancelled: nil))
        self.controller?.present(controller, in: .window(.root))
        let _ = (self.cachedFaq.get()
        |> take(1)
        |> deliverOnMainQueue).start(next: { [weak self, weak controller] resolvedUrl in
            controller?.dismiss()

            if let strongSelf = self, let resolvedUrl = resolvedUrl {
                var resolvedUrl = resolvedUrl
                if case let .instantView(webPage, _) = resolvedUrl, let customAnchor = anchor {
                    resolvedUrl = .instantView(webPage, customAnchor)
                }
                strongSelf.context.sharedContext.openResolvedUrl(resolvedUrl, context: strongSelf.context, urlContext: .generic, navigationController: strongSelf.controller?.navigationController as? NavigationController, openPeer: { peer, navigation in
                }, sendFile: nil, sendSticker: nil, present: { [weak self] controller, arguments in
                    self?.controller?.push(controller)
                }, dismissInput: {}, contentContext: nil)
            }
        })
    }
    
    fileprivate func switchToAccount(id: AccountRecordId) {
        self.accountsAndPeers.set(.never())
        self.context.sharedContext.switchToAccount(id: id, fromSettingsController: nil, withChatListController: nil)
    }
    
    private func logoutAccount(id: AccountRecordId) {
        let controller = ActionSheetController(presentationData: self.presentationData)
        let dismissAction: () -> Void = { [weak controller] in
            controller?.dismissAnimated()
        }
        
        var items: [ActionSheetItem] = []
        items.append(ActionSheetTextItem(title: self.presentationData.strings.Settings_LogoutConfirmationText.trimmingCharacters(in: .whitespacesAndNewlines)))
        items.append(ActionSheetButtonItem(title: self.presentationData.strings.Settings_Logout, color: .destructive, action: { [weak self] in
            dismissAction()
            if let strongSelf = self {
                let _ = logoutFromAccount(id: id, accountManager: strongSelf.context.sharedContext.accountManager, alreadyLoggedOutRemotely: false).start()
            }
        }))
        controller.setItemGroups([
            ActionSheetItemGroup(items: items),
            ActionSheetItemGroup(items: [ActionSheetButtonItem(title: presentationData.strings.Common_Cancel, action: { dismissAction() })])
        ])
        self.controller?.present(controller, in: .window(.root), with: ViewControllerPresentationArguments(presentationAnimation: .modalSheet))
    }
    
    private func accountContextMenuItems(context: AccountContext, logout: @escaping () -> Void) -> Signal<[ContextMenuItem], NoError> {
        let strings = context.sharedContext.currentPresentationData.with({ $0 }).strings
        return context.account.postbox.transaction { transaction -> [ContextMenuItem] in
            var items: [ContextMenuItem] = []
            
            if !transaction.getUnreadChatListPeerIds(groupId: .root, filterPredicate: nil).isEmpty {
                items.append(.action(ContextMenuActionItem(text: strings.ChatList_Context_MarkAllAsRead, icon: { theme in generateTintedImage(image: UIImage(bundleImageName: "Chat/Context Menu/MarkAsRead"), color: theme.contextMenu.primaryColor) }, action: { _, f in
                    let _ = (context.account.postbox.transaction { transaction in
                        markAllChatsAsReadInteractively(transaction: transaction, viewTracker: context.account.viewTracker, groupId: .root, filterPredicate: nil)
                    }
                    |> deliverOnMainQueue).start(completed: {
                        f(.default)
                    })
                })))
            }
            
            items.append(.action(ContextMenuActionItem(text: strings.Settings_Context_Logout, textColor: .destructive, icon: { theme in generateTintedImage(image: UIImage(bundleImageName: "Chat/Context Menu/Logout"), color: theme.contextMenu.destructiveColor) }, action: { _, f in
                logout()
                f(.default)
            })))
            
            return items
        }
    }
    
    private func accountContextMenu(id: AccountRecordId, node: ASDisplayNode, gesture: ContextGesture?) {
        var selectedAccount: Account?
        let _ = (self.accountsAndPeers.get()
        |> take(1)
        |> deliverOnMainQueue).start(next: { accountsAndPeers in
            for (account, _, _) in accountsAndPeers {
                if account.id == id {
                    selectedAccount = account
                    break
                }
            }
        })
        if let selectedAccount = selectedAccount {
            let accountContext = self.context.sharedContext.makeTempAccountContext(account: selectedAccount)
            let chatListController = accountContext.sharedContext.makeChatListController(context: accountContext, groupId: .root, controlsHistoryPreload: false, hideNetworkActivityStatus: true, previewing: true, enableDebugActions: false)
                    
            let contextController = ContextController(account: accountContext.account, presentationData: self.presentationData, source: .controller(ContextControllerContentSourceImpl(controller: chatListController, sourceNode: node)), items: accountContextMenuItems(context: accountContext, logout: { [weak self] in
                self?.logoutAccount(id: id)
            }), reactionItems: [], gesture: gesture)
            self.controller?.presentInGlobalOverlay(contextController)
        } else {
            gesture?.cancel()
        }
    }
    
    private func updateBio(_ bio: String) {
        self.state = self.state.withUpdatingBio(bio)
        if let (layout, navigationHeight) = self.validLayout {
            self.containerLayoutUpdated(layout: layout, navigationHeight: navigationHeight, transition: .animated(duration: 0.2, curve: .easeInOut), additive: false)
        }
    }
    
    private func deleteMessages(messageIds: Set<MessageId>?) {
        if let messageIds = messageIds ?? self.state.selectedMessageIds, !messageIds.isEmpty {
            self.activeActionDisposable.set((self.context.sharedContext.chatAvailableMessageActions(postbox: self.context.account.postbox, accountPeerId: self.context.account.peerId, messageIds: messageIds)
            |> deliverOnMainQueue).start(next: { [weak self] actions in
                if let strongSelf = self, let peer = strongSelf.data?.peer, !actions.options.isEmpty {
                    let actionSheet = ActionSheetController(presentationData: strongSelf.presentationData)
                    var items: [ActionSheetItem] = []
                    var personalPeerName: String?
                    var isChannel = false
                    if let user = peer as? TelegramUser {
                        personalPeerName = user.compactDisplayTitle
                    } else if let channel = peer as? TelegramChannel, case .broadcast = channel.info {
                        isChannel = true
                    }
                    
                    if actions.options.contains(.deleteGlobally) {
                        let globalTitle: String
                        if isChannel {
                            globalTitle = strongSelf.presentationData.strings.Conversation_DeleteMessagesForMe
                        } else if let personalPeerName = personalPeerName {
                            globalTitle = strongSelf.presentationData.strings.Conversation_DeleteMessagesFor(personalPeerName).0
                        } else {
                            globalTitle = strongSelf.presentationData.strings.Conversation_DeleteMessagesForEveryone
                        }
                        items.append(ActionSheetButtonItem(title: globalTitle, color: .destructive, action: { [weak actionSheet] in
                            actionSheet?.dismissAnimated()
                            if let strongSelf = self {
                                strongSelf.headerNode.navigationButtonContainer.performAction?(.selectionDone)
                                let _ = deleteMessagesInteractively(account: strongSelf.context.account, messageIds: Array(messageIds), type: .forEveryone).start()
                            }
                        }))
                    }
                    if actions.options.contains(.deleteLocally) {
                        var localOptionText = strongSelf.presentationData.strings.Conversation_DeleteMessagesForMe
                        if strongSelf.context.account.peerId == strongSelf.peerId {
                            if messageIds.count == 1 {
                                localOptionText = strongSelf.presentationData.strings.Conversation_Moderate_Delete
                            } else {
                                localOptionText = strongSelf.presentationData.strings.Conversation_DeleteManyMessages
                            }
                        }
                        items.append(ActionSheetButtonItem(title: localOptionText, color: .destructive, action: { [weak actionSheet] in
                            actionSheet?.dismissAnimated()
                            if let strongSelf = self {
                                strongSelf.headerNode.navigationButtonContainer.performAction?(.selectionDone)
                                let _ = deleteMessagesInteractively(account: strongSelf.context.account, messageIds: Array(messageIds), type: .forLocalPeer).start()
                            }
                        }))
                    }
                    actionSheet.setItemGroups([ActionSheetItemGroup(items: items), ActionSheetItemGroup(items: [
                        ActionSheetButtonItem(title: strongSelf.presentationData.strings.Common_Cancel, color: .accent, font: .bold, action: { [weak actionSheet] in
                            actionSheet?.dismissAnimated()
                        })
                    ])])
                    strongSelf.view.endEditing(true)
                    strongSelf.controller?.present(actionSheet, in: .window(.root))
                }
            }))
        }
    }
    
    func forwardMessages(messageIds: Set<MessageId>?) {
        if let messageIds = messageIds ?? self.state.selectedMessageIds, !messageIds.isEmpty {
            let peerSelectionController = self.context.sharedContext.makePeerSelectionController(PeerSelectionControllerParams(context: self.context, filter: [.onlyWriteable, .excludeDisabled]))
            peerSelectionController.peerSelected = { [weak self, weak peerSelectionController] peerId in
                if let strongSelf = self, let _ = peerSelectionController {
                    if peerId == strongSelf.context.account.peerId {
                        strongSelf.headerNode.navigationButtonContainer.performAction?(.selectionDone)
                        
                        let _ = (enqueueMessages(account: strongSelf.context.account, peerId: peerId, messages: messageIds.map { id -> EnqueueMessage in
                            return .forward(source: id, grouping: .auto, attributes: [])
                        })
                        |> deliverOnMainQueue).start(next: { [weak self] messageIds in
                            if let strongSelf = self {
                                let signals: [Signal<Bool, NoError>] = messageIds.compactMap({ id -> Signal<Bool, NoError>? in
                                    guard let id = id else {
                                        return nil
                                    }
                                    return strongSelf.context.account.pendingMessageManager.pendingMessageStatus(id)
                                        |> mapToSignal { status, _ -> Signal<Bool, NoError> in
                                            if status != nil {
                                                return .never()
                                            } else {
                                                return .single(true)
                                            }
                                        }
                                        |> take(1)
                                })
                                strongSelf.activeActionDisposable.set((combineLatest(signals)
                                |> deliverOnMainQueue).start(completed: {
                                    guard let strongSelf = self else {
                                        return
                                    }
                                    strongSelf.controller?.present(OverlayStatusController(theme: strongSelf.presentationData.theme, type: .success), in: .window(.root))
                                }))
                            }
                        })
                        if let peerSelectionController = peerSelectionController {
                            peerSelectionController.dismiss()
                        }
                    } else {
                        let _ = (strongSelf.context.account.postbox.transaction({ transaction -> Void in
                            transaction.updatePeerChatInterfaceState(peerId, update: { currentState in
                                if let currentState = currentState as? ChatInterfaceState {
                                    return currentState.withUpdatedForwardMessageIds(Array(messageIds))
                                } else {
                                    return ChatInterfaceState().withUpdatedForwardMessageIds(Array(messageIds))
                                }
                            })
                        }) |> deliverOnMainQueue).start(completed: {
                            if let strongSelf = self {
                                strongSelf.headerNode.navigationButtonContainer.performAction?(.selectionDone)
                                
                                let ready = Promise<Bool>()
                                strongSelf.activeActionDisposable.set((ready.get() |> filter { $0 } |> take(1) |> deliverOnMainQueue).start(next: { _ in
                                    if let peerSelectionController = peerSelectionController {
                                        peerSelectionController.dismiss()
                                    }
                                }))
                                
                                (strongSelf.controller?.navigationController as? NavigationController)?.replaceTopController(ChatControllerImpl(context: strongSelf.context, chatLocation: .peer(peerId)), animated: false, ready: ready)
                            }
                        })
                    }
                }
            }
            self.controller?.push(peerSelectionController)
        }
    }
    
    private func activateSearch() {
        guard let (layout, navigationBarHeight) = self.validLayout, self.searchDisplayController == nil else {
            return
        }
        
        if self.isSettings {
            if let settings = self.data?.globalSettings {
                self.searchDisplayController = SearchDisplayController(presentationData: self.presentationData, mode: .list, placeholder: self.presentationData.strings.Settings_Search, hasSeparator: true, contentNode: SettingsSearchContainerNode(context: self.context, openResult: { [weak self] result in
                    if let strongSelf = self, let navigationController = strongSelf.controller?.navigationController as? NavigationController {
                        result.present(strongSelf.context, navigationController, { [weak self] mode, controller in
                            if let strongSelf = self {
                                switch mode {
                                    case .push:
                                        if let controller = controller {
                                            strongSelf.controller?.push(controller)
                                        }
                                    case .modal:
                                        if let controller = controller {
                                            strongSelf.controller?.present(controller, in: .window(.root), with: ViewControllerPresentationArguments(presentationAnimation: .modalSheet, completion: { [weak self] in
                                                self?.deactivateSearch()
                                            }))
                                        }
                                    case .immediate:
                                        if let controller = controller {
                                            strongSelf.controller?.present(controller, in: .window(.root), with: nil)
                                        }
                                    case .dismiss:
                                        strongSelf.deactivateSearch()
                                }
                            }
                        })
                    }
                    }, resolvedFaqUrl: self.cachedFaq.get(), exceptionsList: .single(settings.notificationExceptions), archivedStickerPacks: .single(settings.archivedStickerPacks), privacySettings: .single(settings.privacySettings), hasWallet: .single(false), activeSessionsContext: self.activeSessionsContextAndCount.get() |> map { $0?.0 }, webSessionsContext: self.activeSessionsContextAndCount.get() |> map { $0?.2 }), cancel: { [weak self] in
                    self?.deactivateSearch()
                })
            }
        } else if let currentPaneKey = self.paneContainerNode.currentPaneKey, case .members = currentPaneKey {
            self.searchDisplayController = SearchDisplayController(presentationData: self.presentationData, mode: .list, placeholder: self.presentationData.strings.Common_Search, contentNode: ChannelMembersSearchContainerNode(context: self.context, peerId: self.peerId, mode: .searchMembers, filters: [], searchContext: self.groupMembersSearchContext, openPeer: { [weak self] peer, participant in
                self?.openPeer(peerId: peer.id, navigation: .info)
            }, updateActivity: { _ in
            }, pushController: { [weak self] c in
                self?.controller?.push(c)
            }), cancel: { [weak self] in
                self?.deactivateSearch()
            })
        } else {
            var tagMask: MessageTags = .file
            if let currentPaneKey = self.paneContainerNode.currentPaneKey {
                switch currentPaneKey {
                case .links:
                    tagMask = .webPage
                case .music:
                    tagMask = .music
                default:
                    break
                }
            }
            
            self.searchDisplayController = SearchDisplayController(presentationData: self.presentationData, mode: .list, placeholder: self.presentationData.strings.Common_Search, contentNode: ChatHistorySearchContainerNode(context: self.context, peerId: self.peerId, tagMask: tagMask, interfaceInteraction: self.chatInterfaceInteraction), cancel: { [weak self] in
                self?.deactivateSearch()
            })
        }
        
        let transition: ContainedViewLayoutTransition = .animated(duration: 0.2, curve: .easeInOut)
        if let navigationBar = self.controller?.navigationBar {
            transition.updateAlpha(node: navigationBar, alpha: 0.0)
        }
        
        self.searchDisplayController?.containerLayoutUpdated(layout, navigationBarHeight: navigationBarHeight + 10.0, transition: .immediate)
        self.searchDisplayController?.activate(insertSubnode: { [weak self] subnode, isSearchBar in
            if let strongSelf = self, let navigationBar = strongSelf.controller?.navigationBar {
                strongSelf.insertSubnode(subnode, belowSubnode: navigationBar)
            }
        }, placeholder: nil)
        
        self.containerLayoutUpdated(layout: layout, navigationHeight: navigationBarHeight, transition: .immediate)
    }
    
    private func deactivateSearch() {
        guard let searchDisplayController = self.searchDisplayController else {
            return
        }
        self.searchDisplayController = nil
        searchDisplayController.deactivate(placeholder: nil)
        
        let transition: ContainedViewLayoutTransition = .animated(duration: 0.35, curve: .easeInOut)
        if let navigationBar = self.controller?.navigationBar {
            transition.updateAlpha(node: navigationBar, alpha: 1.0)
        }
    }
    
    func updatePresentationData(_ presentationData: PresentationData) {
        self.presentationData = presentationData
        
        self.backgroundColor = self.presentationData.theme.list.blocksBackgroundColor
        
        self.updateNavigationExpansionPresentation(isExpanded: self.headerNode.isAvatarExpanded, animated: false)
        
        if let (layout, navigationHeight) = self.validLayout {
            self.containerLayoutUpdated(layout: layout, navigationHeight: navigationHeight, transition: .immediate)
        }
    }
    
    func containerLayoutUpdated(layout: ContainerViewLayout, navigationHeight: CGFloat, transition: ContainedViewLayoutTransition, additive: Bool = false) {
        self.validLayout = (layout, navigationHeight)
        
        if self.headerNode.isAvatarExpanded && layout.size.width > layout.size.height {
            self.headerNode.updateIsAvatarExpanded(false, transition: transition)
            self.updateNavigationExpansionPresentation(isExpanded: false, animated: true)
        }
        
        if let searchDisplayController = self.searchDisplayController {
            searchDisplayController.containerLayoutUpdated(layout, navigationBarHeight: navigationHeight + 10.0, transition: transition)
            if !searchDisplayController.isDeactivating {
                //vanillaInsets.top += (layout.statusBarHeight ?? 0.0) - navigationBarHeightDelta
            }
        }
        
        self.ignoreScrolling = true
        
        transition.updateFrame(node: self.scrollNode, frame: CGRect(origin: CGPoint(), size: layout.size))
        
        let sectionSpacing: CGFloat = 24.0
        
        var contentHeight: CGFloat = 0.0
        
        let headerHeight = self.headerNode.update(width: layout.size.width, containerHeight: layout.size.height, containerInset: layout.safeInsets.left, statusBarHeight: layout.statusBarHeight ?? 0.0, navigationHeight: navigationHeight, isModalOverlay: layout.isModalOverlay, isMediaOnly: self.isMediaOnly, contentOffset: self.isMediaOnly ? 212.0 : self.scrollNode.view.contentOffset.y, presentationData: self.presentationData, peer: self.data?.peer, cachedData: self.data?.cachedData, notificationSettings: self.data?.notificationSettings, statusData: self.data?.status, isContact: self.data?.isContact ?? false, isSettings: self.isSettings, state: self.state, transition: transition, additive: additive)
        let headerFrame = CGRect(origin: CGPoint(x: 0.0, y: contentHeight), size: CGSize(width: layout.size.width, height: headerHeight))
        if additive {
            transition.updateFrameAdditive(node: self.headerNode, frame: headerFrame)
        } else {
            transition.updateFrame(node: self.headerNode, frame: headerFrame)
        }
        if self.isMediaOnly {
            contentHeight += navigationHeight
        }
        
        var validRegularSections: [AnyHashable] = []
        if !self.isMediaOnly {
            let items = self.isSettings ? settingsItems(data: self.data, context: self.context, presentationData: self.presentationData, interaction: self.interaction, isExpanded: self.headerNode.isAvatarExpanded) : infoItems(data: self.data, context: self.context, presentationData: self.presentationData, interaction: self.interaction, nearbyPeerDistance: self.nearbyPeerDistance, callMessages: self.callMessages)
            
            contentHeight += headerHeight
            if !self.isSettings {
                contentHeight += sectionSpacing
            } else if let (section, _) = items.first, let sectionValue = section.base as? SettingsSection, sectionValue != .edit && !self.state.isEditing {
                contentHeight += sectionSpacing
            }
                        
            for (sectionId, sectionItems) in items {
                validRegularSections.append(sectionId)
                
                let sectionNode: PeerInfoScreenItemSectionContainerNode
                if let current = self.regularSections[sectionId] {
                    sectionNode = current
                } else {
                    sectionNode = PeerInfoScreenItemSectionContainerNode()
                    self.regularSections[sectionId] = sectionNode
                    self.scrollNode.addSubnode(sectionNode)
                }
                
                let sectionHeight = sectionNode.update(width: layout.size.width, safeInsets: layout.safeInsets, presentationData: self.presentationData, items: sectionItems, transition: transition)
                let sectionFrame = CGRect(origin: CGPoint(x: 0.0, y: contentHeight), size: CGSize(width: layout.size.width, height: sectionHeight))
                if additive {
                    transition.updateFrameAdditive(node: sectionNode, frame: sectionFrame)
                } else {
                    transition.updateFrame(node: sectionNode, frame: sectionFrame)
                }
                
                transition.updateAlpha(node: sectionNode, alpha: self.state.isEditing ? 0.0 : 1.0)
                if !sectionHeight.isZero && !self.state.isEditing {
                    contentHeight += sectionHeight
                    contentHeight += sectionSpacing
                }
            }
            var removeRegularSections: [AnyHashable] = []
            for (sectionId, _) in self.regularSections {
                if !validRegularSections.contains(sectionId) {
                    removeRegularSections.append(sectionId)
                }
            }
            for sectionId in removeRegularSections {
                if let sectionNode = self.regularSections.removeValue(forKey: sectionId) {
                    sectionNode.removeFromSupernode()
                }
            }
            
            var validEditingSections: [AnyHashable] = []
            let editItems = self.isSettings ? settingsEditingItems(data: self.data, state: self.state, context: self.context, presentationData: self.presentationData, interaction: self.interaction) : editingItems(data: self.data, context: self.context, presentationData: self.presentationData, interaction: self.interaction)

            for (sectionId, sectionItems) in editItems {
                validEditingSections.append(sectionId)
                
                var wasAdded = false
                let sectionNode: PeerInfoScreenItemSectionContainerNode
                if let current = self.editingSections[sectionId] {
                    sectionNode = current
                } else {
                    wasAdded = true
                    sectionNode = PeerInfoScreenItemSectionContainerNode()
                    self.editingSections[sectionId] = sectionNode
                    self.scrollNode.addSubnode(sectionNode)
                }
                                
                let sectionHeight = sectionNode.update(width: layout.size.width, safeInsets: layout.safeInsets, presentationData: self.presentationData, items: sectionItems, transition: transition)
                let sectionFrame = CGRect(origin: CGPoint(x: 0.0, y: contentHeight), size: CGSize(width: layout.size.width, height: sectionHeight))
                
                if wasAdded {
                    sectionNode.frame = sectionFrame
                    sectionNode.alpha = self.state.isEditing ? 1.0 : 0.0
                } else {
                    if additive {
                        transition.updateFrameAdditive(node: sectionNode, frame: sectionFrame)
                    } else {
                        transition.updateFrame(node: sectionNode, frame: sectionFrame)
                    }
                    transition.updateAlpha(node: sectionNode, alpha: self.state.isEditing ? 1.0 : 0.0)
                }
                if !sectionHeight.isZero && self.state.isEditing {
                    contentHeight += sectionHeight
                    contentHeight += sectionSpacing
                }
            }
            var removeEditingSections: [AnyHashable] = []
            for (sectionId, _) in self.editingSections {
                if !validEditingSections.contains(sectionId) {
                    removeEditingSections.append(sectionId)
                }
            }
            for sectionId in removeEditingSections {
                if let sectionNode = self.editingSections.removeValue(forKey: sectionId) {
                    sectionNode.removeFromSupernode()
                }
            }
        }
        
        let paneContainerSize = CGSize(width: layout.size.width, height: layout.size.height - navigationHeight)
        var restoreContentOffset: CGPoint?
        if additive {
            restoreContentOffset = self.scrollNode.view.contentOffset
        }
        
        let paneContainerFrame = CGRect(origin: CGPoint(x: 0.0, y: contentHeight), size: paneContainerSize)
        if self.state.isEditing || (self.data?.availablePanes ?? []).isEmpty {
            transition.updateAlpha(node: self.paneContainerNode, alpha: 0.0)
        } else {
            contentHeight += layout.size.height - navigationHeight
            transition.updateAlpha(node: self.paneContainerNode, alpha: 1.0)
        }
        
        if let selectedMessageIds = self.state.selectedMessageIds {
            var wasAdded = false
            let selectionPanelNode: PeerInfoSelectionPanelNode
            if let current = self.paneContainerNode.selectionPanelNode {
                selectionPanelNode = current
            } else {
                wasAdded = true
                selectionPanelNode = PeerInfoSelectionPanelNode(context: self.context, peerId: self.peerId, deleteMessages: { [weak self] in
                    guard let strongSelf = self else {
                        return
                    }
                    strongSelf.deleteMessages(messageIds: nil)
                }, shareMessages: { [weak self] in
                    guard let strongSelf = self, let messageIds = strongSelf.state.selectedMessageIds, !messageIds.isEmpty else {
                        return
                    }
                    let _ = (strongSelf.context.account.postbox.transaction { transaction -> [Message] in
                        var messages: [Message] = []
                        for id in messageIds {
                            if let message = transaction.getMessage(id) {
                                messages.append(message)
                            }
                        }
                        return messages
                    }
                    |> deliverOnMainQueue).start(next: { messages in
                        if let strongSelf = self, !messages.isEmpty {
                            strongSelf.headerNode.navigationButtonContainer.performAction?(.selectionDone)
                            
                            let shareController = ShareController(context: strongSelf.context, subject: .messages(messages.sorted(by: { lhs, rhs in
                                return lhs.index < rhs.index
                            })), externalShare: true, immediateExternalShare: true)
                            strongSelf.view.endEditing(true)
                            strongSelf.controller?.present(shareController, in: .window(.root))
                        }
                    })
                }, forwardMessages: { [weak self] in
                    guard let strongSelf = self else {
                        return
                    }
                    strongSelf.forwardMessages(messageIds: nil)
                }, reportMessages: { [weak self] in
                    guard let strongSelf = self, let messageIds = strongSelf.state.selectedMessageIds, !messageIds.isEmpty else {
                        return
                    }
                    strongSelf.view.endEditing(true)
                    strongSelf.controller?.present(peerReportOptionsController(context: strongSelf.context, subject: .messages(Array(messageIds).sorted()), present: { c, a in
                        self?.controller?.present(c, in: .window(.root), with: a)
                    }, push: { c in
                        self?.controller?.push(c)
                    }, completion: { _ in }), in: .window(.root))
                })
                self.paneContainerNode.selectionPanelNode = selectionPanelNode
                self.paneContainerNode.addSubnode(selectionPanelNode)
            }
            selectionPanelNode.selectionPanel.selectedMessages = selectedMessageIds
            let panelHeight = selectionPanelNode.update(layout: layout, presentationData: self.presentationData, transition: wasAdded ? .immediate : transition)
            let panelFrame = CGRect(origin: CGPoint(x: 0.0, y: paneContainerSize.height - panelHeight), size: CGSize(width: layout.size.width, height: panelHeight))
            if wasAdded {
                selectionPanelNode.frame = panelFrame
                transition.animatePositionAdditive(node: selectionPanelNode, offset: CGPoint(x: 0.0, y: panelHeight))
            } else {
                transition.updateFrame(node: selectionPanelNode, frame: panelFrame)
            }
        } else if let selectionPanelNode = self.paneContainerNode.selectionPanelNode {
            self.paneContainerNode.selectionPanelNode = nil
            transition.updateFrame(node: selectionPanelNode, frame: CGRect(origin: CGPoint(x: 0.0, y: layout.size.height), size: selectionPanelNode.bounds.size), completion: { [weak selectionPanelNode] _ in
                selectionPanelNode?.removeFromSupernode()
            })
        }
        
        if self.isSettings {
            contentHeight = max(contentHeight, layout.size.height + 140.0 + (self.headerNode.twoLineInfo ? 17.0 : 0.0) - layout.intrinsicInsets.bottom)
        }
        self.scrollNode.view.contentSize = CGSize(width: layout.size.width, height: contentHeight)
        if self.isSettings {
            self.scrollNode.view.contentInset = UIEdgeInsets(top: 0.0, left: 0.0, bottom: layout.intrinsicInsets.bottom, right: 0.0)
        }
        if let restoreContentOffset = restoreContentOffset {
            self.scrollNode.view.contentOffset = restoreContentOffset
        }
        
        if additive {
            transition.updateFrameAdditive(node: self.paneContainerNode, frame: paneContainerFrame)
        } else {
            transition.updateFrame(node: self.paneContainerNode, frame: paneContainerFrame)
        }
        
        self.ignoreScrolling = false
        self.updateNavigation(transition: transition, additive: additive)
        
        if !self.didSetReady && self.data != nil {
            self.didSetReady = true
            let avatarReady = self.headerNode.avatarListNode.isReady.get()
            let combinedSignal = combineLatest(queue: .mainQueue(),
                avatarReady,
                self.paneContainerNode.isReady.get()
            )
            |> map { lhs, rhs in
                return lhs && rhs
            }
            self._ready.set(combinedSignal
            |> filter { $0 }
            |> take(1))
        }
    }
    
    private func updateNavigation(transition: ContainedViewLayoutTransition, additive: Bool) {
        let offsetY = self.scrollNode.view.contentOffset.y
        
        if self.state.isEditing || offsetY <= 50.0 || self.paneContainerNode.alpha.isZero {
            if !self.scrollNode.view.bounces {
                self.scrollNode.view.bounces = true
                self.scrollNode.view.alwaysBounceVertical = true
            }
        } else {
            if self.scrollNode.view.bounces {
                self.scrollNode.view.bounces = false
                self.scrollNode.view.alwaysBounceVertical = false
            }
        }
                
        if let (layout, navigationHeight) = self.validLayout {
            if !additive {
                let _ = self.headerNode.update(width: layout.size.width, containerHeight: layout.size.height, containerInset: layout.safeInsets.left, statusBarHeight: layout.statusBarHeight ?? 0.0, navigationHeight: navigationHeight, isModalOverlay: layout.isModalOverlay, isMediaOnly: self.isMediaOnly, contentOffset: self.isMediaOnly ? 212.0 : offsetY, presentationData: self.presentationData, peer: self.data?.peer, cachedData: self.data?.cachedData, notificationSettings: self.data?.notificationSettings, statusData: self.data?.status, isContact: self.data?.isContact ?? false, isSettings: self.isSettings, state: self.state, transition: transition, additive: additive)
            }
            
            let paneAreaExpansionDistance: CGFloat = 32.0
            let effectiveAreaExpansionFraction: CGFloat
            if self.state.isEditing {
                effectiveAreaExpansionFraction = 0.0
            } else if self.isSettings {
                var paneAreaExpansionDelta = (self.headerNode.frame.maxY - navigationHeight) - self.scrollNode.view.contentOffset.y
                paneAreaExpansionDelta = max(0.0, min(paneAreaExpansionDelta, paneAreaExpansionDistance))
                effectiveAreaExpansionFraction = 1.0 - paneAreaExpansionDelta / paneAreaExpansionDistance
            } else {
                var paneAreaExpansionDelta = (self.paneContainerNode.frame.minY - navigationHeight) - self.scrollNode.view.contentOffset.y
                paneAreaExpansionDelta = max(0.0, min(paneAreaExpansionDelta, paneAreaExpansionDistance))
                effectiveAreaExpansionFraction = 1.0 - paneAreaExpansionDelta / paneAreaExpansionDistance
            }
            
            if !self.isSettings {
                transition.updateAlpha(node: self.headerNode.separatorNode, alpha: 1.0 - effectiveAreaExpansionFraction)
            }
            
            let visibleHeight = self.scrollNode.view.contentOffset.y + self.scrollNode.view.bounds.height - self.paneContainerNode.frame.minY
            
            var bottomInset = layout.intrinsicInsets.bottom
            if let selectionPanelNode = self.paneContainerNode.selectionPanelNode {
                bottomInset = max(bottomInset, selectionPanelNode.bounds.height)
            }
                        
            let navigationBarHeight: CGFloat = layout.isModalOverlay ? 56.0 : 44.0
            self.paneContainerNode.update(size: self.paneContainerNode.bounds.size, sideInset: layout.safeInsets.left, bottomInset: bottomInset, visibleHeight: visibleHeight, expansionFraction: effectiveAreaExpansionFraction, presentationData: self.presentationData, data: self.data, transition: transition)
            self.headerNode.navigationButtonContainer.frame = CGRect(origin: CGPoint(x: layout.safeInsets.left, y: layout.statusBarHeight ?? 0.0), size: CGSize(width: layout.size.width - layout.safeInsets.left * 2.0, height: navigationBarHeight))
            self.headerNode.navigationButtonContainer.isWhite = self.headerNode.isAvatarExpanded
            
            var navigationButtons: [PeerInfoHeaderNavigationButtonSpec] = []
            if self.state.isEditing {
                navigationButtons.append(PeerInfoHeaderNavigationButtonSpec(key: .done, isForExpandedView: false))
            } else {
                if self.isSettings {
                    navigationButtons.append(PeerInfoHeaderNavigationButtonSpec(key: .edit, isForExpandedView: false))
                    navigationButtons.append(PeerInfoHeaderNavigationButtonSpec(key: .search, isForExpandedView: true))
                } else if peerInfoCanEdit(peer: self.data?.peer, cachedData: self.data?.cachedData) {
                    navigationButtons.append(PeerInfoHeaderNavigationButtonSpec(key: .edit, isForExpandedView: false))
                }
                if self.state.selectedMessageIds == nil {
                    if let currentPaneKey = self.paneContainerNode.currentPaneKey {
                        switch currentPaneKey {
                        case .files, .music, .links, .members:
                            navigationButtons.append(PeerInfoHeaderNavigationButtonSpec(key: .search, isForExpandedView: true))
                        default:
                            break
                        }
                        switch currentPaneKey {
                        case .media, .files, .music, .links, .voice:
                            //navigationButtons.append(PeerInfoHeaderNavigationButtonSpec(key: .select, isForExpandedView: true))
                            break
                        default:
                            break
                        }
                    }
                } else {
                    navigationButtons.append(PeerInfoHeaderNavigationButtonSpec(key: .selectionDone, isForExpandedView: true))
                }
            }
            self.headerNode.navigationButtonContainer.update(size: CGSize(width: layout.size.width - layout.safeInsets.left * 2.0, height: navigationBarHeight), presentationData: self.presentationData, buttons: navigationButtons, expandFraction: effectiveAreaExpansionFraction, transition: transition)
        }
    }
    
    func scrollViewWillBeginDragging(_ scrollView: UIScrollView) {
        self.canAddVelocity = true
        self.canOpenAvatarByDragging = self.headerNode.isAvatarExpanded
        self.paneContainerNode.currentPane?.node.cancelPreviewGestures()
    }
    
    private var previousVelocityM1: CGFloat = 0.0
    private var previousVelocity: CGFloat = 0.0
    private var canAddVelocity: Bool = false
    
    private var canOpenAvatarByDragging = false
    
    private let velocityKey: String = encodeText("`wfsujdbmWfmpdjuz", -1)
    
    func scrollViewDidScroll(_ scrollView: UIScrollView) {
        if self.ignoreScrolling {
            return
        }
        
        if !self.state.isEditing {
            if self.canAddVelocity {
                self.previousVelocityM1 = self.previousVelocity
                if let value = (scrollView.value(forKey: self.velocityKey) as? NSNumber)?.doubleValue {
                    self.previousVelocity = CGFloat(value)
                }
            }
            
            let offsetY = self.scrollNode.view.contentOffset.y
            var shouldBeExpanded: Bool?
            
            var isLandscape = false
            if let (layout, _) = self.validLayout, layout.size.width > layout.size.height {
                isLandscape = true
            }
            if offsetY <= -32.0 && scrollView.isDragging && scrollView.isTracking {
                if let peer = self.data?.peer, peer.smallProfileImage != nil && self.state.updatingAvatar == nil && !isLandscape {
                    shouldBeExpanded = true
                    
                    if self.canOpenAvatarByDragging && self.headerNode.isAvatarExpanded && offsetY <= -32.0 {
                        if self.hapticFeedback == nil {
                            self.hapticFeedback = HapticFeedback()
                        }
                        self.hapticFeedback?.impact()
                        
                        self.canOpenAvatarByDragging = false
                        let contentOffset = scrollView.contentOffset.y
                        scrollView.panGestureRecognizer.isEnabled = false
                        self.headerNode.initiateAvatarExpansion(gallery: true, first: false)
                        scrollView.panGestureRecognizer.isEnabled = true
                        scrollView.contentOffset = CGPoint(x: 0.0, y: contentOffset)
                        UIView.animate(withDuration: 0.1) {
                            scrollView.contentOffset = CGPoint()
                        }
                    }
                }
            } else if offsetY >= 1.0 {
                shouldBeExpanded = false
                self.canOpenAvatarByDragging = false
            }
            if let shouldBeExpanded = shouldBeExpanded, shouldBeExpanded != self.headerNode.isAvatarExpanded {
                let transition: ContainedViewLayoutTransition = .animated(duration: 0.35, curve: .spring)
                
                if self.hapticFeedback == nil {
                    self.hapticFeedback = HapticFeedback()
                }
                if shouldBeExpanded {
                    self.hapticFeedback?.impact()
                } else {
                    self.hapticFeedback?.tap()
                }
                
                self.headerNode.updateIsAvatarExpanded(shouldBeExpanded, transition: transition)
                self.updateNavigationExpansionPresentation(isExpanded: shouldBeExpanded, animated: true)
                
                if let (layout, navigationHeight) = self.validLayout {
                    self.containerLayoutUpdated(layout: layout, navigationHeight: navigationHeight, transition: transition, additive: true)
                }
            }
        }
        
        self.updateNavigation(transition: .immediate, additive: false)
    }
    
    func scrollViewDidEndDecelerating(_ scrollView: UIScrollView) {
        guard let (_, navigationHeight) = self.validLayout else {
            return
        }
        
        let paneAreaExpansionFinalPoint: CGFloat = self.paneContainerNode.frame.minY - navigationHeight
        if abs(scrollView.contentOffset.y - paneAreaExpansionFinalPoint) < .ulpOfOne {
            self.paneContainerNode.currentPane?.node.transferVelocity(self.previousVelocityM1)
        }
    }
    
    fileprivate func resetHeaderExpansion() {
        if self.headerNode.isAvatarExpanded {
            self.headerNode.ignoreCollapse = true
            self.headerNode.updateIsAvatarExpanded(false, transition: .immediate)
            self.updateNavigationExpansionPresentation(isExpanded: false, animated: true)
            if let (layout, navigationHeight) = self.validLayout {
                self.containerLayoutUpdated(layout: layout, navigationHeight: navigationHeight, transition: .immediate, additive: false)
            }
            self.headerNode.ignoreCollapse = false
        }
    }
    
    private func updateNavigationExpansionPresentation(isExpanded: Bool, animated: Bool) {
        if let controller = self.controller {
            controller.setStatusBarStyle(isExpanded ? .White : self.presentationData.theme.rootController.statusBarStyle.style, animated: animated)
            
            if animated {
                UIView.transition(with: controller.controllerNode.headerNode.navigationButtonContainer.view, duration: 0.3, options: [.transitionCrossDissolve], animations: {
                }, completion: nil)
            }
            
            let baseNavigationBarPresentationData = NavigationBarPresentationData(presentationData: self.presentationData)
            let navigationBarPresentationData = NavigationBarPresentationData(
                theme: NavigationBarTheme(
                    buttonColor: isExpanded ? .white : baseNavigationBarPresentationData.theme.buttonColor,
                    disabledButtonColor: baseNavigationBarPresentationData.theme.disabledButtonColor,
                    primaryTextColor: baseNavigationBarPresentationData.theme.primaryTextColor,
                    backgroundColor: .clear,
                    separatorColor: .clear,
                    badgeBackgroundColor: baseNavigationBarPresentationData.theme.badgeBackgroundColor,
                    badgeStrokeColor: baseNavigationBarPresentationData.theme.badgeStrokeColor,
                    badgeTextColor: baseNavigationBarPresentationData.theme.badgeTextColor
            ), strings: baseNavigationBarPresentationData.strings)
            
            controller.setNavigationBarPresentationData(navigationBarPresentationData, animated: animated)
        }
    }
    
    func scrollViewWillEndDragging(_ scrollView: UIScrollView, withVelocity velocity: CGPoint, targetContentOffset: UnsafeMutablePointer<CGPoint>) {
        guard let (_, navigationHeight) = self.validLayout else {
            return
        }
        if self.state.isEditing {
            if self.isSettings {
                if targetContentOffset.pointee.y < navigationHeight {
                    if targetContentOffset.pointee.y < navigationHeight / 2.0 {
                        targetContentOffset.pointee.y = 0.0
                    } else {
                        targetContentOffset.pointee.y = navigationHeight
                    }
                }
            }
        } else {
            var height: CGFloat = self.isSettings ? 140.0 : 212.0
            if self.headerNode.twoLineInfo {
                height += 17.0
            }
            if targetContentOffset.pointee.y < height {
                if targetContentOffset.pointee.y < height / 2.0 {
                    targetContentOffset.pointee.y = 0.0
                    self.canAddVelocity = false
                    self.previousVelocity = 0.0
                    self.previousVelocityM1 = 0.0
                } else {
                    targetContentOffset.pointee.y = height
                    self.canAddVelocity = false
                    self.previousVelocity = 0.0
                    self.previousVelocityM1 = 0.0
                }
            }
            if !self.isSettings {
                let paneAreaExpansionDistance: CGFloat = 32.0
                let paneAreaExpansionFinalPoint: CGFloat = self.paneContainerNode.frame.minY - navigationHeight
                if targetContentOffset.pointee.y > paneAreaExpansionFinalPoint - paneAreaExpansionDistance && targetContentOffset.pointee.y < paneAreaExpansionFinalPoint {
                    targetContentOffset.pointee.y = paneAreaExpansionFinalPoint
                    self.canAddVelocity = false
                    self.previousVelocity = 0.0
                    self.previousVelocityM1 = 0.0
                }
            }
        }
    }
    
    override func hitTest(_ point: CGPoint, with event: UIEvent?) -> UIView? {
        guard let result = super.hitTest(point, with: event) else {
            return nil
        }
        var currentParent: UIView? = result
        while true {
            if currentParent == nil || currentParent === self.view {
                break
            }
            if let scrollView = currentParent as? UIScrollView {
                if scrollView === self.scrollNode.view {
                    break
                }
                if scrollView.isDecelerating && scrollView.contentOffset.y < -scrollView.contentInset.top {
                    return self.scrollNode.view
                }
            } else if let listView = currentParent as? ListViewBackingView, let listNode = listView.target {
                if listNode.scroller.isDecelerating && listNode.scroller.contentOffset.y < listNode.scroller.contentInset.top {
                    return self.scrollNode.view
                }
            }
            currentParent = currentParent?.superview
        }
        return result
    }
}

public final class PeerInfoScreen: ViewController {
    private let context: AccountContext
    private let peerId: PeerId
    private let avatarInitiallyExpanded: Bool
    private let isOpenedFromChat: Bool
    private let nearbyPeerDistance: Int32?
    private let callMessages: [Message]
    private let isSettings: Bool
    private let ignoreGroupInCommon: PeerId?
    
    private var presentationData: PresentationData
    private var presentationDataDisposable: Disposable?
    
    private let accountsAndPeers = Promise<((Account, Peer)?, [(Account, Peer, Int32)])>()
    private var accountsAndPeersValue: ((Account, Peer)?, [(Account, Peer, Int32)])?
    private var accountsAndPeersDisposable: Disposable?
    
    private let activeSessionsContextAndCount = Promise<(ActiveSessionsContext, Int, WebSessionsContext)?>(nil)

    private var tabBarItemDisposable: Disposable?
    
    fileprivate var controllerNode: PeerInfoScreenNode {
        return self.displayNode as! PeerInfoScreenNode
    }
    
    private let _ready = Promise<Bool>()
    override public var ready: Promise<Bool> {
        return self._ready
    }
    
    private var validLayout: (layout: ContainerViewLayout, navigationHeight: CGFloat)?
    
    public init(context: AccountContext, peerId: PeerId, avatarInitiallyExpanded: Bool, isOpenedFromChat: Bool, nearbyPeerDistance: Int32?, callMessages: [Message], isSettings: Bool = false, ignoreGroupInCommon: PeerId? = nil) {
        self.context = context
        self.peerId = peerId
        self.avatarInitiallyExpanded = avatarInitiallyExpanded
        self.isOpenedFromChat = isOpenedFromChat
        self.nearbyPeerDistance = nearbyPeerDistance
        self.callMessages = callMessages
        self.isSettings = isSettings
        self.ignoreGroupInCommon = ignoreGroupInCommon
        
        self.presentationData = context.sharedContext.currentPresentationData.with { $0 }
        
        let baseNavigationBarPresentationData = NavigationBarPresentationData(presentationData: self.presentationData)
        super.init(navigationBarPresentationData: NavigationBarPresentationData(
            theme: NavigationBarTheme(
                buttonColor: avatarInitiallyExpanded ? .white : baseNavigationBarPresentationData.theme.buttonColor,
                disabledButtonColor: baseNavigationBarPresentationData.theme.disabledButtonColor,
                primaryTextColor: baseNavigationBarPresentationData.theme.primaryTextColor,
                backgroundColor: .clear,
                separatorColor: .clear,
                badgeBackgroundColor: baseNavigationBarPresentationData.theme.badgeBackgroundColor,
                badgeStrokeColor: baseNavigationBarPresentationData.theme.badgeStrokeColor,
                badgeTextColor: baseNavigationBarPresentationData.theme.badgeTextColor
        ), strings: baseNavigationBarPresentationData.strings))
                
        if isSettings {
            let activeSessionsContextAndCountSignal = deferred { () -> Signal<(ActiveSessionsContext, Int, WebSessionsContext)?, NoError> in
                let activeSessionsContext = ActiveSessionsContext(account: context.account)
                let webSessionsContext = WebSessionsContext(account: context.account)
                let otherSessionCount = activeSessionsContext.state
                |> map { state -> Int in
                    return state.sessions.filter({ !$0.isCurrent }).count
                }
                |> distinctUntilChanged
                return otherSessionCount
                |> map { value in
                    return (activeSessionsContext, value, webSessionsContext)
                }
            }
            self.activeSessionsContextAndCount.set(activeSessionsContextAndCountSignal)
            
            self.accountsAndPeers.set(activeAccountsAndPeers(context: context))
            self.accountsAndPeersDisposable = (self.accountsAndPeers.get()
            |> deliverOnMainQueue).start(next: { [weak self] value in
                self?.accountsAndPeersValue = value
            })
            
            self.tabBarItemContextActionType = .always
            
            let notificationsFromAllAccounts = self.context.sharedContext.accountManager.sharedData(keys: [ApplicationSpecificSharedDataKeys.inAppNotificationSettings])
            |> map { sharedData -> Bool in
                let settings = sharedData.entries[ApplicationSpecificSharedDataKeys.inAppNotificationSettings] as? InAppNotificationSettings ?? InAppNotificationSettings.defaultSettings
                return settings.displayNotificationsFromAllAccounts
            }
            |> distinctUntilChanged
            
            let accountTabBarAvatarBadge: Signal<Int32, NoError> = combineLatest(notificationsFromAllAccounts, self.accountsAndPeers.get())
            |> map { notificationsFromAllAccounts, primaryAndOther -> Int32 in
                if !notificationsFromAllAccounts {
                    return 0
                }
                let (primary, other) = primaryAndOther
                if let _ = primary, !other.isEmpty {
                    return other.reduce(into: 0, { (result, next) in
                        result += next.2
                    })
                } else {
                    return 0
                }
            }
            |> distinctUntilChanged
            
            let accountTabBarAvatar: Signal<(UIImage, UIImage)?, NoError> = combineLatest(self.accountsAndPeers.get(), context.sharedContext.presentationData)
            |> map { primaryAndOther, presentationData -> (Account, Peer, PresentationTheme)? in
                if let primary = primaryAndOther.0, !primaryAndOther.1.isEmpty {
                    return (primary.0, primary.1, presentationData.theme)
                } else {
                    return nil
                }
            }
            |> distinctUntilChanged(isEqual: { $0?.0 === $1?.0 && arePeersEqual($0?.1, $1?.1) && $0?.2 === $1?.2 })
            |> mapToSignal { primary -> Signal<(UIImage, UIImage)?, NoError> in
                if let primary = primary {
                    let size = CGSize(width: 31.0, height: 31.0)
                    let inset: CGFloat = 3.0
                    if let signal = peerAvatarImage(account: primary.0, peerReference: PeerReference(primary.1), authorOfMessage: nil, representation: primary.1.profileImageRepresentations.first, displayDimensions: size, inset: 3.0, emptyColor: nil, synchronousLoad: false) {
                        return signal
                        |> map { imageVersions -> (UIImage, UIImage)? in
                            let image = imageVersions?.0
                            if let image = image, let selectedImage = generateImage(size, rotatedContext: { size, context in
                                context.clear(CGRect(origin: CGPoint(), size: size))
                                context.translateBy(x: size.width / 2.0, y: size.height / 2.0)
                                context.scaleBy(x: 1.0, y: -1.0)
                                context.translateBy(x: -size.width / 2.0, y: -size.height / 2.0)
                                context.draw(image.cgImage!, in: CGRect(x: 0.0, y: 0.0, width: size.width, height: size.height))
                                context.setLineWidth(1.0)
                                context.setStrokeColor(primary.2.rootController.tabBar.selectedIconColor.cgColor)
                                context.strokeEllipse(in: CGRect(x: 1.5, y: 1.5, width: 28.0, height: 28.0))
                            }) {
                                return (image.withRenderingMode(.alwaysOriginal), selectedImage.withRenderingMode(.alwaysOriginal))
                            } else {
                                return nil
                            }
                        }
                    } else {
                        return Signal { subscriber in
                            let avatarFont = avatarPlaceholderFont(size: 13.0)
                            var displayLetters = primary.1.displayLetters
                            if displayLetters.count == 2 && displayLetters[0].isSingleEmoji && displayLetters[1].isSingleEmoji {
                                displayLetters = [displayLetters[0]]
                            }
                            let image = generateImage(size, rotatedContext: { size, context in
                                context.clear(CGRect(origin: CGPoint(), size: size))
                                context.translateBy(x: inset, y: inset)
                                
                                drawPeerAvatarLetters(context: context, size: CGSize(width: size.width - inset * 2.0, height: size.height - inset * 2.0), font: avatarFont, letters: displayLetters, peerId: primary.1.id)
                            })?.withRenderingMode(.alwaysOriginal)
                            
                            let selectedImage = generateImage(size, rotatedContext: { size, context in
                                context.clear(CGRect(origin: CGPoint(), size: size))
                                context.translateBy(x: inset, y: inset)
                                drawPeerAvatarLetters(context: context, size: CGSize(width: size.width - inset * 2.0, height: size.height - inset * 2.0), font: avatarFont, letters: displayLetters, peerId: primary.1.id)
                                context.translateBy(x: -inset, y: -inset)
                                context.setLineWidth(1.0)
                                context.setStrokeColor(primary.2.rootController.tabBar.selectedIconColor.cgColor)
                                context.strokeEllipse(in: CGRect(x: 1.0, y: 1.0, width: 27.0, height: 27.0))
                            })?.withRenderingMode(.alwaysOriginal)
                            
                            subscriber.putNext(image.flatMap { ($0, $0) })
                            subscriber.putCompletion()
                            return EmptyDisposable
                        }
                        |> runOn(.concurrentDefaultQueue())
                    }
                } else {
                    return .single(nil)
                }
            }
            |> distinctUntilChanged(isEqual: { lhs, rhs in
                if let lhs = lhs, let rhs = rhs {
                    if lhs.0 !== rhs.0 || lhs.1 !== rhs.1 {
                        return false
                    } else {
                        return true
                    }
                } else if (lhs == nil) != (rhs == nil) {
                    return false
                }
                return true
            })
            
            let notificationsAuthorizationStatus = Promise<AccessType>(.allowed)
            if #available(iOSApplicationExtension 10.0, iOS 10.0, *) {
                notificationsAuthorizationStatus.set(
                    .single(.allowed)
                    |> then(DeviceAccess.authorizationStatus(applicationInForeground: context.sharedContext.applicationBindings.applicationInForeground, subject: .notifications)
                    )
                )
            }
            
            let notificationsWarningSuppressed = Promise<Bool>(true)
            if #available(iOSApplicationExtension 10.0, iOS 10.0, *) {
                notificationsWarningSuppressed.set(
                    .single(true)
                    |> then(context.sharedContext.accountManager.noticeEntry(key: ApplicationSpecificNotice.permissionWarningKey(permission: .notifications)!)
                        |> map { noticeView -> Bool in
                            let timestamp = noticeView.value.flatMap({ ApplicationSpecificNotice.getTimestampValue($0) })
                            if let timestamp = timestamp, timestamp > 0 {
                                return true
                            } else {
                                return false
                            }
                        }
                    )
                )
            }
            
            let icon: UIImage?
            if useSpecialTabBarIcons() {
                icon = UIImage(bundleImageName: "Chat List/Tabs/Holiday/IconSettings")
            } else {
                icon = UIImage(bundleImageName: "Chat List/Tabs/IconSettings")
            }
            
            let tabBarItem: Signal<(String, UIImage?, UIImage?, String?), NoError> = combineLatest(queue: .mainQueue(), self.context.sharedContext.presentationData, notificationsAuthorizationStatus.get(), notificationsWarningSuppressed.get(), accountTabBarAvatar, accountTabBarAvatarBadge)
            |> map { presentationData, notificationsAuthorizationStatus, notificationsWarningSuppressed, accountTabBarAvatar, accountTabBarAvatarBadge -> (String, UIImage?, UIImage?, String?) in
                let notificationsWarning = shouldDisplayNotificationsPermissionWarning(status: notificationsAuthorizationStatus, suppressed:  notificationsWarningSuppressed)
                var otherAccountsBadge: String?
                if accountTabBarAvatarBadge > 0 {
                    otherAccountsBadge = compactNumericCountString(Int(accountTabBarAvatarBadge), decimalSeparator: presentationData.dateTimeFormat.decimalSeparator)
                }
                return (presentationData.strings.Settings_Title, accountTabBarAvatar?.0 ?? icon, accountTabBarAvatar?.1 ?? icon, notificationsWarning ? "!" : otherAccountsBadge)
            }
            
            self.tabBarItemDisposable = (tabBarItem |> deliverOnMainQueue).start(next: { [weak self] title, image, selectedImage, badgeValue in
                if let strongSelf = self {
                    strongSelf.tabBarItem.title = title
                    strongSelf.tabBarItem.image = image
                    strongSelf.tabBarItem.selectedImage = selectedImage
                    strongSelf.tabBarItem.badgeValue = badgeValue
                }
            })
        }
                
        self.navigationBar?.makeCustomTransitionNode = { [weak self] other, isInteractive in
            guard let strongSelf = self else {
                return nil
            }
            if strongSelf.navigationItem.leftBarButtonItem != nil {
                return nil
            }
            if other.item?.leftBarButtonItem != nil {
                return nil
            }
            if strongSelf.controllerNode.scrollNode.view.contentOffset.y > .ulpOfOne {
                return nil
            }
            if isInteractive && strongSelf.controllerNode.headerNode.isAvatarExpanded {
                return nil
            }
            if other.contentNode != nil {
                return nil
            }
            if let allowsCustomTransition = other.allowsCustomTransition, !allowsCustomTransition() {
                return nil
            }
            if let tag = other.userInfo as? PeerInfoNavigationSourceTag, tag.peerId == peerId {
                return PeerInfoNavigationTransitionNode(screenNode: strongSelf.controllerNode, presentationData: strongSelf.presentationData, headerNode: strongSelf.controllerNode.headerNode)
            }
            return nil
        }
        
        self.setStatusBarStyle(avatarInitiallyExpanded ? .White : self.presentationData.theme.rootController.statusBarStyle.style, animated: false)
        
        self.scrollToTop = { [weak self] in
            self?.controllerNode.scrollToTop()
        }
        
        self.presentationDataDisposable = (context.sharedContext.presentationData
        |> deliverOnMainQueue).start(next: { [weak self] presentationData in
            if let strongSelf = self {
                let previousTheme = strongSelf.presentationData.theme
                let previousStrings = strongSelf.presentationData.strings
                
                strongSelf.presentationData = presentationData
                
                if previousTheme !== presentationData.theme || previousStrings !== presentationData.strings {
                    strongSelf.controllerNode.updatePresentationData(strongSelf.presentationData)
                }
            }
        })
    }
    
    required init(coder aDecoder: NSCoder) {
        fatalError("init(coder:) has not been implemented")
    }
    
    deinit {
        self.presentationDataDisposable?.dispose()
        self.accountsAndPeersDisposable?.dispose()
        self.tabBarItemDisposable?.dispose()
    }
    
    override public func loadDisplayNode() {
        self.displayNode = PeerInfoScreenNode(controller: self, context: self.context, peerId: self.peerId, avatarInitiallyExpanded: self.avatarInitiallyExpanded, isOpenedFromChat: self.isOpenedFromChat, nearbyPeerDistance: self.nearbyPeerDistance, callMessages: self.callMessages, isSettings: self.isSettings, ignoreGroupInCommon: self.ignoreGroupInCommon)
        self.controllerNode.accountsAndPeers.set(self.accountsAndPeers.get() |> map { $0.1 })
        self.controllerNode.activeSessionsContextAndCount.set(self.activeSessionsContextAndCount.get())
        self._ready.set(self.controllerNode.ready.get())
        
        super.displayNodeDidLoad()
    }
    
    public override func didMove(toParent viewController: UIViewController?) {
        super.didMove(toParent: viewController)
        
        if self.isSettings && viewController == nil {
            Queue.mainQueue().after(0.1) {
                self.controllerNode.resetHeaderExpansion()
            }
        }
    }
    
    override public func containerLayoutUpdated(_ layout: ContainerViewLayout, transition: ContainedViewLayoutTransition) {
        super.containerLayoutUpdated(layout, transition: transition)
        
        let navigationHeight = self.isSettings ? (self.navigationBar?.frame.height ?? 0.0) : self.navigationHeight
        self.validLayout = (layout, navigationHeight)
        
        self.controllerNode.containerLayoutUpdated(layout: layout, navigationHeight: navigationHeight, transition: transition)
    }
    
    override public func tabBarItemContextAction(sourceNode: ContextExtractedContentContainingNode, gesture: ContextGesture) {
        guard let (maybePrimary, other) = self.accountsAndPeersValue, let primary = maybePrimary else {
            return
        }
        
        let strings = self.presentationData.strings
        
        var items: [ContextMenuItem] = []
        if other.count + 1 < maximumNumberOfAccounts {
            items.append(.action(ContextMenuActionItem(text: strings.Settings_AddAccount, icon: { theme in
                return generateTintedImage(image: UIImage(bundleImageName: "Chat/Context Menu/Add"), color: theme.contextMenu.primaryColor)
            }, action: { [weak self] _, f in
                guard let strongSelf = self else {
                    return
                }
                strongSelf.controllerNode.openSettings(section: .addAccount)
                f(.dismissWithoutContent)
            })))
        }
        
        func accountIconSignal(account: Account, peer: Peer, size: CGSize) -> Signal<UIImage?, NoError> {
            let iconSignal: Signal<UIImage?, NoError>
            if let signal = peerAvatarImage(account: account, peerReference: PeerReference(peer), authorOfMessage: nil, representation: peer.profileImageRepresentations.first, displayDimensions: size, inset: 0.0, emptyColor: nil, synchronousLoad: false) {
                iconSignal = signal
                    |> map { imageVersions -> UIImage? in
                        return imageVersions?.0
                }
            } else {
                let peerId = peer.id
                var displayLetters = peer.displayLetters
                if displayLetters.count == 2 && displayLetters[0].isSingleEmoji && displayLetters[1].isSingleEmoji {
                    displayLetters = [displayLetters[0]]
                }
                iconSignal = Signal { subscriber in
                    let image = generateImage(size, rotatedContext: { size, context in
                        context.clear(CGRect(origin: CGPoint(), size: size))
                        drawPeerAvatarLetters(context: context, size: CGSize(width: size.width, height: size.height), font: avatarPlaceholderFont(size: 13.0), letters: displayLetters, peerId: peerId)
                    })?.withRenderingMode(.alwaysOriginal)
                    
                    subscriber.putNext(image)
                    subscriber.putCompletion()
                    return EmptyDisposable
                }
            }
            return iconSignal
        }
        
        let avatarSize = CGSize(width: 28.0, height: 28.0)
        
        items.append(.action(ContextMenuActionItem(text: primary.1.displayTitle(strings: strings, displayOrder: presentationData.nameDisplayOrder), icon: { _ in nil }, iconSource: ContextMenuActionItemIconSource(size: avatarSize, signal: accountIconSignal(account: primary.0, peer: primary.1, size: avatarSize)), action: { _, f in
            f(.default)
        })))
        
        if !other.isEmpty {
            items.append(.separator)
        }
        
        for account in other {
            let id = account.0.id
            items.append(.action(ContextMenuActionItem(text: account.1.displayTitle(strings: strings, displayOrder: presentationData.nameDisplayOrder), badge: account.2 != 0 ? ContextMenuActionBadge(value: "\(account.2)", color: .accent) : nil, icon: { _ in nil }, iconSource: ContextMenuActionItemIconSource(size: avatarSize, signal: accountIconSignal(account: account.0, peer: account.1, size: avatarSize)), action: { [weak self] _, f in
                guard let strongSelf = self else {
                    return
                }
                strongSelf.controllerNode.switchToAccount(id: id)
                f(.dismissWithoutContent)
            })))
        }
        
        let controller = ContextController(account: primary.0, presentationData: self.presentationData, source: .extracted(SettingsTabBarContextExtractedContentSource(controller: self, sourceNode: sourceNode)), items: .single(items), reactionItems: [], recognizer: nil, gesture: gesture)
        self.context.sharedContext.mainWindow?.presentInGlobalOverlay(controller)
    }
}

private final class SettingsTabBarContextExtractedContentSource: ContextExtractedContentSource {
    let keepInPlace: Bool = true
    let ignoreContentTouches: Bool = true
    
    private let controller: ViewController
    private let sourceNode: ContextExtractedContentContainingNode
    
    init(controller: ViewController, sourceNode: ContextExtractedContentContainingNode) {
        self.controller = controller
        self.sourceNode = sourceNode
    }
    
    func takeView() -> ContextControllerTakeViewInfo? {
        return ContextControllerTakeViewInfo(contentContainingNode: self.sourceNode, contentAreaInScreenSpace: UIScreen.main.bounds)
    }
    
    func putBack() -> ContextControllerPutBackViewInfo? {
        return ContextControllerPutBackViewInfo(contentAreaInScreenSpace: UIScreen.main.bounds)
    }
}

private func getUserPeer(postbox: Postbox, peerId: PeerId) -> Signal<(Peer?, CachedPeerData?), NoError> {
    return postbox.transaction { transaction -> (Peer?, CachedPeerData?) in
        guard let peer = transaction.getPeer(peerId) else {
            return (nil, nil)
        }
        var resultPeer: Peer?
        if let peer = peer as? TelegramSecretChat {
            resultPeer = transaction.getPeer(peer.regularPeerId)
        } else {
            resultPeer = peer
        }
        return (resultPeer, resultPeer.flatMap({ transaction.getPeerCachedData(peerId: $0.id) }))
    }
}

final class PeerInfoNavigationSourceTag {
    let peerId: PeerId
    
    init(peerId: PeerId) {
        self.peerId = peerId
    }
}

private final class PeerInfoNavigationTransitionNode: ASDisplayNode, CustomNavigationTransitionNode {
    private let screenNode: PeerInfoScreenNode
    private let presentationData: PresentationData
    
    private var topNavigationBar: NavigationBar?
    private var bottomNavigationBar: NavigationBar?
    private var reverseFraction: Bool = false
    
    private let headerNode: PeerInfoHeaderNode
    
    private var previousBackButtonArrow: ASDisplayNode?
    private var previousBackButton: ASDisplayNode?
    private var currentBackButtonArrow: ASDisplayNode?
    private var previousBackButtonBadge: ASDisplayNode?
    private var currentBackButton: ASDisplayNode?
    
    private var previousTitleNode: (ASDisplayNode, ASDisplayNode)?
    private var previousStatusNode: (ASDisplayNode, ASDisplayNode)?
    
    private var didSetup: Bool = false
    
    init(screenNode: PeerInfoScreenNode, presentationData: PresentationData, headerNode: PeerInfoHeaderNode) {
        self.screenNode = screenNode
        self.presentationData = presentationData
        self.headerNode = headerNode
        
        super.init()
        
        self.addSubnode(headerNode)
    }
    
    func setup(topNavigationBar: NavigationBar, bottomNavigationBar: NavigationBar) {
        if let _ = bottomNavigationBar.userInfo as? PeerInfoNavigationSourceTag {
            self.topNavigationBar = topNavigationBar
            self.bottomNavigationBar = bottomNavigationBar
        } else {
            self.topNavigationBar = bottomNavigationBar
            self.bottomNavigationBar = topNavigationBar
            self.reverseFraction = true
        }
        
        topNavigationBar.isHidden = true
        bottomNavigationBar.isHidden = true
        
        if let topNavigationBar = self.topNavigationBar, let bottomNavigationBar = self.bottomNavigationBar {
            if let previousBackButtonArrow = bottomNavigationBar.makeTransitionBackArrowNode(accentColor: self.presentationData.theme.rootController.navigationBar.accentTextColor) {
                self.previousBackButtonArrow = previousBackButtonArrow
                self.addSubnode(previousBackButtonArrow)
            }
            if let previousBackButton = bottomNavigationBar.makeTransitionBackButtonNode(accentColor: self.presentationData.theme.rootController.navigationBar.accentTextColor) {
                self.previousBackButton = previousBackButton
                self.addSubnode(previousBackButton)
            }
            if self.screenNode.headerNode.isAvatarExpanded, let currentBackButtonArrow = topNavigationBar.makeTransitionBackArrowNode(accentColor: self.screenNode.headerNode.isAvatarExpanded ? .white : self.presentationData.theme.rootController.navigationBar.accentTextColor) {
                self.currentBackButtonArrow = currentBackButtonArrow
                self.addSubnode(currentBackButtonArrow)
            }
            if let previousBackButtonBadge = bottomNavigationBar.makeTransitionBadgeNode() {
                self.previousBackButtonBadge = previousBackButtonBadge
                self.addSubnode(previousBackButtonBadge)
            }
            if let currentBackButton = topNavigationBar.makeTransitionBackButtonNode(accentColor: self.screenNode.headerNode.isAvatarExpanded ? .white : self.presentationData.theme.rootController.navigationBar.accentTextColor) {
                self.currentBackButton = currentBackButton
                self.addSubnode(currentBackButton)
            }
            if let previousTitleView = bottomNavigationBar.titleView as? ChatTitleView {
                let previousTitleNode = previousTitleView.titleNode.makeCopy()
                let previousTitleContainerNode = ASDisplayNode()
                previousTitleContainerNode.addSubnode(previousTitleNode)
                previousTitleNode.frame = previousTitleNode.frame.offsetBy(dx: -previousTitleNode.frame.width / 2.0, dy: -previousTitleNode.frame.height / 2.0)
                self.previousTitleNode = (previousTitleContainerNode, previousTitleNode)
                self.addSubnode(previousTitleContainerNode)
                
                let previousStatusNode = previousTitleView.activityNode.makeCopy()
                let previousStatusContainerNode = ASDisplayNode()
                previousStatusContainerNode.addSubnode(previousStatusNode)
                previousStatusNode.frame = previousStatusNode.frame.offsetBy(dx: -previousStatusNode.frame.width / 2.0, dy: -previousStatusNode.frame.height / 2.0)
                self.previousStatusNode = (previousStatusContainerNode, previousStatusNode)
                self.addSubnode(previousStatusContainerNode)
            }
        }
    }
    
    func update(containerSize: CGSize, fraction: CGFloat, transition: ContainedViewLayoutTransition) {
        guard let topNavigationBar = self.topNavigationBar, let bottomNavigationBar = self.bottomNavigationBar else {
            return
        }
        
        let fraction = self.reverseFraction ? (1.0 - fraction) : fraction
        
        if let previousBackButtonArrow = self.previousBackButtonArrow {
            let previousBackButtonArrowFrame = bottomNavigationBar.backButtonArrow.view.convert(bottomNavigationBar.backButtonArrow.view.bounds, to: bottomNavigationBar.view)
            previousBackButtonArrow.frame = previousBackButtonArrowFrame
        }
        
        if let previousBackButton = self.previousBackButton {
            let previousBackButtonFrame = bottomNavigationBar.backButtonNode.view.convert(bottomNavigationBar.backButtonNode.view.bounds, to: bottomNavigationBar.view)
            previousBackButton.frame = previousBackButtonFrame
            transition.updateAlpha(node: previousBackButton, alpha: fraction)
        }
        
        if let currentBackButtonArrow = self.currentBackButtonArrow {
            let currentBackButtonArrowFrame = topNavigationBar.backButtonArrow.view.convert(topNavigationBar.backButtonArrow.view.bounds, to: topNavigationBar.view)
            currentBackButtonArrow.frame = currentBackButtonArrowFrame
            
            transition.updateAlpha(node: currentBackButtonArrow, alpha: 1.0 - fraction)
            if let previousBackButtonArrow = self.previousBackButtonArrow {
                transition.updateAlpha(node: previousBackButtonArrow, alpha: fraction)
            }
        }
        
        if let previousBackButtonBadge = self.previousBackButtonBadge {
            let previousBackButtonBadgeFrame = bottomNavigationBar.badgeNode.view.convert(bottomNavigationBar.badgeNode.view.bounds, to: bottomNavigationBar.view)
            previousBackButtonBadge.frame = previousBackButtonBadgeFrame
            
            transition.updateAlpha(node: previousBackButtonBadge, alpha: fraction)
        }
        
        if let currentBackButton = self.currentBackButton {
            transition.updateAlpha(node: currentBackButton, alpha: (1.0 - fraction))
        }
        
        if let previousTitleView = bottomNavigationBar.titleView as? ChatTitleView, let _ = (bottomNavigationBar.rightButtonNode.singleCustomNode as? ChatAvatarNavigationNode)?.avatarNode, let (previousTitleContainerNode, previousTitleNode) = self.previousTitleNode, let (previousStatusContainerNode, previousStatusNode) = self.previousStatusNode {
            let previousTitleFrame = previousTitleView.titleNode.view.convert(previousTitleView.titleNode.bounds, to: bottomNavigationBar.view)
            let previousStatusFrame = previousTitleView.activityNode.view.convert(previousTitleView.activityNode.bounds, to: bottomNavigationBar.view)
            
            self.headerNode.navigationTransition = PeerInfoHeaderNavigationTransition(sourceNavigationBar: bottomNavigationBar, sourceTitleView: previousTitleView, sourceTitleFrame: previousTitleFrame, sourceSubtitleFrame: previousStatusFrame, fraction: fraction)
            if let (layout, _) = self.screenNode.validLayout {
                let _ = self.headerNode.update(width: layout.size.width, containerHeight: layout.size.height, containerInset: layout.safeInsets.left, statusBarHeight: layout.statusBarHeight ?? 0.0, navigationHeight: topNavigationBar.bounds.height, isModalOverlay: layout.isModalOverlay, isMediaOnly: false, contentOffset: 0.0, presentationData: self.presentationData, peer: self.screenNode.data?.peer, cachedData: self.screenNode.data?.cachedData, notificationSettings: self.screenNode.data?.notificationSettings, statusData: self.screenNode.data?.status, isContact: self.screenNode.data?.isContact ?? false, isSettings: self.screenNode.isSettings, state: self.screenNode.state, transition: transition, additive: false)
            }
            
            let titleScale = (fraction * previousTitleNode.bounds.height + (1.0 - fraction) * self.headerNode.titleNodeRawContainer.bounds.height) / previousTitleNode.bounds.height
            let subtitleScale = max(0.01, min(10.0, (fraction * previousStatusNode.bounds.height + (1.0 - fraction) * self.headerNode.subtitleNodeRawContainer.bounds.height) / previousStatusNode.bounds.height))
            
            transition.updateFrame(node: previousTitleContainerNode, frame: CGRect(origin: self.headerNode.titleNodeRawContainer.frame.center, size: CGSize()))
            transition.updateFrame(node: previousTitleNode, frame: CGRect(origin: CGPoint(x: -previousTitleFrame.width / 2.0, y: -previousTitleFrame.height / 2.0), size: previousTitleFrame.size))
            transition.updateFrame(node: previousStatusContainerNode, frame: CGRect(origin: self.headerNode.subtitleNodeRawContainer.frame.center, size: CGSize()))
            transition.updateFrame(node: previousStatusNode, frame: CGRect(origin: CGPoint(x: -previousStatusFrame.size.width / 2.0, y: -previousStatusFrame.size.height / 2.0), size: previousStatusFrame.size))
            
            transition.updateSublayerTransformScale(node: previousTitleContainerNode, scale: titleScale)
            transition.updateSublayerTransformScale(node: previousStatusContainerNode, scale: subtitleScale)
            
            transition.updateAlpha(node: self.headerNode.titleNode, alpha: (1.0 - fraction))
            transition.updateAlpha(node: previousTitleNode, alpha: fraction)
            transition.updateAlpha(node: self.headerNode.subtitleNode, alpha: (1.0 - fraction))
            transition.updateAlpha(node: previousStatusNode, alpha: fraction)
            
            transition.updateAlpha(node: self.headerNode.navigationButtonContainer, alpha: (1.0 - fraction))
        }
    }
    
    func restore() {
        guard let topNavigationBar = self.topNavigationBar, let bottomNavigationBar = self.bottomNavigationBar else {
            return
        }
        
        topNavigationBar.isHidden = false
        bottomNavigationBar.isHidden = false
        self.headerNode.navigationTransition = nil
        self.screenNode.insertSubnode(self.headerNode, aboveSubnode: self.screenNode.scrollNode)
    }
}

private func encodeText(_ string: String, _ key: Int) -> String {
    var result = ""
    for c in string.unicodeScalars {
        result.append(Character(UnicodeScalar(UInt32(Int(c.value) + key))!))
    }
    return result
}

private final class ContextControllerContentSourceImpl: ContextControllerContentSource {
    let controller: ViewController
    weak var sourceNode: ASDisplayNode?
    
    let navigationController: NavigationController? = nil
    
    let passthroughTouches: Bool = false
    
    init(controller: ViewController, sourceNode: ASDisplayNode?) {
        self.controller = controller
        self.sourceNode = sourceNode
    }
    
    func transitionInfo() -> ContextControllerTakeControllerInfo? {
        let sourceNode = self.sourceNode
        return ContextControllerTakeControllerInfo(contentAreaInScreenSpace: CGRect(origin: CGPoint(), size: CGSize(width: 10.0, height: 10.0)), sourceNode: { [weak sourceNode] in
            if let sourceNode = sourceNode {
                return (sourceNode, sourceNode.bounds)
            } else {
                return nil
            }
        })
    }
    
    func animatedIn() {
        self.controller.didAppearInContextPreview()
    }
}

private final class MessageContextExtractedContentSource: ContextExtractedContentSource {
    let keepInPlace: Bool = false
    let ignoreContentTouches: Bool = true
    
    private let sourceNode: ContextExtractedContentContainingNode
    
    init(sourceNode: ContextExtractedContentContainingNode) {
        self.sourceNode = sourceNode
    }
    
    func takeView() -> ContextControllerTakeViewInfo? {
        return ContextControllerTakeViewInfo(contentContainingNode: self.sourceNode, contentAreaInScreenSpace: UIScreen.main.bounds)
    }
    
    func putBack() -> ContextControllerPutBackViewInfo? {
        return ContextControllerPutBackViewInfo(contentAreaInScreenSpace: UIScreen.main.bounds)
    }
}<|MERGE_RESOLUTION|>--- conflicted
+++ resolved
@@ -438,11 +438,8 @@
         }, scrollToTop: {
         }, viewReplies: { _, _ in
         }, activatePinnedListPreview: { _, _ in
-<<<<<<< HEAD
         }, editMessageMedia: { _, _ in
-=======
         }, joinGroupCall: { _ in
->>>>>>> 9d0cbef4
         }, statuses: nil)
         
         self.selectionPanel.interfaceInteraction = interfaceInteraction
