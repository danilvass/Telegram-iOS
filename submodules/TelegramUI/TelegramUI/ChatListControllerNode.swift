--- conflicted
+++ resolved
@@ -64,11 +64,7 @@
     var requestAddContact: ((String) -> Void)?
     var dismissSelf: (() -> Void)?
     var isEmptyUpdated: ((Bool) -> Void)?
-<<<<<<< HEAD
-    
-=======
 
->>>>>>> fae73d12
     let debugListView = ListView()
     
     init(context: AccountContext, groupId: PeerGroupId, controlsHistoryPreload: Bool, presentationData: PresentationData, controller: ChatListController) {
@@ -104,10 +100,6 @@
                         if let (layout, navigationHeight, visualNavigationHeight) = strongSelf.containerLayout {
                             strongSelf.containerLayoutUpdated(layout, navigationBarHeight: navigationHeight, visualNavigationHeight: visualNavigationHeight, transition: .immediate)
                         }
-<<<<<<< HEAD
-                        
-=======
->>>>>>> fae73d12
                         strongSelf.isEmptyUpdated?(true)
                     }
                 case .notEmpty(false):
